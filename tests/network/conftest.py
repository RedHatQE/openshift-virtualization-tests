# -*- coding: utf-8 -*-

"""
Pytest conftest file for CNV network tests
"""

import logging
import os

import pytest
from kubernetes.dynamic.exceptions import ResourceNotFoundError
from ocp_resources.namespace import Namespace
from ocp_resources.network_config_openshift_io import Network
from ocp_resources.performance_profile import PerformanceProfile
from ocp_resources.pod import Pod
from pytest_testconfig import config as py_config

from tests.network.constants import BRCNV
from tests.network.utils import get_vlan_index_number, vm_for_brcnv_tests
from utilities.constants import (
    CLUSTER,
    CLUSTER_NETWORK_ADDONS_OPERATOR,
    IPV4_STR,
    IPV6_STR,
    ISTIO_SYSTEM_DEFAULT_NS,
    OVS_BRIDGE,
    VIRT_HANDLER,
)
from utilities.infra import (
    ExecCommandOnPod,
    exit_pytest_execution,
    get_deployment_by_name,
    get_node_selector_dict,
    wait_for_pods_running,
)
from utilities.network import (
    get_cluster_cni_type,
    ip_version_data_from_matrix,
    network_nad,
)

LOGGER = logging.getLogger(__name__)


def get_index_number():
    num = 1
    while True:
        yield num
        num += 1


@pytest.fixture(scope="session")
def index_number():
    return get_index_number()


@pytest.fixture(scope="session")
def virt_handler_pod(admin_client):
    for pod in Pod.get(
        dyn_client=admin_client,
        label_selector=f"{Pod.ApiGroup.KUBEVIRT_IO}={VIRT_HANDLER}",
    ):
        return pod

    raise ResourceNotFoundError(f"No {VIRT_HANDLER} Pod found.")


@pytest.fixture(scope="session")
def dual_stack_cluster(ipv4_supported_cluster, ipv6_supported_cluster):
    return ipv4_supported_cluster and ipv6_supported_cluster


@pytest.fixture()
def fail_if_not_ipv4_supported_cluster_from_mtx(
    request,
    ipv4_supported_cluster,
):
    if ip_version_data_from_matrix(request=request) == IPV4_STR and not ipv4_supported_cluster:
        pytest.fail(reason="IPv4 is not supported in this cluster")


@pytest.fixture()
def fail_if_not_ipv6_supported_cluster_from_mtx(
    request,
    ipv6_supported_cluster,
):
    if ip_version_data_from_matrix(request=request) == IPV6_STR and not ipv6_supported_cluster:
        pytest.fail(reason="IPv6 is not supported in this cluster")


@pytest.fixture()
def worker_node1_pod_executor(workers_utility_pods, worker_node1):
    return ExecCommandOnPod(utility_pods=workers_utility_pods, node=worker_node1)


@pytest.fixture(scope="module")
def dual_stack_network_data(ipv6_supported_cluster):
    if ipv6_supported_cluster:
        return {
            "ethernets": {
                "eth0": {
                    "dhcp4": True,
                    "addresses": ["fd10:0:2::2/120"],
                    "gateway6": "fd10:0:2::1",
                },
            },
        }


@pytest.fixture(scope="session")
def istio_system_namespace(admin_client):
    return Namespace(name=ISTIO_SYSTEM_DEFAULT_NS, client=admin_client).exists


@pytest.fixture(scope="module")
def sriov_workers_node1(sriov_workers):
    """
    Get first worker nodes with SR-IOV capabilities
    """
    return sriov_workers[0]


@pytest.fixture(scope="class")
def sriov_workers_node2(sriov_workers):
    """
    Get second worker nodes with SR-IOV capabilities
    """
    return sriov_workers[1]


@pytest.fixture(scope="session")
def vlans_list():
    vlans = py_config["vlans"]
    if not isinstance(vlans, list):
        vlans = vlans.split(",")
    return [int(_id) for _id in vlans]


@pytest.fixture(scope="module")
def vlan_index_number(vlans_list):
    return get_vlan_index_number(vlans_list=vlans_list)


@pytest.fixture(scope="module")
def brcnv_ovs_nad_vlan_1(
    hyperconverged_ovs_annotations_enabled_scope_session,
    namespace,
    vlan_index_number,
):
    vlan_tag = next(vlan_index_number)
    with network_nad(
        namespace=namespace,
        nad_type=OVS_BRIDGE,
        nad_name=f"{BRCNV}-{vlan_tag}",
        interface_name=BRCNV,
        vlan=vlan_tag,
    ) as nad:
        yield nad


@pytest.fixture(scope="module")
def brcnv_vma_with_vlan_1(
    unprivileged_client,
    namespace,
    worker_node1,
    brcnv_ovs_nad_vlan_1,
):
    yield from vm_for_brcnv_tests(
        vm_name="vma",
        namespace=namespace,
        unprivileged_client=unprivileged_client,
        nads=[brcnv_ovs_nad_vlan_1],
        address_suffix=1,
        node_selector=get_node_selector_dict(node_selector=worker_node1.hostname),
    )


@pytest.fixture(scope="session")
def cluster_network_mtu():
    network_resource = Network(name=CLUSTER)
    if not network_resource.exists:
        raise ResourceNotFoundError(f"{CLUSTER} Network resource not found.")

    return network_resource.instance.status.clusterNetworkMTU


@pytest.fixture(scope="session")
def network_overhead(ovn_kubernetes_cluster):
    # The cluster network overlay overhead that should be subtracted from the cluster MTU, based on
    # https://docs.openshift.com/container-platform/4.12/networking/changing-cluster-network-mtu.html#mtu-value-selection_changing-cluster-network-mtu
    return 100 if ovn_kubernetes_cluster else 50


@pytest.fixture(scope="session")
def cluster_hardware_mtu(network_overhead, cluster_network_mtu):
    # cluster_network_mtu contains the pod network MTU. We should add to it the network overlay to get the hardware MTU.
    return cluster_network_mtu + network_overhead


@pytest.fixture(scope="module")
def cnao_deployment(hco_namespace):
    return get_deployment_by_name(
        namespace_name=hco_namespace.name,
        deployment_name=CLUSTER_NETWORK_ADDONS_OPERATOR,
    )


@pytest.fixture(scope="session")
def ovn_kubernetes_cluster(admin_client):
    return get_cluster_cni_type(admin_client=admin_client) == "OVNKubernetes"


@pytest.fixture(scope="session")
def network_operator():
    return Network(name=CLUSTER, api_group=Network.ApiGroup.OPERATOR_OPENSHIFT_IO, ensure_exists=True)


@pytest.fixture(scope="session", autouse=True)
def network_sanity(
    admin_client,
    hosts_common_available_ports,
    junitxml_plugin,
    request,
    istio_system_namespace,
    cluster_network_mtu,
    network_overhead,
    sriov_workers,
    ipv4_supported_cluster,
    conformance_tests,
    is_baremetal_or_psi_cluster,
    nmstate_namespace,
):
    """
    Ensures the test cluster meets network requirements before executing tests.
    A failure in these checks results in pytest exiting with a predefined
    return code and a message recorded in JUnit XML.
    """
    failure_msgs = []
    collected_tests = request.session.items

    def _verify_multi_nic(_request):
        marker_args = _request.config.getoption("-m")
        if marker_args and "single_nic" in marker_args and "not single_nic" not in marker_args:
            LOGGER.info("Running only single-NIC network cases, no need to verify multi NIC support")
            return

        # TODO: network tests should be marked with multi_nic to allow explicit checks based on markers
        if conformance_tests:
            LOGGER.info(
                "Running conformance tests which run only single-nic tests, no need to verify multi NIC support"
            )
            return

        LOGGER.info("Verifying if the cluster has multiple NICs for network tests")
        if len(hosts_common_available_ports) <= 1:
            failure_msgs.append(
                f"Cluster lacks multiple NICs, only {hosts_common_available_ports} common available ports found"
            )
        else:
            LOGGER.info(f"Validated network lane is running against a multinic-cluster: {hosts_common_available_ports}")

    def _verify_dpdk():
        if any(test.get_closest_marker("dpdk") for test in collected_tests):
            LOGGER.info("Verifying if the cluster supports running DPDK tests...")
            dpdk_performance_profile_name = "dpdk"
            if not PerformanceProfile(name=dpdk_performance_profile_name).exists:
                failure_msgs.append(
                    f"DPDK is not configured, the {PerformanceProfile.kind}/{dpdk_performance_profile_name} "
                    "does not exist"
                )
            else:
                LOGGER.info("Validated network lane is running against a DPDK-enabled cluster")

    def _verify_service_mesh():
        if any(test.get_closest_marker("service_mesh") for test in collected_tests):
            LOGGER.info("Verifying if the cluster supports running service-mesh tests...")
            if not istio_system_namespace:
                failure_msgs.append(
                    f"Service mesh operator is not installed, the '{ISTIO_SYSTEM_DEFAULT_NS}' namespace does not exist"
                )
            else:
                LOGGER.info(
                    "Validated service mesh operator is running against a valid cluster with "
                    f"'{ISTIO_SYSTEM_DEFAULT_NS}' namespace"
                )

    def _verify_jumbo_frame():
        if any(test.get_closest_marker("jumbo_frame") for test in collected_tests):
            LOGGER.info("Verifying if the cluster supports running jumbo frame tests...")
            minimum_required_mtu = 7950 - network_overhead
            if cluster_network_mtu < minimum_required_mtu:
                failure_msgs.append(
                    f"Cluster's network MTU is too small to support jumbo frame tests "
                    f"Current MTU: {cluster_network_mtu}, Minimum required MTU: {minimum_required_mtu}."
                )
            else:
                LOGGER.info(f"Cluster supports jumbo frame tests with an MTU of {cluster_network_mtu}")

    def _verify_sriov():
        if any(test.get_closest_marker("sriov") for test in collected_tests):
            LOGGER.info("Verifying if the cluster supports running SRIOV tests...")
            if not Namespace(name=py_config["sriov_namespace"]).exists:
                failure_msgs.append(
                    f"SRIOV operator is not installed, the '{py_config['sriov_namespace']}' namespace does not exist"
                )
            if len(sriov_workers) < 2:
                failure_msgs.append(
                    "SRIOV tests require at least 2 SRIOV-capable worker nodes, but fewer were detected"
                )
            else:
                LOGGER.info(
                    "Validated SRIOV operator is running against a valid cluster with "
                    f"'{py_config['sriov_namespace']}' namespace and "
                    f"has {len(sriov_workers)} SRIOV-capable worker nodes"
                )

    def _verify_ipv4():
        if any(test.get_closest_marker("ipv4") for test in collected_tests):
            LOGGER.info("Verifying if the cluster supports running IPV4 tests...")
            if not ipv4_supported_cluster:
                failure_msgs.append("IPv4 is not supported in this cluster")
            else:
                LOGGER.info("Validated network lane is running against an IPV4 supported cluster")

<<<<<<< HEAD
    def _verify_nmstate_running_pods(_admin_client, namespace):
        LOGGER.info("Verifying all pods in nmstate namespace are running")
        if not_running_pods := wait_for_pods_running(
            admin_client=_admin_client, namespace=namespace, raise_exception=False
        ):
            failure_msgs.append(f"The {not_running_pods} pods are not running in nmstate namespace '{namespace.name}'")

=======
    def _verify_bgp_env_vars():
        """Verify if the cluster supports running BGP tests.

        Requires the following environment variables to be set:
        PRIMARY_NODE_NETWORK_VLAN_TAG: expected VLAN number on the node br-ex interface.
        EXTERNAL_FRR_STATIC_IPV4: reserved IP in CIDR format for the external FRR pod inside
                                  PRIMARY_NODE_NETWORK_VLAN_TAG network.
        """
        if any(test.get_closest_marker("bgp") for test in collected_tests):
            LOGGER.info("Verifying if the cluster supports running BGP tests...")
            required_env_vars = [
                "PRIMARY_NODE_NETWORK_VLAN_TAG",
                "EXTERNAL_FRR_STATIC_IPV4",
            ]
            missing_env_vars = [var for var in required_env_vars if not os.getenv(var)]

            if missing_env_vars:
                failure_msgs.append(f"BGP tests require the following environment variables: {missing_env_vars}")
                return

    _verify_multi_nic(request=request)
>>>>>>> c33dfd25
    _verify_dpdk()
    _verify_service_mesh()
    _verify_jumbo_frame()
    _verify_sriov()
    _verify_ipv4()
    _verify_bgp_env_vars()

    if is_baremetal_or_psi_cluster:
        _verify_multi_nic(_request=request)
        _verify_nmstate_running_pods(_admin_client=admin_client, namespace=nmstate_namespace)

    if failure_msgs:
        err_msg = "\n".join(failure_msgs)
        LOGGER.error(f"Network cluster verification failed! Missing components:\n{err_msg}")
        exit_pytest_execution(
            message=err_msg,
            return_code=91,
            filename="network_cluster_sanity_failure.txt",
            junitxml_property=junitxml_plugin,
        )<|MERGE_RESOLUTION|>--- conflicted
+++ resolved
@@ -322,15 +322,6 @@
             else:
                 LOGGER.info("Validated network lane is running against an IPV4 supported cluster")
 
-<<<<<<< HEAD
-    def _verify_nmstate_running_pods(_admin_client, namespace):
-        LOGGER.info("Verifying all pods in nmstate namespace are running")
-        if not_running_pods := wait_for_pods_running(
-            admin_client=_admin_client, namespace=namespace, raise_exception=False
-        ):
-            failure_msgs.append(f"The {not_running_pods} pods are not running in nmstate namespace '{namespace.name}'")
-
-=======
     def _verify_bgp_env_vars():
         """Verify if the cluster supports running BGP tests.
 
@@ -352,7 +343,14 @@
                 return
 
     _verify_multi_nic(request=request)
->>>>>>> c33dfd25
+
+    def _verify_nmstate_running_pods(_admin_client, namespace):
+        LOGGER.info("Verifying all pods in nmstate namespace are running")
+        if not_running_pods := wait_for_pods_running(
+            admin_client=_admin_client, namespace=namespace, raise_exception=False
+        ):
+            failure_msgs.append(f"The {not_running_pods} pods are not running in nmstate namespace '{namespace.name}'")
+
     _verify_dpdk()
     _verify_service_mesh()
     _verify_jumbo_frame()
