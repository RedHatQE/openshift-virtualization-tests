# -*- coding: utf-8 -*-

"""
Pytest conftest file for CNV network tests
"""

import logging

import pytest
from kubernetes.dynamic.exceptions import ResourceNotFoundError
from ocp_resources.namespace import Namespace
from ocp_resources.network_config_openshift_io import Network
from ocp_resources.performance_profile import PerformanceProfile
from ocp_resources.pod import Pod
from pytest_testconfig import config as py_config

from tests.network.constants import BRCNV
from tests.network.utils import get_vlan_index_number, vm_for_brcnv_tests
from utilities.constants import (
    CLUSTER,
    CLUSTER_NETWORK_ADDONS_OPERATOR,
    IPV4_STR,
    IPV6_STR,
    ISTIO_SYSTEM_DEFAULT_NS,
    OVS_BRIDGE,
    VIRT_HANDLER,
)
from utilities.infra import (
    ExecCommandOnPod,
    exit_pytest_execution,
    get_deployment_by_name,
    get_node_selector_dict,
<<<<<<< HEAD
    wait_for_pods_running,
)
from utilities.network import get_cluster_cni_type, ip_version_data_from_matrix, network_nad
=======
)
from utilities.network import (
    get_cluster_cni_type,
    ip_version_data_from_matrix,
    network_nad,
)
>>>>>>> a27da9d5

LOGGER = logging.getLogger(__name__)


def get_index_number():
    num = 1
    while True:
        yield num
        num += 1


@pytest.fixture(scope="session")
def index_number():
    return get_index_number()


@pytest.fixture(scope="session")
def virt_handler_pod(admin_client):
    for pod in Pod.get(
        dyn_client=admin_client,
        label_selector=f"{Pod.ApiGroup.KUBEVIRT_IO}={VIRT_HANDLER}",
    ):
        return pod

    raise ResourceNotFoundError(f"No {VIRT_HANDLER} Pod found.")


@pytest.fixture(scope="session")
def dual_stack_cluster(ipv4_supported_cluster, ipv6_supported_cluster):
    return ipv4_supported_cluster and ipv6_supported_cluster


@pytest.fixture()
def fail_if_not_ipv4_supported_cluster_from_mtx(
    request,
    ipv4_supported_cluster,
):
    if ip_version_data_from_matrix(request=request) == IPV4_STR and not ipv4_supported_cluster:
        pytest.fail(reason="IPv4 is not supported in this cluster")


@pytest.fixture()
def fail_if_not_ipv6_supported_cluster_from_mtx(
    request,
    ipv6_supported_cluster,
):
    if ip_version_data_from_matrix(request=request) == IPV6_STR and not ipv6_supported_cluster:
        pytest.fail(reason="IPv6 is not supported in this cluster")


@pytest.fixture()
def worker_node1_pod_executor(workers_utility_pods, worker_node1):
    return ExecCommandOnPod(utility_pods=workers_utility_pods, node=worker_node1)


@pytest.fixture(scope="module")
def dual_stack_network_data(ipv6_supported_cluster):
    if ipv6_supported_cluster:
        return {
            "ethernets": {
                "eth0": {
                    "dhcp4": True,
                    "addresses": ["fd10:0:2::2/120"],
                    "gateway6": "fd10:0:2::1",
                },
            },
        }


@pytest.fixture(scope="session")
def istio_system_namespace(admin_client):
    return Namespace(name=ISTIO_SYSTEM_DEFAULT_NS, client=admin_client).exists


@pytest.fixture(scope="module")
def sriov_workers_node1(sriov_workers):
    """
    Get first worker nodes with SR-IOV capabilities
    """
    return sriov_workers[0]


@pytest.fixture(scope="class")
def sriov_workers_node2(sriov_workers):
    """
    Get second worker nodes with SR-IOV capabilities
    """
    return sriov_workers[1]


@pytest.fixture(scope="session")
def vlans_list():
    vlans = py_config["vlans"]
    if not isinstance(vlans, list):
        vlans = vlans.split(",")
    return [int(_id) for _id in vlans]


@pytest.fixture(scope="module")
def vlan_index_number(vlans_list):
    return get_vlan_index_number(vlans_list=vlans_list)


@pytest.fixture(scope="module")
def brcnv_ovs_nad_vlan_1(
    hyperconverged_ovs_annotations_enabled_scope_session,
    namespace,
    vlan_index_number,
):
    vlan_tag = next(vlan_index_number)
    with network_nad(
        namespace=namespace,
        nad_type=OVS_BRIDGE,
        nad_name=f"{BRCNV}-{vlan_tag}",
        interface_name=BRCNV,
        vlan=vlan_tag,
    ) as nad:
        yield nad


@pytest.fixture(scope="module")
def brcnv_vma_with_vlan_1(
    unprivileged_client,
    namespace,
    worker_node1,
    brcnv_ovs_nad_vlan_1,
):
    yield from vm_for_brcnv_tests(
        vm_name="vma",
        namespace=namespace,
        unprivileged_client=unprivileged_client,
        nads=[brcnv_ovs_nad_vlan_1],
        address_suffix=1,
        node_selector=get_node_selector_dict(node_selector=worker_node1.hostname),
    )


@pytest.fixture(scope="session")
def cluster_network_mtu():
    network_resource = Network(name=CLUSTER)
    if not network_resource.exists:
        raise ResourceNotFoundError(f"{CLUSTER} Network resource not found.")

    return network_resource.instance.status.clusterNetworkMTU


@pytest.fixture(scope="session")
def network_overhead(ovn_kubernetes_cluster):
    # The cluster network overlay overhead that should be subtracted from the cluster MTU, based on
    # https://docs.openshift.com/container-platform/4.12/networking/changing-cluster-network-mtu.html#mtu-value-selection_changing-cluster-network-mtu
    return 100 if ovn_kubernetes_cluster else 50


@pytest.fixture(scope="session")
def cluster_hardware_mtu(network_overhead, cluster_network_mtu):
    # cluster_network_mtu contains the pod network MTU. We should add to it the network overlay to get the hardware MTU.
    return cluster_network_mtu + network_overhead


@pytest.fixture(scope="module")
def cnao_deployment(hco_namespace):
    return get_deployment_by_name(
        namespace_name=hco_namespace.name,
        deployment_name=CLUSTER_NETWORK_ADDONS_OPERATOR,
    )


@pytest.fixture(scope="session")
def ovn_kubernetes_cluster(admin_client):
    return get_cluster_cni_type(admin_client=admin_client) == "OVNKubernetes"


@pytest.fixture(scope="session", autouse=True)
def network_sanity(
    admin_client,
    hosts_common_available_ports,
    junitxml_plugin,
    request,
    istio_system_namespace,
    cluster_network_mtu,
    network_overhead,
    sriov_workers,
    ipv4_supported_cluster,
<<<<<<< HEAD
    is_baremetal_or_psi_cluster,
    nmstate_namespace,
=======
    conformance_tests,
>>>>>>> a27da9d5
):
    """
    Ensures the test cluster meets network requirements before executing tests.
    A failure in these checks results in pytest exiting with a predefined
    return code and a message recorded in JUnit XML.
    """
    failure_msgs = []
    collected_tests = request.session.items

    def _verify_multi_nic(_request):
        marker_args = _request.config.getoption("-m")
        if marker_args and "single_nic" in marker_args and "not single_nic" not in marker_args:
            LOGGER.info("Running only single-NIC network cases, no need to verify multi NIC support")
            return

        # TODO: network tests should be marked with multi_nic to allow explicit checks based on markers
        if conformance_tests:
            LOGGER.info(
                "Running conformance tests which run only single-nic tests, no need to verify multi NIC support"
            )
            return

        LOGGER.info("Verifying if the cluster has multiple NICs for network tests")
        if len(hosts_common_available_ports) <= 1:
            failure_msgs.append(
                f"Cluster lacks multiple NICs, only {hosts_common_available_ports} common available ports found"
            )
        else:
            LOGGER.info(f"Validated network lane is running against a multinic-cluster: {hosts_common_available_ports}")

    def _verify_dpdk():
        if any(test.get_closest_marker("dpdk") for test in collected_tests):
            LOGGER.info("Verifying if the cluster supports running DPDK tests...")
            dpdk_performance_profile_name = "dpdk"
            if not PerformanceProfile(name=dpdk_performance_profile_name).exists:
                failure_msgs.append(
                    f"DPDK is not configured, the {PerformanceProfile.kind}/{dpdk_performance_profile_name} "
                    "does not exist"
                )
            else:
                LOGGER.info("Validated network lane is running against a DPDK-enabled cluster")

    def _verify_service_mesh():
        if any(test.get_closest_marker("service_mesh") for test in collected_tests):
            LOGGER.info("Verifying if the cluster supports running service-mesh tests...")
            if not istio_system_namespace:
                failure_msgs.append(
                    f"Service mesh operator is not installed, the '{ISTIO_SYSTEM_DEFAULT_NS}' namespace does not exist"
                )
            else:
                LOGGER.info(
                    "Validated service mesh operator is running against a valid cluster with "
                    f"'{ISTIO_SYSTEM_DEFAULT_NS}' namespace"
                )

    def _verify_jumbo_frame():
        if any(test.get_closest_marker("jumbo_frame") for test in collected_tests):
            LOGGER.info("Verifying if the cluster supports running jumbo frame tests...")
            minimum_required_mtu = 7950 - network_overhead
            if cluster_network_mtu < minimum_required_mtu:
                failure_msgs.append(
                    f"Cluster's network MTU is too small to support jumbo frame tests "
                    f"Current MTU: {cluster_network_mtu}, Minimum required MTU: {minimum_required_mtu}."
                )
            else:
                LOGGER.info(f"Cluster supports jumbo frame tests with an MTU of {cluster_network_mtu}")

    def _verify_sriov():
        if any(test.get_closest_marker("sriov") for test in collected_tests):
            LOGGER.info("Verifying if the cluster supports running SRIOV tests...")
            if not Namespace(name=py_config["sriov_namespace"]).exists:
                failure_msgs.append(
                    f"SRIOV operator is not installed, the '{py_config['sriov_namespace']}' namespace does not exist"
                )
            if len(sriov_workers) < 2:
                failure_msgs.append(
                    "SRIOV tests require at least 2 SRIOV-capable worker nodes, but fewer were detected"
                )
            else:
                LOGGER.info(
                    "Validated SRIOV operator is running against a valid cluster with "
                    f"'{py_config['sriov_namespace']}' namespace and "
                    f"has {len(sriov_workers)} SRIOV-capable worker nodes"
                )

    def _verify_ipv4():
        if any(test.get_closest_marker("ipv4") for test in collected_tests):
            LOGGER.info("Verifying if the cluster supports running IPV4 tests...")
            if not ipv4_supported_cluster:
                failure_msgs.append("IPv4 is not supported in this cluster")
            else:
                LOGGER.info("Validated network lane is running against an IPV4 supported cluster")

    def _verify_nmstate_running_pods(_admin_client, namespace):
        LOGGER.info("Verifying all pods in nmstate namespace are running")
        if not_running_pods := wait_for_pods_running(
            admin_client=_admin_client, namespace=namespace, raise_exception=False
        ):
            failure_msgs.append(f"The {not_running_pods} pods are not running in nmstate namespace '{namespace.name}'")

    _verify_dpdk()
    _verify_service_mesh()
    _verify_jumbo_frame()
    _verify_sriov()
    _verify_ipv4()

    if is_baremetal_or_psi_cluster:
        _verify_multi_nic(_request=request)
        _verify_nmstate_running_pods(_admin_client=admin_client, namespace=nmstate_namespace)

    if failure_msgs:
        err_msg = "\n".join(failure_msgs)
        LOGGER.error(f"Network cluster verification failed! Missing components:\n{err_msg}")
        exit_pytest_execution(
            message=err_msg,
            return_code=91,
            filename="network_cluster_sanity_failure.txt",
            junitxml_property=junitxml_plugin,
        )<|MERGE_RESOLUTION|>--- conflicted
+++ resolved
@@ -30,18 +30,13 @@
     exit_pytest_execution,
     get_deployment_by_name,
     get_node_selector_dict,
-<<<<<<< HEAD
     wait_for_pods_running,
-)
-from utilities.network import get_cluster_cni_type, ip_version_data_from_matrix, network_nad
-=======
 )
 from utilities.network import (
     get_cluster_cni_type,
     ip_version_data_from_matrix,
     network_nad,
 )
->>>>>>> a27da9d5
 
 LOGGER = logging.getLogger(__name__)
 
@@ -225,12 +220,9 @@
     network_overhead,
     sriov_workers,
     ipv4_supported_cluster,
-<<<<<<< HEAD
+    conformance_tests,
     is_baremetal_or_psi_cluster,
     nmstate_namespace,
-=======
-    conformance_tests,
->>>>>>> a27da9d5
 ):
     """
     Ensures the test cluster meets network requirements before executing tests.
