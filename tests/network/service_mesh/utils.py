import logging

import pexpect
import pytest

<<<<<<< HEAD
from tests.network.constants import SERVICE_MESH_PORT
from utilities import console
from utilities.constants import TIMEOUT_1MIN, TIMEOUT_3MIN
=======
from utilities import console
from utilities.constants import TIMEOUT_1MIN, TIMEOUT_3MIN
from utilities.virt import VirtualMachineForTests
>>>>>>> 8cf21588

LOGGER = logging.getLogger(__name__)


def traffic_management_request(vm, **kwargs):
    """
    Return server response to a request sent from VM console. This request allows testing traffic manipulation.

    Args:
        vm (VirtualMachine): VM that will be used for console connection

    Kwargs: (Used to allow passing args from wait_service_mesh_components_convergence in service_mesh/conftest)
        server (ServiceMeshDeployments): request destination server
        destination (str): Istio Ingress svc addr

    Returns:
        str: Server response
    """
    return run_console_command(
        vm=vm,
        command=f"curl -H host:{kwargs['server'].host} http://{kwargs['destination']}/version",
    )


def assert_traffic_management_request(vm, server, destination):
    expected_output = server.version
    request_response = traffic_management_request(vm=vm, server=server, destination=destination)
    assert_service_mesh_request(expected_output=expected_output, request_response=request_response)


def inbound_request(vm, destination_address, destination_port):
    expected_output = "200 OK"
    request_response = run_console_command(
        timeout=TIMEOUT_3MIN,
        vm=vm,
        command=f"curl http://{destination_address}:{destination_port}",
    )
    with pytest.raises(AssertionError):
        assert_service_mesh_request(expected_output=expected_output, request_response=request_response)


<<<<<<< HEAD
def authentication_request(vm, **kwargs):
    """
    Return server response to a request sent from VM console. This request allows testing client authentication.

    Args:
        vm (VirtualMachine): VM that will be used for console connection

    Kwargs: ( Used to allow passing args from wait_service_mesh_components_convergence in service_mesh/conftest)
        service (str): target svc dns name

    Returns:
        str: Server response
    """
    return run_console_command(
        vm=vm,
        command=f"curl http://{kwargs['service']}:{SERVICE_MESH_PORT}/ip",
    )


=======
>>>>>>> 8cf21588
def assert_service_mesh_request(expected_output, request_response):
    assert expected_output in request_response, (
        f"Server response error.Expected output - {expected_output}received - {request_response}"
    )


<<<<<<< HEAD
def assert_authentication_request(vm, service_app_name):
    # Envoy proxy IP
    expected_output = "127.0.0.6"
    request_response = authentication_request(vm=vm, service=service_app_name)
    assert_service_mesh_request(expected_output=expected_output, request_response=request_response)


def run_console_command(vm, command, timeout=TIMEOUT_1MIN):
    """
    Run a single command through a VM console.
=======
def run_console_command(vm: VirtualMachineForTests, command: str, timeout: int = TIMEOUT_1MIN) -> str:
    """
    Execute a command in VM console and return the output.

    Args:
        vm (VirtualMachineForTests): VM to be used for console connection.
        command (str): Command to execute.
        timeout (int, default=TIMEOUT_1MIN): Timeout for the command execution.

    Returns:
        str: Command output.
>>>>>>> 8cf21588
    """
    prompt = r"\$ "
    with console.Console(vm=vm, prompt=prompt) as vmc:
        LOGGER.info(f"Execute {command} on {vm.name}")
        try:
            vmc.sendline(command)
            vmc.expect(prompt, timeout=timeout)
            return vmc.before
        except pexpect.exceptions.TIMEOUT:
            LOGGER.info(f"Timeout: {vmc.before}")
            return vmc.before
        except pexpect.exceptions.EOF:
            LOGGER.info(f"EOF: {vmc.before}")
            return vmc.before<|MERGE_RESOLUTION|>--- conflicted
+++ resolved
@@ -3,15 +3,9 @@
 import pexpect
 import pytest
 
-<<<<<<< HEAD
-from tests.network.constants import SERVICE_MESH_PORT
-from utilities import console
-from utilities.constants import TIMEOUT_1MIN, TIMEOUT_3MIN
-=======
 from utilities import console
 from utilities.constants import TIMEOUT_1MIN, TIMEOUT_3MIN
 from utilities.virt import VirtualMachineForTests
->>>>>>> 8cf21588
 
 LOGGER = logging.getLogger(__name__)
 
@@ -53,46 +47,12 @@
         assert_service_mesh_request(expected_output=expected_output, request_response=request_response)
 
 
-<<<<<<< HEAD
-def authentication_request(vm, **kwargs):
-    """
-    Return server response to a request sent from VM console. This request allows testing client authentication.
-
-    Args:
-        vm (VirtualMachine): VM that will be used for console connection
-
-    Kwargs: ( Used to allow passing args from wait_service_mesh_components_convergence in service_mesh/conftest)
-        service (str): target svc dns name
-
-    Returns:
-        str: Server response
-    """
-    return run_console_command(
-        vm=vm,
-        command=f"curl http://{kwargs['service']}:{SERVICE_MESH_PORT}/ip",
-    )
-
-
-=======
->>>>>>> 8cf21588
 def assert_service_mesh_request(expected_output, request_response):
     assert expected_output in request_response, (
         f"Server response error.Expected output - {expected_output}received - {request_response}"
     )
 
 
-<<<<<<< HEAD
-def assert_authentication_request(vm, service_app_name):
-    # Envoy proxy IP
-    expected_output = "127.0.0.6"
-    request_response = authentication_request(vm=vm, service=service_app_name)
-    assert_service_mesh_request(expected_output=expected_output, request_response=request_response)
-
-
-def run_console_command(vm, command, timeout=TIMEOUT_1MIN):
-    """
-    Run a single command through a VM console.
-=======
 def run_console_command(vm: VirtualMachineForTests, command: str, timeout: int = TIMEOUT_1MIN) -> str:
     """
     Execute a command in VM console and return the output.
@@ -104,7 +64,6 @@
 
     Returns:
         str: Command output.
->>>>>>> 8cf21588
     """
     prompt = r"\$ "
     with console.Console(vm=vm, prompt=prompt) as vmc:
