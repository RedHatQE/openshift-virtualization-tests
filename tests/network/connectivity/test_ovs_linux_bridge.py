--- conflicted
+++ resolved
@@ -28,11 +28,8 @@
         ],
     )
     @pytest.mark.ipv4
-<<<<<<< HEAD
+    @pytest.mark.s390x
     @pytest.mark.conformance
-=======
-    @pytest.mark.s390x
->>>>>>> 8f1a2f2c
     def test_ipv4_linux_bridge(
         self,
         use_default_bridge,
