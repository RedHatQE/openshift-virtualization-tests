import logging

import pytest
from kubernetes.utils.quantity import parse_quantity
from ocp_resources.deployment import Deployment
from ocp_resources.pod_disruption_budget import PodDisruptionBudget
from ocp_resources.resource import Resource, ResourceEditor
from ocp_resources.virtual_machine_instance_migration import VirtualMachineInstanceMigration
from ocp_utilities.infra import get_pods_by_name_prefix

from tests.virt.node.descheduler.constants import (
    DESCHEDULER_LABEL_KEY,
    DESCHEDULER_LABEL_VALUE,
    DESCHEDULER_TEST_LABEL,
<<<<<<< HEAD
    RUNNING_PING_PROCESS_NAME_IN_VM,
=======
>>>>>>> e42c6c83
)
from tests.virt.node.descheduler.utils import (
    calculate_vm_deployment,
    create_kube_descheduler,
    deploy_vms,
<<<<<<< HEAD
    start_vms_with_process,
=======
>>>>>>> e42c6c83
    vm_nodes,
    vms_per_nodes,
    wait_vmi_failover,
)
<<<<<<< HEAD
from tests.virt.utils import build_node_affinity_dict, get_non_terminated_pods, start_stress_on_vm
from utilities.constants import TIMEOUT_5SEC
=======
from tests.virt.utils import (
    build_node_affinity_dict,
    get_boot_time_for_multiple_vms,
    get_non_terminated_pods,
    start_stress_on_vm,
)
from utilities.constants import TIMEOUT_5MIN, TIMEOUT_5SEC
>>>>>>> e42c6c83
from utilities.infra import wait_for_pods_deletion
from utilities.virt import (
    node_mgmt_console,
    wait_for_migration_finished,
    wait_for_node_schedulable_status,
)

LOGGER = logging.getLogger(__name__)


LOCALHOST = "localhost"


@pytest.fixture(scope="module")
def descheduler_long_lifecycle_profile(admin_client):
    with create_kube_descheduler(
        admin_client=admin_client,
        profiles=["LongLifecycle"],
        profile_customizations={
            "devLowNodeUtilizationThresholds": "High",  # underutilized <40%, overutilized >70%
            "devEnableEvictionsInBackground": True,
        },
    ) as kd:
        yield kd


@pytest.fixture(scope="module")
def descheduler_kubevirt_relieve_and_migrate_profile(
    admin_client,
    schedulable_nodes,
    nodes_taints_before_descheduler_test_run,
):
    with create_kube_descheduler(
        admin_client=admin_client,
        profiles=["KubeVirtRelieveAndMigrate"],
        profile_customizations={
            "devActualUtilizationProfile": "PrometheusCPUCombined",
        },
    ) as kd:
        yield kd


@pytest.fixture(scope="module")
def cpu_capacity_per_node(schedulable_nodes):
    nodes_cpu = {}
    for node in schedulable_nodes:
        nodes_cpu[node] = int(parse_quantity(node.instance.status.capacity.cpu))
        LOGGER.info(f"Node {node.name} has total CPU capacity: {nodes_cpu[node]}")
    return nodes_cpu


@pytest.fixture(scope="module")
def vm_deployment_size(allocatable_memory_per_node_scope_session, cpu_capacity_per_node):
    vm_memory_size = next(iter(allocatable_memory_per_node_scope_session.values())) / 10
    LOGGER.info(f"VM memory is 10% from allocatable: {vm_memory_size.to_GiB()}")
    vm_cpu_size = max(1, next(iter(cpu_capacity_per_node.values())) // 20)
    LOGGER.info(f"VM CPU is 5% from capacity: {vm_cpu_size}")

    return {"cpu": vm_cpu_size, "memory": vm_memory_size}


@pytest.fixture(scope="class")
def calculated_vm_deployment_for_descheduler_test(
    request,
    schedulable_nodes,
    vm_deployment_size,
    available_memory_per_node,
):
    yield calculate_vm_deployment(
        available_memory_per_node=available_memory_per_node,
        deployment_size=vm_deployment_size,
        available_nodes=schedulable_nodes,
        percent_of_available_memory=request.param,
    )


@pytest.fixture(scope="class")
def deployed_vms_for_descheduler_test(
    namespace,
    unprivileged_client,
    cpu_for_migration,
    vm_deployment_size,
    calculated_vm_deployment_for_descheduler_test,
):
    yield from deploy_vms(
        vm_prefix="vm-descheduler-test",
        client=unprivileged_client,
        namespace_name=namespace.name,
        cpu_model=cpu_for_migration,
        vm_count=sum(calculated_vm_deployment_for_descheduler_test.values()),
        deployment_size=vm_deployment_size,
        descheduler_eviction=True,
    )


@pytest.fixture(scope="class")
def vms_orig_nodes_before_node_drain(deployed_vms_for_descheduler_test):
    return vm_nodes(vms=deployed_vms_for_descheduler_test)


@pytest.fixture(scope="class")
def vms_boot_time_before_node_drain(
    deployed_vms_for_descheduler_test,
):
    yield get_boot_time_for_multiple_vms(vm_list=deployed_vms_for_descheduler_test)


@pytest.fixture(scope="class")
def node_to_drain(
    schedulable_nodes,
    vms_orig_nodes_before_node_drain,
):
    vm_per_node_counters = vms_per_nodes(vms=vms_orig_nodes_before_node_drain)
    for node in schedulable_nodes:
        if vm_per_node_counters[node.name] > 0:
            return node

    raise ValueError("No suitable node to drain")


@pytest.fixture()
def drain_uncordon_node(
    deployed_vms_for_descheduler_test,
    vms_orig_nodes_before_node_drain,
    node_to_drain,
):
    """Return when node is schedulable again after uncordon"""
    with node_mgmt_console(node=node_to_drain, node_mgmt="drain"):
        wait_for_node_schedulable_status(node=node_to_drain, status=False)
        for vm in deployed_vms_for_descheduler_test:
            if vms_orig_nodes_before_node_drain[vm.name].name == node_to_drain.name:
                wait_vmi_failover(vm=vm, orig_node=vms_orig_nodes_before_node_drain[vm.name])


<<<<<<< HEAD
@pytest.fixture(scope="class")
def node_with_min_memory_labeled_for_descheduler_test(node_with_least_available_memory):
    with ResourceEditor(patches={node_with_least_available_memory: {"metadata": {"labels": DESCHEDULER_TEST_LABEL}}}):
        yield


@pytest.fixture(scope="class")
def node_with_max_memory_labeled_for_descheduler_test(node_with_most_available_memory):
    with ResourceEditor(patches={node_with_most_available_memory: {"metadata": {"labels": DESCHEDULER_TEST_LABEL}}}):
        yield


@pytest.fixture(scope="class")
=======
@pytest.fixture()
def all_existing_migrations_completed(admin_client, namespace):
    # Descheduler may trigger multiple migrations, need to wait when all succeeded
    for migration in VirtualMachineInstanceMigration.get(dyn_client=admin_client, namespace=namespace):
        wait_for_migration_finished(namespace=namespace.name, migration=migration, timeout=TIMEOUT_5MIN)


@pytest.fixture(scope="class")
def node_with_min_memory_labeled_for_descheduler_test(node_with_least_available_memory):
    with ResourceEditor(patches={node_with_least_available_memory: {"metadata": {"labels": DESCHEDULER_TEST_LABEL}}}):
        yield


@pytest.fixture(scope="class")
def node_with_max_memory_labeled_for_descheduler_test(node_with_most_available_memory):
    with ResourceEditor(patches={node_with_most_available_memory: {"metadata": {"labels": DESCHEDULER_TEST_LABEL}}}):
        yield


@pytest.fixture(scope="class")
>>>>>>> e42c6c83
def node_affinity_for_descheduler_label():
    return build_node_affinity_dict(key=DESCHEDULER_LABEL_KEY, values=[DESCHEDULER_LABEL_VALUE])


@pytest.fixture(scope="class")
def calculated_vm_deployment_for_node_with_least_available_memory(
    request,
    vm_deployment_size,
    available_memory_per_node,
    node_with_least_available_memory,
):
    yield calculate_vm_deployment(
        available_memory_per_node=available_memory_per_node,
        deployment_size=vm_deployment_size,
        available_nodes=[node_with_least_available_memory],
        percent_of_available_memory=request.param,
    )


@pytest.fixture(scope="class")
def deployed_vms_for_utilization_imbalance(
    request,
    namespace,
    unprivileged_client,
    cpu_for_migration,
    vm_deployment_size,
    calculated_vm_deployment_for_node_with_least_available_memory,
    node_affinity_for_descheduler_label,
):
    yield from deploy_vms(
        vm_prefix=request.param["vm_prefix"],
        client=unprivileged_client,
        namespace_name=namespace.name,
        cpu_model=cpu_for_migration,
        vm_count=sum(calculated_vm_deployment_for_node_with_least_available_memory.values()),
        deployment_size=vm_deployment_size,
        descheduler_eviction=request.param["descheduler_eviction"],
        vm_affinity=node_affinity_for_descheduler_label,
    )


@pytest.fixture(scope="class")
def deployed_vms_on_labeled_node(
    namespace,
    unprivileged_client,
    cpu_for_migration,
    vm_deployment_size,
    calculated_vm_deployment_for_node_with_least_available_memory,
    node_affinity_for_descheduler_label,
):
    yield from deploy_vms(
        vm_prefix="node-labels-test",
        client=unprivileged_client,
        namespace_name=namespace.name,
        cpu_model=cpu_for_migration,
        vm_count=sum(calculated_vm_deployment_for_node_with_least_available_memory.values()),
        deployment_size=vm_deployment_size,
        descheduler_eviction=True,
        vm_affinity=node_affinity_for_descheduler_label,
    )


@pytest.fixture(scope="class")
def vms_boot_time_before_utilization_imbalance(
    deployed_vms_for_utilization_imbalance,
):
    yield get_boot_time_for_multiple_vms(vm_list=deployed_vms_for_utilization_imbalance)


@pytest.fixture(scope="class")
def unallocated_pod_count(
    admin_client,
    node_with_least_available_memory,
):
    non_terminated_pod_count = len(get_non_terminated_pods(client=admin_client, node=node_with_least_available_memory))
    return int(node_with_least_available_memory.instance.status.capacity.pods) - non_terminated_pod_count


@pytest.fixture(scope="class")
def utilization_imbalance(
    admin_client,
    namespace,
    node_with_least_available_memory,
    unallocated_pod_count,
):
    evict_protected_pod_label_dict = {"test-evict-protected-pod": "true"}
    evict_protected_pod_selector = {"matchLabels": evict_protected_pod_label_dict}

    utilization_imbalance_deployment_name = "utilization-imbalance-deployment"
    with PodDisruptionBudget(
        name=utilization_imbalance_deployment_name,
        namespace=namespace.name,
        min_available=unallocated_pod_count,
        selector=evict_protected_pod_selector,
    ):
        with Deployment(
            name=utilization_imbalance_deployment_name,
            namespace=namespace.name,
            client=admin_client,
            replicas=unallocated_pod_count,
            selector=evict_protected_pod_selector,
            template={
                "metadata": {
                    "labels": evict_protected_pod_label_dict,
                },
                "spec": {
                    "nodeSelector": {
                        f"{Resource.ApiGroup.KUBERNETES_IO}/hostname": node_with_least_available_memory.hostname,
                    },
                    "restartPolicy": "Always",
                    "containers": [
                        {
                            "name": "tail",
                            "image": "registry.access.redhat.com/ubi8/ubi-minimal:latest",
                            "command": ["/bin/tail"],
                            "args": ["-f", "/dev/null"],
                        }
                    ],
                },
            },
        ) as deployment:
            deployment.wait_for_replicas(timeout=unallocated_pod_count * TIMEOUT_5SEC)
            yield

    LOGGER.info(f"Wait while all {utilization_imbalance_deployment_name} pods removed")
    wait_for_pods_deletion(
        pods=get_pods_by_name_prefix(
            client=admin_client,
            namespace=namespace.name,
            pod_prefix=utilization_imbalance_deployment_name,
        )
    )


@pytest.fixture(scope="class")
def node_to_run_stress(schedulable_nodes, deployed_vms_for_descheduler_test):
    vm_per_node_counters = vms_per_nodes(vms=vm_nodes(vms=deployed_vms_for_descheduler_test))
    for node in schedulable_nodes:
        if vm_per_node_counters[node.name] > 0:
            LOGGER.info(f"Node to run stress: {node.name}")
            return node

    raise ValueError("No suitable node to run stress")


@pytest.fixture(scope="class")
def stressed_vms_on_one_node(node_to_run_stress, deployed_vms_for_descheduler_test):
    stressed_vms_list = []
    for vm in deployed_vms_for_descheduler_test:
        if vm.vmi.node.name == node_to_run_stress.name:
            stressed_vms_list.append(vm)
            start_stress_on_vm(
                vm=vm,
                stress_command="nohup stress-ng --cpu 0 &> /dev/null &",
            )
    yield stressed_vms_list


@pytest.fixture(scope="module")
def nodes_taints_before_descheduler_test_run(nodes):
    nodes_taints_before = {node: node.instance.spec.taints for node in nodes}
    yield

    # clean up taints leftovers
    nodes_taints_after = {node: node.instance.spec.taints for node in nodes}
    for node in nodes_taints_before:
        if nodes_taints_after[node] != nodes_taints_before[node]:
            ResourceEditor(patches={node: {"spec": {"taints": nodes_taints_before[node]}}}).update()<|MERGE_RESOLUTION|>--- conflicted
+++ resolved
@@ -12,27 +12,15 @@
     DESCHEDULER_LABEL_KEY,
     DESCHEDULER_LABEL_VALUE,
     DESCHEDULER_TEST_LABEL,
-<<<<<<< HEAD
-    RUNNING_PING_PROCESS_NAME_IN_VM,
-=======
->>>>>>> e42c6c83
 )
 from tests.virt.node.descheduler.utils import (
     calculate_vm_deployment,
     create_kube_descheduler,
     deploy_vms,
-<<<<<<< HEAD
-    start_vms_with_process,
-=======
->>>>>>> e42c6c83
     vm_nodes,
     vms_per_nodes,
     wait_vmi_failover,
 )
-<<<<<<< HEAD
-from tests.virt.utils import build_node_affinity_dict, get_non_terminated_pods, start_stress_on_vm
-from utilities.constants import TIMEOUT_5SEC
-=======
 from tests.virt.utils import (
     build_node_affinity_dict,
     get_boot_time_for_multiple_vms,
@@ -40,7 +28,6 @@
     start_stress_on_vm,
 )
 from utilities.constants import TIMEOUT_5MIN, TIMEOUT_5SEC
->>>>>>> e42c6c83
 from utilities.infra import wait_for_pods_deletion
 from utilities.virt import (
     node_mgmt_console,
@@ -175,21 +162,6 @@
                 wait_vmi_failover(vm=vm, orig_node=vms_orig_nodes_before_node_drain[vm.name])
 
 
-<<<<<<< HEAD
-@pytest.fixture(scope="class")
-def node_with_min_memory_labeled_for_descheduler_test(node_with_least_available_memory):
-    with ResourceEditor(patches={node_with_least_available_memory: {"metadata": {"labels": DESCHEDULER_TEST_LABEL}}}):
-        yield
-
-
-@pytest.fixture(scope="class")
-def node_with_max_memory_labeled_for_descheduler_test(node_with_most_available_memory):
-    with ResourceEditor(patches={node_with_most_available_memory: {"metadata": {"labels": DESCHEDULER_TEST_LABEL}}}):
-        yield
-
-
-@pytest.fixture(scope="class")
-=======
 @pytest.fixture()
 def all_existing_migrations_completed(admin_client, namespace):
     # Descheduler may trigger multiple migrations, need to wait when all succeeded
@@ -210,7 +182,6 @@
 
 
 @pytest.fixture(scope="class")
->>>>>>> e42c6c83
 def node_affinity_for_descheduler_label():
     return build_node_affinity_dict(key=DESCHEDULER_LABEL_KEY, values=[DESCHEDULER_LABEL_VALUE])
 
