--- conflicted
+++ resolved
@@ -16,14 +16,8 @@
     PROC_PER_OS_DICT,
     WINDOWS_OS_PREFIX,
 )
-<<<<<<< HEAD
 from tests.virt.utils import migrate_and_verify_multi_vms
-from utilities.constants import TCP_TIMEOUT_30SEC, TIMEOUT_5MIN, TIMEOUT_30MIN, TIMEOUT_40MIN, TIMEOUT_60MIN, WIN_10
-from utilities.infra import (
-=======
-from tests.virt.utils import migrate_and_verify_multi_vms, verify_wsl2_guest_works
 from utilities.artifactory import (
->>>>>>> ff076f9c
     cleanup_artifactory_secret_and_config_map,
     get_artifactory_config_map,
     get_artifactory_secret,
