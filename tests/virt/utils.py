--- conflicted
+++ resolved
@@ -125,72 +125,6 @@
     )
 
 
-<<<<<<< HEAD
-=======
-def verify_wsl2_guest_running(vm, timeout=TIMEOUT_3MIN):
-    def _get_wsl2_running_status():
-        guests_status = run_ssh_commands(
-            host=vm.ssh_exec,
-            commands=shlex.split("powershell.exe -command wsl -l -v"),
-            tcp_timeout=TCP_TIMEOUT_30SEC,
-        )[0]
-        guests_status = guests_status.replace("\x00", "")
-        LOGGER.info(guests_status)
-        return re.search(r".*(Running).*\n", guests_status) is not None
-
-    sampler = TimeoutSampler(wait_timeout=timeout, sleep=TIMEOUT_5SEC, func=_get_wsl2_running_status)
-    try:
-        for sample in sampler:
-            if sample:
-                return True
-    except TimeoutExpiredError:
-        LOGGER.error("WSL2 guest is not running in the VM!")
-        raise
-
-
-def verify_wsl2_guest_works(vm: VirtualMachineForTests) -> None:
-    """
-    Verifies that WSL2 is functioning on windows vm.
-    Args:
-        vm: An instance of `VirtualMachineForTests`
-    Raises:
-        TimeoutExpiredError: If WSL2 fails to return the expected output within
-            the specified timeout period.
-    """
-    echo_string = "TEST"
-    samples = TimeoutSampler(
-        wait_timeout=TIMEOUT_1MIN,
-        sleep=TIMEOUT_15SEC,
-        func=run_ssh_commands,
-        host=vm.ssh_exec,
-        commands=shlex.split(f"wsl echo {echo_string}"),
-    )
-    try:
-        for sample in samples:
-            if sample and echo_string in sample[0]:
-                return
-    except TimeoutExpiredError:
-        LOGGER.error(f"VM {vm.name} failed to start WSL2")
-        raise
-
-
-def start_stress_on_vm(vm, stress_command):
-    LOGGER.info(f"Running memory load in VM {vm.name}")
-    if "windows" in vm.name:
-        verify_wsl2_guest_running(vm=vm)
-        verify_wsl2_guest_works(vm=vm)
-        command = f"wsl nohup bash -c '{stress_command}'"
-    else:
-        run_ssh_commands(host=vm.ssh_exec, commands=shlex.split("sudo dnf install -y stress-ng"))
-        command = stress_command
-    run_ssh_commands(
-        host=vm.ssh_exec,
-        commands=shlex.split(command),
-        tcp_timeout=TCP_TIMEOUT_30SEC,
-    )
-
-
->>>>>>> 491a2044
 def migrate_and_verify_multi_vms(vm_list):
     vms_dict = {}
     failed_migrations_list = []
