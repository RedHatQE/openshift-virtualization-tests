<<<<<<< HEAD
from __future__ import annotations

import http
=======
>>>>>>> ed086379
import logging
import re
import shlex
import tarfile
from contextlib import contextmanager
from io import BytesIO
from typing import Generator, Optional

import bitmath
import requests
import xmltodict
from kubernetes.dynamic import DynamicClient
from kubernetes.dynamic.exceptions import ResourceNotFoundError
from ocp_resources.datavolume import DataVolume
from ocp_resources.kubevirt import KubeVirt
from ocp_resources.resource import ResourceEditor
from ocp_resources.virtual_machine import VirtualMachine
from ocp_resources.virtual_machine_instance_migration import VirtualMachineInstanceMigration
from pyhelper_utils.shell import run_ssh_commands
from timeout_sampler import TimeoutExpiredError, TimeoutSampler, retry

from utilities.artifactory import (
    get_artifactory_config_map,
    get_artifactory_header,
    get_artifactory_secret,
    get_http_image_url,
)
from utilities.constants import (
    DISK_SERIAL,
    HCO_DEFAULT_CPU_MODEL_KEY,
    RHSM_SECRET_NAME,
    TCP_TIMEOUT_30SEC,
    TIMEOUT_1MIN,
    TIMEOUT_1SEC,
    TIMEOUT_3MIN,
    TIMEOUT_5SEC,
    TIMEOUT_10MIN,
    TIMEOUT_10SEC,
    TIMEOUT_15SEC,
    TIMEOUT_30MIN,
    Images,
)
from utilities.hco import ResourceEditorValidateHCOReconcile
from utilities.infra import (
    ExecCommandOnPod,
)
from utilities.virt import (
    VirtualMachineForTests,
    fedora_vm_body,
    get_created_migration_job,
    prepare_cloud_init_user_data,
    running_vm,
    wait_for_migration_finished,
    wait_for_ssh_connectivity,
    wait_for_updated_kv_value,
)

NUM_TEST_VMS = 3
NOT_PUBLISHED_MESSAGE = (
    "This documentation is a work in progress that aligns to preview releases of the next pending "
    "OpenShift Container Platform version"
)
LOGGER = logging.getLogger(__name__)


def create_vms(
    name_prefix,
    namespace_name,
    vm_count=NUM_TEST_VMS,
    client=None,
    ssh=True,
    node_selector_labels=None,
):
    """
    Create n number of fedora vms.

    Args:
        name_prefix (str): prefix to be used to name virtualmachines
        namespace_name (str): Namespace to be used for vm creation
        vm_count (int): Number of vms to be created
        node_selector_labels (str): Labels for node selector.
        client (DynamicClient): DynamicClient object
        ssh (bool): enable SSH on the VM

    Returns:
        list: List of VirtualMachineForTests
    """
    vms_list = []
    for idx in range(vm_count):
        vm_name = f"{name_prefix}-{idx}"
        with VirtualMachineForTests(
            name=vm_name,
            namespace=namespace_name,
            body=fedora_vm_body(name=vm_name),
            node_selector_labels=node_selector_labels,
            teardown=False,
            run_strategy=VirtualMachine.RunStrategy.ALWAYS,
            ssh=ssh,
            client=client,
        ) as vm:
            vms_list.append(vm)
    return vms_list


def wait_for_cr_labels_change(expected_value, component, timeout=TIMEOUT_10MIN):
    """
    Waits for CR metadata.labels to reach expected values

    Args:
        expected_value (dict): expected value for metadata.labels
        component (Resource): Resource object

    Raises:
        TimeoutExpiredError: If the CR's metadata.labels does not match with expected value.
    """
    samplers = TimeoutSampler(
        wait_timeout=timeout,
        sleep=TIMEOUT_5SEC,
        func=lambda: component.labels,
    )
    label = None
    try:
        for label in samplers:
            if label == expected_value:
                LOGGER.info(f"For {component.name}: Found expected spec values: '{expected_value}'")
                return

    except TimeoutExpiredError:
        LOGGER.error(
            f"{component.name}: Timed out waiting for CR labels to reach expected value: '{expected_value}'"
            f" current value:'{label}'"
        )
        raise


def get_image_from_csv(image_string, csv_related_images):
    for image in csv_related_images:
        if image_string in image["image"]:
            return image["image"]

    raise ResourceNotFoundError(f"no image with the string {image_string} was found in the csv_dict")


def hotplug_spec_vm_and_verify_hotplug(vm, client, sockets=None, memory_guest=None):
    assert sockets or memory_guest, "No resource for update provided!!!"
    hotplug_spec_vm(vm=vm, sockets=sockets, memory_guest=memory_guest)
    verify_hotplug(vm=vm, client=client, sockets=sockets, memory_guest=memory_guest)


def hotplug_instance_type_vm_and_verify(vm, client, instance_type):
    instance_type_spec = instance_type.instance.spec
    update_vm_instancetype_name(vm=vm, instance_type_name=instance_type.name)
    verify_hotplug(
        vm=vm, client=client, sockets=instance_type_spec.cpu.guest, memory_guest=instance_type_spec.memory.guest
    )


def verify_hotplug(vm, client, sockets=None, memory_guest=None):
    vmim = get_created_migration_job(vm=vm, client=client)
    wait_for_migration_finished(
        namespace=vm.namespace, migration=vmim, timeout=TIMEOUT_30MIN if "windows" in vm.name else TIMEOUT_10MIN
    )
    wait_for_ssh_connectivity(vm=vm)
    vmi_spec_domain = vm.vmi.instance.spec.domain
    if sockets:
        assert vmi_spec_domain.cpu.sockets == sockets, (
            f"Hotplug CPU not added to VMI spec! VMI spec {vmi_spec_domain.cpu}"
        )
    if memory_guest:
        assert vmi_spec_domain.memory.guest == memory_guest, (
            f"Hotplug memory not added to VMI spec! VMI spec: {vmi_spec_domain.memory}"
        )


def hotplug_spec_vm(vm, sockets=None, memory_guest=None):
    patch = {
        vm: {
            "spec": {
                "template": {
                    "spec": {
                        "domain": {"cpu": {"sockets": sockets}} if sockets else {"memory": {"guest": memory_guest}}
                    }
                }
            }
        }
    }
    ResourceEditor(patches=patch).update()


def update_vm_instancetype_name(vm, instance_type_name):
    patch = {vm: {"spec": {"instancetype": {"name": instance_type_name}}}}
    ResourceEditor(patches=patch).update()


def clean_up_migration_jobs(client, vm):
    for migration_job in VirtualMachineInstanceMigration.get(dyn_client=client, namespace=vm.namespace):
        migration_job.clean_up()


def get_os_cpu_count(vm):
    if "windows" in vm.name:
        cmd = shlex.split("echo %NUMBER_OF_PROCESSORS%")
    else:
        cmd = shlex.split("nproc")
    return int(run_ssh_commands(host=vm.ssh_exec, commands=cmd)[0].strip())


def get_os_memory_value(vm):
    if "windows" in vm.name:
        cmd = shlex.split("wmic ComputerSystem get TotalPhysicalMemory")
        wmic_total_mem = run_ssh_commands(host=vm.ssh_exec, commands=cmd)[0].strip().split()[1]
        return f"{round(float(bitmath.Bit(int(wmic_total_mem)).to_Gib()))}Gi"
    else:
        cmd = shlex.split("awk \"'{print$2/1024/1024;exit}'\" /proc/meminfo")
        meminfo = run_ssh_commands(host=vm.ssh_exec, commands=cmd)[0].strip()
        return f"{round(float(meminfo))}Gi"


def assert_guest_os_cpu_count(vm, spec_cpu_amount):
    guest_os_cpu_amount = get_os_cpu_count(vm=vm)
    assert guest_os_cpu_amount == spec_cpu_amount, (
        f"Wrong amount of CPUs! Guest: {guest_os_cpu_amount}; VMI: {spec_cpu_amount}"
    )


def assert_guest_os_memory_amount(vm, spec_memory_amount):
    guest_os_memory_amount = get_os_memory_value(vm=vm)
    assert guest_os_memory_amount == spec_memory_amount, (
        f"Wrong amount of memory! Guest: {guest_os_memory_amount}; VMI: {spec_memory_amount}"
    )


def assert_restart_required_condition(vm, expected_message):
    sampler = TimeoutSampler(
        wait_timeout=TIMEOUT_10SEC,
        sleep=TIMEOUT_1SEC,
        func=vm.get_condition_message,
        condition_type="RestartRequired",
        condition_status=vm.Condition.Status.TRUE,
    )
    try:
        for sample in sampler:
            if sample == expected_message:
                return
    except TimeoutExpiredError:
        LOGGER.error("No RestartRequired condition found on VM!")
        raise


@contextmanager
def update_cluster_cpu_model(admin_client, hco_namespace, hco_resource, cpu_model):
    with ResourceEditorValidateHCOReconcile(
        patches={hco_resource: {"spec": {HCO_DEFAULT_CPU_MODEL_KEY: cpu_model}}},
        list_resource_reconcile=[KubeVirt],
        wait_for_reconcile_post_update=True,
    ):
        wait_for_updated_kv_value(
            admin_client=admin_client,
            hco_namespace=hco_namespace,
            path=["cpuModel"],
            value=cpu_model,
            timeout=30,
        )
        yield


def get_vm_cpu_list(vm):
    vcpuinfo = vm.privileged_vmi.virt_launcher_pod.execute(
        command=shlex.split(f"virsh vcpuinfo {vm.namespace}_{vm.name}")
    )

    return [cpu.split()[1] for cpu in vcpuinfo.split("\n") if re.search(r"^CPU:", cpu)]


def get_numa_node_cpu_dict(vm):
    """
    Extract NUMA nodes from libvirt

    Args:
        vm (VirtualMachine): VM

    Returns:
        dict with numa id as key and cpu list as value.
        Example:
            {'<numa_node_id>': [cpu_list]}
    """
    out = vm.privileged_vmi.virt_launcher_pod.execute(command=shlex.split("virsh capabilities"))
    numa = xmltodict.parse(out)["capabilities"]["host"]["cache"]["bank"]

    return {elem["@id"]: elem["@cpus"].split(",") for elem in numa}


def get_numa_cpu_allocation(vm_cpus, numa_nodes):
    """
    Find NUMA node # where VM CPUs are allocated.
    """

    def _parse_ranges_to_list(ranges):
        cpus = []
        for elem in ranges:
            if "-" in elem:
                start, end = elem.split("-")
                cpus.extend([str(num) for num in range(int(start), int(end) + 1)])
            else:
                cpus.append(elem)
        return cpus

    for node in numa_nodes.keys():
        if all(cpu in _parse_ranges_to_list(ranges=numa_nodes[node]) for cpu in vm_cpus):
            return node


def get_sriov_pci_address(vm):
    """
    Get PCI address of SRIOV device in virsh.

    Args:
        vm (VirtualMachine): VM object

    Returns:
        list: PCI address(es) of SRIOV device
        Example:
            ['0000:3b:0a.2']
    """
    sriov_pci_addresses = []
    hostdev_devices = vm.privileged_vmi.xml_dict["domain"]["devices"]["hostdev"]
    for device in hostdev_devices:
        addr = device["source"]["address"]
        sriov_pci_addresses.append(
            f"{addr['@domain'][2:]}:{addr['@bus'][2:]}:{addr['@slot'][2:]}.{addr['@function'][2:]}"
        )

    return sriov_pci_addresses


def get_numa_sriov_allocation(vm, utility_pods):
    """
    Find NUMA node number where SR-IOV device is allocated.
    """
    sriov_alocation_list = []
    sriov_addresses = get_sriov_pci_address(vm=vm)
    for address in sriov_addresses:
        sriov_alocation_list.append(
            ExecCommandOnPod(utility_pods=utility_pods, node=vm.vmi.node)
            .exec(command=f"cat /sys/bus/pci/devices/{address}/numa_node")
            .strip()
        )

    return sriov_alocation_list


def validate_dedicated_emulatorthread(vm):
    cpu = vm.instance.spec.template.spec.domain.cpu
    template_flavor_expected_cpu_count = cpu.threads * cpu.cores * cpu.sockets
    nproc_output = int(
        re.match(
            r"(\d+)",
            run_ssh_commands(
                host=vm.ssh_exec,
                commands=["nproc"],
            )[0],
        ).group(1)
    )
    assert nproc_output == template_flavor_expected_cpu_count, (
        f"Guest CPU count {nproc_output} is not as expected, {template_flavor_expected_cpu_count}"
    )
    LOGGER.info("Verify VM XML - Isolate Emulator Thread.")
    cputune = vm.privileged_vmi.xml_dict["domain"]["cputune"]
    emulatorpin_cpuset = cputune["emulatorpin"]["@cpuset"]
    if template_flavor_expected_cpu_count == 1:
        vcpupin_cpuset = cputune["vcpupin"]["@cpuset"]
        # When isolateEmulatorThread is set to True,
        # Ensure that KubeVirt will allocate one additional dedicated CPU,
        # exclusively for the emulator thread.
        assert emulatorpin_cpuset != vcpupin_cpuset, assert_msg(emulatorpin=emulatorpin_cpuset, vcpupin=vcpupin_cpuset)
    else:
        vcpupin_cpuset = [pcpu_id["@cpuset"] for pcpu_id in cputune["vcpupin"]]
        assert emulatorpin_cpuset not in vcpupin_cpuset, assert_msg(
            emulatorpin=emulatorpin_cpuset, vcpupin=vcpupin_cpuset
        )


def validate_iothreads_emulatorthread_on_same_pcpu(vm):
    LOGGER.info(f"Verify IO Thread Policy in VM {vm.name} domain XML.")
    cputune = vm.privileged_vmi.xml_dict["domain"]["cputune"]
    emulatorpin_cpuset = cputune["emulatorpin"]["@cpuset"]
    iothreadpin_cpuset = cputune["iothreadpin"]["@cpuset"]
    # When dedicatedCPUPlacement is True, isolateEmulatorThread is True,
    # dedicatedIOThread is True and ioThreadsPolicy is set "auto".
    # Ensure that KubeVirt will allocate ioThreads to the same
    # physical cpu of the QEMU Emulator Thread.
    assert iothreadpin_cpuset == emulatorpin_cpuset, (
        f"If isolateEmulatorThread=True and also ioThreadsPolicy is 'auto',"
        f"KubeVirt should allocate same physical cpu."
        f"Expected: iothreadspin cpuset {iothreadpin_cpuset} equals emulatorpin cpuset {emulatorpin_cpuset}."
    )


def assert_msg(emulatorpin, vcpupin):
    return (
        f"If isolateEmulatorThread=True, KubeVirt shouldn't allocate same pcpu "
        f"for both vcpupin {vcpupin} and emulatorpin {emulatorpin}"
    )


def assert_virt_launcher_pod_cpu_manager_node_selector(virt_launcher_pod):
    assert virt_launcher_pod.spec.nodeSelector.cpumanager, "NUMA Pod doesn't have cpumanager node selector"


def assert_numa_cpu_allocation(vm_cpus, numa_nodes):
    assert get_numa_cpu_allocation(vm_cpus=vm_cpus, numa_nodes=numa_nodes), (
        f"Not all vCPUs are pinned in one numa node! VM vCPUS {vm_cpus}, NUMA node CPU lists {numa_nodes}"
    )


def assert_cpus_and_sriov_on_same_node(vm, utility_pods):
    cpu_alloc = get_numa_cpu_allocation(
        vm_cpus=get_vm_cpu_list(vm=vm),
        numa_nodes=get_numa_node_cpu_dict(vm=vm),
    )
    sriov_alloc = get_numa_sriov_allocation(vm=vm, utility_pods=utility_pods)

    assert set(cpu_alloc) == set(sriov_alloc), (
        f"SR-IOV and CPUs are on different NUMA nodes! CPUs allocated to node {cpu_alloc}, SR-IOV to node {sriov_alloc}"
    )


def get_parameters_from_template(template, parameter_subset):
    """Returns a dict with matching template parameters.

    Args:
        template (Template): Template
        parameter_subset (str): Parameter name subset; may apply to a number of parameters

    Returns:
        dict: {parameter name: parameter value}
    """
    return {
        parameter["name"]: parameter["value"]
        for parameter in template.instance.parameters
        if parameter_subset in parameter["name"]
    }


@retry(wait_timeout=TIMEOUT_1MIN, sleep=TIMEOUT_1SEC)
def download_and_extract_tar(tarfile_url, dest_path):
    """Download and Extract the tar file."""
    artifactory_header = get_artifactory_header()
    request = requests.get(tarfile_url, verify=False, headers=artifactory_header, timeout=10)
    tar_file = tarfile.open(fileobj=BytesIO(request.content), mode="r|xz")
    tar_file.extractall(path=dest_path)

    return True


@contextmanager
def update_hco_with_persistent_storage_config(hco_cr, storage_class):
    with ResourceEditorValidateHCOReconcile(
        patches={hco_cr: {"spec": {"vmStateStorageClass": storage_class}}},
        list_resource_reconcile=[KubeVirt],
        wait_for_reconcile_post_update=True,
    ):
        yield


def generate_attached_rhsm_secret_dict():
    return {
        "volume_name": "rhsm-secret-vol",
        "serial": DISK_SERIAL,
        "secret_name": RHSM_SECRET_NAME,
    }


def generate_rhsm_cloud_init_data():
    bootcmds = [
        f"mkdir /mnt/{RHSM_SECRET_NAME}",
        f'mount /dev/$(lsblk --nodeps -no name,serial | grep {DISK_SERIAL} | cut -f1 -d" ") /mnt/{RHSM_SECRET_NAME}',
        "subscription-manager config --rhsm.auto_enable_yum_plugins=0",
    ]

    return prepare_cloud_init_user_data(section="bootcmd", data=bootcmds)


def register_vm_to_rhsm(vm):
    LOGGER.info("Register the VM with RedHat Subscription Manager")

    run_ssh_commands(
        host=vm.ssh_exec,
        commands=shlex.split(
            "sudo subscription-manager register "
            "--serverurl=subscription.rhsm.stage.redhat.com:443/subscription "
            "--baseurl=https://cdn.stage.redhat.com "
            f"--username=`sudo cat /mnt/{RHSM_SECRET_NAME}/username` "
            f"--password=`sudo cat /mnt/{RHSM_SECRET_NAME}/password` "
            "--auto-attach"
        ),
    )


@contextmanager
def create_cirros_vm(
    storage_class: str,
    namespace: str,
    client: DynamicClient,
    dv_name: str,
    vm_name: str,
    node: Optional[str] = None,
    wait_running: Optional[bool] = True,
    volume_mode: Optional[str] = None,
    cpu_model: Optional[str] = None,
    annotations: Optional[str] = None,
) -> Generator[VirtualMachineForTests, None, None]:
    artifactory_secret = get_artifactory_secret(namespace=namespace)
    artifactory_config_map = get_artifactory_config_map(namespace=namespace)

    dv = DataVolume(
        name=dv_name,
        namespace=namespace,
        source="http",
        url=get_http_image_url(image_directory=Images.Cirros.DIR, image_name=Images.Cirros.QCOW2_IMG),
        storage_class=storage_class,
        size=Images.Cirros.DEFAULT_DV_SIZE,
        api_name="storage",
        volume_mode=volume_mode,
        secret=artifactory_secret,
        cert_configmap=artifactory_config_map.name,
    )
    dv.to_dict()
    dv_metadata = dv.res["metadata"]
    with VirtualMachineForTests(
        client=client,
        name=vm_name,
        namespace=dv_metadata["namespace"],
        os_flavor=Images.Cirros.OS_FLAVOR,
        memory_guest=Images.Cirros.DEFAULT_MEMORY_SIZE,
        data_volume_template={"metadata": dv_metadata, "spec": dv.res["spec"]},
        node_selector=node,
        run_strategy=VirtualMachine.RunStrategy.ALWAYS,
        cpu_model=cpu_model,
        annotations=annotations,
    ) as vm:
        if wait_running:
            running_vm(vm=vm, wait_for_interfaces=False)
        yield vm


def start_stress_on_vm(vm, stress_command):
    LOGGER.info(f"Running memory load in VM {vm.name}")
    if "windows" in vm.name:
        verify_wsl2_guest_running(vm=vm)
        verify_wsl2_guest_works(vm=vm)
        command = f"wsl nohup bash -c '{stress_command}'"
    else:
        command = stress_command
    run_ssh_commands(
        host=vm.ssh_exec,
        commands=shlex.split(command),
        tcp_timeout=TCP_TIMEOUT_30SEC,
    )


def verify_wsl2_guest_running(vm, timeout=TIMEOUT_3MIN):
    def _get_wsl2_running_status():
        guests_status = run_ssh_commands(
            host=vm.ssh_exec,
            commands=shlex.split("powershell.exe -command wsl -l -v"),
            tcp_timeout=TCP_TIMEOUT_30SEC,
        )[0]
        guests_status = guests_status.replace("\x00", "")
        LOGGER.info(guests_status)
        return re.search(r".*(Running).*\n", guests_status) is not None

    sampler = TimeoutSampler(wait_timeout=timeout, sleep=TIMEOUT_5SEC, func=_get_wsl2_running_status)
    try:
        for sample in sampler:
            if sample:
                return True
    except TimeoutExpiredError:
        LOGGER.error("WSL2 guest is not running in the VM!")
        raise


def verify_wsl2_guest_works(vm: VirtualMachineForTests) -> None:
    """
    Verifies that WSL2 is functioning on windows vm.
    Args:
        vm: An instance of `VirtualMachineForTests`
    Raises:
        TimeoutExpiredError: If WSL2 fails to return the expected output within
            the specified timeout period.
    """
    echo_string = "TEST"
    samples = TimeoutSampler(
        wait_timeout=TIMEOUT_1MIN,
        sleep=TIMEOUT_15SEC,
        func=run_ssh_commands,
        host=vm.ssh_exec,
        commands=shlex.split(f"wsl echo {echo_string}"),
    )
    try:
        for sample in samples:
            if sample and echo_string in sample[0]:
                return
    except TimeoutExpiredError:
        LOGGER.error(f"VM {vm.name} failed to start WSL2")
        raise<|MERGE_RESOLUTION|>--- conflicted
+++ resolved
@@ -1,9 +1,5 @@
-<<<<<<< HEAD
 from __future__ import annotations
 
-import http
-=======
->>>>>>> ed086379
 import logging
 import re
 import shlex
@@ -550,7 +546,7 @@
         yield vm
 
 
-def start_stress_on_vm(vm, stress_command):
+def start_stress_on_vm(vm: VirtualMachineForTests, stress_command: str) -> None:
     LOGGER.info(f"Running memory load in VM {vm.name}")
     if "windows" in vm.name:
         verify_wsl2_guest_running(vm=vm)
@@ -565,7 +561,7 @@
     )
 
 
-def verify_wsl2_guest_running(vm, timeout=TIMEOUT_3MIN):
+def verify_wsl2_guest_running(vm: VirtualMachineForTests, timeout: int = TIMEOUT_3MIN) -> bool:
     def _get_wsl2_running_status():
         guests_status = run_ssh_commands(
             host=vm.ssh_exec,
@@ -584,6 +580,7 @@
     except TimeoutExpiredError:
         LOGGER.error("WSL2 guest is not running in the VM!")
         raise
+    return False
 
 
 def verify_wsl2_guest_works(vm: VirtualMachineForTests) -> None:
@@ -595,17 +592,17 @@
         TimeoutExpiredError: If WSL2 fails to return the expected output within
             the specified timeout period.
     """
-    echo_string = "TEST"
+    test_str = "TEST"
     samples = TimeoutSampler(
         wait_timeout=TIMEOUT_1MIN,
         sleep=TIMEOUT_15SEC,
         func=run_ssh_commands,
         host=vm.ssh_exec,
-        commands=shlex.split(f"wsl echo {echo_string}"),
+        commands=shlex.split(f"wsl echo {test_str}"),
     )
     try:
         for sample in samples:
-            if sample and echo_string in sample[0]:
+            if sample and test_str in sample[0]:
                 return
     except TimeoutExpiredError:
         LOGGER.error(f"VM {vm.name} failed to start WSL2")
