--- conflicted
+++ resolved
@@ -24,11 +24,8 @@
 
 from utilities.constants import (
     DISK_SERIAL,
-<<<<<<< HEAD
     OS_FLAVOR_CIRROS,
-=======
     HCO_DEFAULT_CPU_MODEL_KEY,
->>>>>>> 6c1a61e0
     RHSM_SECRET_NAME,
     TIMEOUT_1SEC,
     TIMEOUT_5SEC,
@@ -37,7 +34,7 @@
     TIMEOUT_30MIN,
     Images,
 )
-<<<<<<< HEAD
+
 from utilities.hco import ResourceEditorValidateHCOReconcile, update_hco_annotations
 from utilities.infra import (
     ExecCommandOnPod,
@@ -46,10 +43,6 @@
     get_artifactory_secret,
     get_http_image_url,
 )
-=======
-from utilities.hco import ResourceEditorValidateHCOReconcile
-from utilities.infra import ExecCommandOnPod, get_artifactory_header
->>>>>>> 6c1a61e0
 from utilities.virt import (
     VirtualMachineForTests,
     VirtualMachineForTestsFromTemplate,
