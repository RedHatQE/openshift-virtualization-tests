from __future__ import annotations

import http
import logging
import re
import shlex
import tarfile
from contextlib import contextmanager
from io import BytesIO
from typing import Generator, Optional

import bitmath
import requests
import xmltodict
from bs4 import BeautifulSoup
from kubernetes.dynamic import DynamicClient
from kubernetes.dynamic.exceptions import ResourceNotFoundError
from ocp_resources.datavolume import DataVolume
from ocp_resources.kubevirt import KubeVirt
from ocp_resources.resource import ResourceEditor
from ocp_resources.virtual_machine import VirtualMachine
from ocp_resources.virtual_machine_instance_migration import VirtualMachineInstanceMigration
from pyhelper_utils.shell import run_ssh_commands
from timeout_sampler import TimeoutExpiredError, TimeoutSampler, retry

from utilities.artifactory import (
    get_artifactory_config_map,
    get_artifactory_header,
    get_artifactory_secret,
    get_http_image_url,
)
from utilities.constants import (
    DISK_SERIAL,
    HCO_DEFAULT_CPU_MODEL_KEY,
    RHSM_SECRET_NAME,
<<<<<<< HEAD
    TCP_TIMEOUT_30SEC,
=======
>>>>>>> 0f32ee8c
    TIMEOUT_1MIN,
    TIMEOUT_1SEC,
    TIMEOUT_3MIN,
    TIMEOUT_5SEC,
    TIMEOUT_10MIN,
    TIMEOUT_10SEC,
    TIMEOUT_15SEC,
    TIMEOUT_30MIN,
    Images,
)
from utilities.hco import ResourceEditorValidateHCOReconcile
from utilities.infra import (
    ExecCommandOnPod,
)
from utilities.virt import (
    VirtualMachineForTests,
    fedora_vm_body,
    get_created_migration_job,
    prepare_cloud_init_user_data,
    running_vm,
    wait_for_migration_finished,
    wait_for_ssh_connectivity,
    wait_for_updated_kv_value,
)

NUM_TEST_VMS = 3
NOT_PUBLISHED_MESSAGE = (
    "This documentation is a work in progress that aligns to preview releases of the next pending "
    "OpenShift Container Platform version"
)
LOGGER = logging.getLogger(__name__)


def create_vms(
    name_prefix,
    namespace_name,
    vm_count=NUM_TEST_VMS,
    client=None,
    ssh=True,
    node_selector_labels=None,
):
    """
    Create n number of fedora vms.

    Args:
        name_prefix (str): prefix to be used to name virtualmachines
        namespace_name (str): Namespace to be used for vm creation
        vm_count (int): Number of vms to be created
        node_selector_labels (str): Labels for node selector.
        client (DynamicClient): DynamicClient object
        ssh (bool): enable SSH on the VM

    Returns:
        list: List of VirtualMachineForTests
    """
    vms_list = []
    for idx in range(vm_count):
        vm_name = f"{name_prefix}-{idx}"
        with VirtualMachineForTests(
            name=vm_name,
            namespace=namespace_name,
            body=fedora_vm_body(name=vm_name),
            node_selector_labels=node_selector_labels,
            teardown=False,
            run_strategy=VirtualMachine.RunStrategy.ALWAYS,
            ssh=ssh,
            client=client,
        ) as vm:
            vms_list.append(vm)
    return vms_list


def wait_for_cr_labels_change(expected_value, component, timeout=TIMEOUT_10MIN):
    """
    Waits for CR metadata.labels to reach expected values

    Args:
        expected_value (dict): expected value for metadata.labels
        component (Resource): Resource object

    Raises:
        TimeoutExpiredError: If the CR's metadata.labels does not match with expected value.
    """
    samplers = TimeoutSampler(
        wait_timeout=timeout,
        sleep=TIMEOUT_5SEC,
        func=lambda: component.labels,
    )
    label = None
    try:
        for label in samplers:
            if label == expected_value:
                LOGGER.info(f"For {component.name}: Found expected spec values: '{expected_value}'")
                return

    except TimeoutExpiredError:
        LOGGER.error(
            f"{component.name}: Timed out waiting for CR labels to reach expected value: '{expected_value}'"
            f" current value:'{label}'"
        )
        raise


def validate_runbook_url_exists(url, alert_name=None, production=False):
    response = requests.get(url, allow_redirects=False)
    LOGGER.info(response)
    if response.status_code != http.HTTPStatus.OK:
        return f"{url} validation failed: {response}"
    if production:
        assert alert_name
        url_link = f"#virt-runbook-{alert_name}"
        if NOT_PUBLISHED_MESSAGE in response.text:
            LOGGER.error(f"{url} found with message {NOT_PUBLISHED_MESSAGE}: {response.content}")
            return f"{url} not published yet."
        soup = BeautifulSoup(response.content)
        for link in soup.findAll("a"):
            url_str = link.get("href")
            if url_str and url_str.endswith(url_link):
                LOGGER.info(f"Alert link is found : {link}")
                return
        LOGGER.warning(f"Alert url {url} not found for alert {alert_name}")
        return f"Alert url {url} not found"


def get_image_from_csv(image_string, csv_related_images):
    for image in csv_related_images:
        if image_string in image["image"]:
            return image["image"]

    raise ResourceNotFoundError(f"no image with the string {image_string} was found in the csv_dict")


def get_image_name_from_csv(image_string, csv_related_images):
    for image in csv_related_images:
        if image_string in image["name"]:
            return image["name"]

    raise ResourceNotFoundError(f"no image with the string {image_string} was found in the csv_dict")


def hotplug_spec_vm_and_verify_hotplug(vm, client, sockets=None, memory_guest=None):
    assert sockets or memory_guest, "No resource for update provided!!!"
    hotplug_spec_vm(vm=vm, sockets=sockets, memory_guest=memory_guest)
    verify_hotplug(vm=vm, client=client, sockets=sockets, memory_guest=memory_guest)


def hotplug_instance_type_vm_and_verify(vm, client, instance_type):
    instance_type_spec = instance_type.instance.spec
    update_vm_instancetype_name(vm=vm, instance_type_name=instance_type.name)
    verify_hotplug(
        vm=vm, client=client, sockets=instance_type_spec.cpu.guest, memory_guest=instance_type_spec.memory.guest
    )


def verify_hotplug(vm, client, sockets=None, memory_guest=None):
    vmim = get_created_migration_job(vm=vm, client=client)
    wait_for_migration_finished(
        namespace=vm.namespace, migration=vmim, timeout=TIMEOUT_30MIN if "windows" in vm.name else TIMEOUT_10MIN
    )
    wait_for_ssh_connectivity(vm=vm)
    vmi_spec_domain = vm.vmi.instance.spec.domain
    if sockets:
        assert vmi_spec_domain.cpu.sockets == sockets, (
            f"Hotplug CPU not added to VMI spec! VMI spec {vmi_spec_domain.cpu}"
        )
    if memory_guest:
        assert vmi_spec_domain.memory.guest == memory_guest, (
            f"Hotplug memory not added to VMI spec! VMI spec: {vmi_spec_domain.memory}"
        )


def hotplug_spec_vm(vm, sockets=None, memory_guest=None):
    patch = {
        vm: {
            "spec": {
                "template": {
                    "spec": {
                        "domain": {"cpu": {"sockets": sockets}} if sockets else {"memory": {"guest": memory_guest}}
                    }
                }
            }
        }
    }
    ResourceEditor(patches=patch).update()


def update_vm_instancetype_name(vm, instance_type_name):
    patch = {vm: {"spec": {"instancetype": {"name": instance_type_name}}}}
    ResourceEditor(patches=patch).update()


def clean_up_migration_jobs(client, vm):
    for migration_job in VirtualMachineInstanceMigration.get(dyn_client=client, namespace=vm.namespace):
        migration_job.clean_up()


def get_os_cpu_count(vm):
    if "windows" in vm.name:
        cmd = shlex.split("echo %NUMBER_OF_PROCESSORS%")
    else:
        cmd = shlex.split("nproc")
    return int(run_ssh_commands(host=vm.ssh_exec, commands=cmd)[0].strip())


def get_os_memory_value(vm):
    if "windows" in vm.name:
        cmd = shlex.split("wmic ComputerSystem get TotalPhysicalMemory")
        wmic_total_mem = run_ssh_commands(host=vm.ssh_exec, commands=cmd)[0].strip().split()[1]
        return f"{round(float(bitmath.Bit(int(wmic_total_mem)).to_Gib()))}Gi"
    else:
        cmd = shlex.split("awk \"'{print$2/1024/1024;exit}'\" /proc/meminfo")
        meminfo = run_ssh_commands(host=vm.ssh_exec, commands=cmd)[0].strip()
        return f"{round(float(meminfo))}Gi"


def assert_guest_os_cpu_count(vm, spec_cpu_amount):
    guest_os_cpu_amount = get_os_cpu_count(vm=vm)
    assert guest_os_cpu_amount == spec_cpu_amount, (
        f"Wrong amount of CPUs! Guest: {guest_os_cpu_amount}; VMI: {spec_cpu_amount}"
    )


def assert_guest_os_memory_amount(vm, spec_memory_amount):
    guest_os_memory_amount = get_os_memory_value(vm=vm)
    assert guest_os_memory_amount == spec_memory_amount, (
        f"Wrong amount of memory! Guest: {guest_os_memory_amount}; VMI: {spec_memory_amount}"
    )


def assert_restart_required_condition(vm, expected_message):
    sampler = TimeoutSampler(
        wait_timeout=TIMEOUT_10SEC,
        sleep=TIMEOUT_1SEC,
        func=vm.get_condition_message,
        condition_type="RestartRequired",
        condition_status=vm.Condition.Status.TRUE,
    )
    try:
        for sample in sampler:
            if sample == expected_message:
                return
    except TimeoutExpiredError:
        LOGGER.error("No RestartRequired condition found on VM!")
        raise


@contextmanager
def update_cluster_cpu_model(admin_client, hco_namespace, hco_resource, cpu_model):
    with ResourceEditorValidateHCOReconcile(
        patches={hco_resource: {"spec": {HCO_DEFAULT_CPU_MODEL_KEY: cpu_model}}},
        list_resource_reconcile=[KubeVirt],
        wait_for_reconcile_post_update=True,
    ):
        wait_for_updated_kv_value(
            admin_client=admin_client,
            hco_namespace=hco_namespace,
            path=["cpuModel"],
            value=cpu_model,
            timeout=30,
        )
        yield


def get_vm_cpu_list(vm):
    vcpuinfo = vm.privileged_vmi.virt_launcher_pod.execute(
        command=shlex.split(f"virsh vcpuinfo {vm.namespace}_{vm.name}")
    )

    return [cpu.split()[1] for cpu in vcpuinfo.split("\n") if re.search(r"^CPU:", cpu)]


def get_numa_node_cpu_dict(vm):
    """
    Extract NUMA nodes from libvirt

    Args:
        vm (VirtualMachine): VM

    Returns:
        dict with numa id as key and cpu list as value.
        Example:
            {'<numa_node_id>': [cpu_list]}
    """
    out = vm.privileged_vmi.virt_launcher_pod.execute(command=shlex.split("virsh capabilities"))
    numa = xmltodict.parse(out)["capabilities"]["host"]["cache"]["bank"]

    return {elem["@id"]: elem["@cpus"].split(",") for elem in numa}


def get_numa_cpu_allocation(vm_cpus, numa_nodes):
    """
    Find NUMA node # where VM CPUs are allocated.
    """

    def _parse_ranges_to_list(ranges):
        cpus = []
        for elem in ranges:
            if "-" in elem:
                start, end = elem.split("-")
                cpus.extend([str(num) for num in range(int(start), int(end) + 1)])
            else:
                cpus.append(elem)
        return cpus

    for node in numa_nodes.keys():
        if all(cpu in _parse_ranges_to_list(ranges=numa_nodes[node]) for cpu in vm_cpus):
            return node


def get_sriov_pci_address(vm):
    """
    Get PCI address of SRIOV device in virsh.

    Args:
        vm (VirtualMachine): VM object

    Returns:
        list: PCI address(es) of SRIOV device
        Example:
            ['0000:3b:0a.2']
    """
    sriov_pci_addresses = []
    hostdev_devices = vm.privileged_vmi.xml_dict["domain"]["devices"]["hostdev"]
    for device in hostdev_devices:
        addr = device["source"]["address"]
        sriov_pci_addresses.append(
            f"{addr['@domain'][2:]}:{addr['@bus'][2:]}:{addr['@slot'][2:]}.{addr['@function'][2:]}"
        )

    return sriov_pci_addresses


def get_numa_sriov_allocation(vm, utility_pods):
    """
    Find NUMA node number where SR-IOV device is allocated.
    """
    sriov_alocation_list = []
    sriov_addresses = get_sriov_pci_address(vm=vm)
    for address in sriov_addresses:
        sriov_alocation_list.append(
            ExecCommandOnPod(utility_pods=utility_pods, node=vm.vmi.node)
            .exec(command=f"cat /sys/bus/pci/devices/{address}/numa_node")
            .strip()
        )

    return sriov_alocation_list


def validate_dedicated_emulatorthread(vm):
    cpu = vm.instance.spec.template.spec.domain.cpu
    template_flavor_expected_cpu_count = cpu.threads * cpu.cores * cpu.sockets
    nproc_output = int(
        re.match(
            r"(\d+)",
            run_ssh_commands(
                host=vm.ssh_exec,
                commands=["nproc"],
            )[0],
        ).group(1)
    )
    assert nproc_output == template_flavor_expected_cpu_count, (
        f"Guest CPU count {nproc_output} is not as expected, {template_flavor_expected_cpu_count}"
    )
    LOGGER.info("Verify VM XML - Isolate Emulator Thread.")
    cputune = vm.privileged_vmi.xml_dict["domain"]["cputune"]
    emulatorpin_cpuset = cputune["emulatorpin"]["@cpuset"]
    if template_flavor_expected_cpu_count == 1:
        vcpupin_cpuset = cputune["vcpupin"]["@cpuset"]
        # When isolateEmulatorThread is set to True,
        # Ensure that KubeVirt will allocate one additional dedicated CPU,
        # exclusively for the emulator thread.
        assert emulatorpin_cpuset != vcpupin_cpuset, assert_msg(emulatorpin=emulatorpin_cpuset, vcpupin=vcpupin_cpuset)
    else:
        vcpupin_cpuset = [pcpu_id["@cpuset"] for pcpu_id in cputune["vcpupin"]]
        assert emulatorpin_cpuset not in vcpupin_cpuset, assert_msg(
            emulatorpin=emulatorpin_cpuset, vcpupin=vcpupin_cpuset
        )


def validate_iothreads_emulatorthread_on_same_pcpu(vm):
    LOGGER.info(f"Verify IO Thread Policy in VM {vm.name} domain XML.")
    cputune = vm.privileged_vmi.xml_dict["domain"]["cputune"]
    emulatorpin_cpuset = cputune["emulatorpin"]["@cpuset"]
    iothreadpin_cpuset = cputune["iothreadpin"]["@cpuset"]
    # When dedicatedCPUPlacement is True, isolateEmulatorThread is True,
    # dedicatedIOThread is True and ioThreadsPolicy is set "auto".
    # Ensure that KubeVirt will allocate ioThreads to the same
    # physical cpu of the QEMU Emulator Thread.
    assert iothreadpin_cpuset == emulatorpin_cpuset, (
        f"If isolateEmulatorThread=True and also ioThreadsPolicy is 'auto',"
        f"KubeVirt should allocate same physical cpu."
        f"Expected: iothreadspin cpuset {iothreadpin_cpuset} equals emulatorpin cpuset {emulatorpin_cpuset}."
    )


def assert_msg(emulatorpin, vcpupin):
    return (
        f"If isolateEmulatorThread=True, KubeVirt shouldn't allocate same pcpu "
        f"for both vcpupin {vcpupin} and emulatorpin {emulatorpin}"
    )


def assert_virt_launcher_pod_cpu_manager_node_selector(virt_launcher_pod):
    assert virt_launcher_pod.spec.nodeSelector.cpumanager, "NUMA Pod doesn't have cpumanager node selector"


def assert_numa_cpu_allocation(vm_cpus, numa_nodes):
    assert get_numa_cpu_allocation(vm_cpus=vm_cpus, numa_nodes=numa_nodes), (
        f"Not all vCPUs are pinned in one numa node! VM vCPUS {vm_cpus}, NUMA node CPU lists {numa_nodes}"
    )


def assert_cpus_and_sriov_on_same_node(vm, utility_pods):
    cpu_alloc = get_numa_cpu_allocation(
        vm_cpus=get_vm_cpu_list(vm=vm),
        numa_nodes=get_numa_node_cpu_dict(vm=vm),
    )
    sriov_alloc = get_numa_sriov_allocation(vm=vm, utility_pods=utility_pods)

    assert set(cpu_alloc) == set(sriov_alloc), (
        f"SR-IOV and CPUs are on different NUMA nodes! CPUs allocated to node {cpu_alloc}, SR-IOV to node {sriov_alloc}"
    )


def get_parameters_from_template(template, parameter_subset):
    """Returns a dict with matching template parameters.

    Args:
        template (Template): Template
        parameter_subset (str): Parameter name subset; may apply to a number of parameters

    Returns:
        dict: {parameter name: parameter value}
    """
    return {
        parameter["name"]: parameter["value"]
        for parameter in template.instance.parameters
        if parameter_subset in parameter["name"]
    }


@retry(wait_timeout=TIMEOUT_1MIN, sleep=TIMEOUT_1SEC)
def download_and_extract_tar(tarfile_url, dest_path):
    """Download and Extract the tar file."""
    artifactory_header = get_artifactory_header()
    request = requests.get(tarfile_url, verify=False, headers=artifactory_header, timeout=10)
    tar_file = tarfile.open(fileobj=BytesIO(request.content), mode="r|xz")
    tar_file.extractall(path=dest_path)

    return True


@contextmanager
def update_hco_with_persistent_storage_config(hco_cr, storage_class):
    with ResourceEditorValidateHCOReconcile(
        patches={hco_cr: {"spec": {"vmStateStorageClass": storage_class}}},
        list_resource_reconcile=[KubeVirt],
        wait_for_reconcile_post_update=True,
    ):
        yield


def generate_attached_rhsm_secret_dict():
    return {
        "volume_name": "rhsm-secret-vol",
        "serial": DISK_SERIAL,
        "secret_name": RHSM_SECRET_NAME,
    }


def generate_rhsm_cloud_init_data():
    bootcmds = [
        f"mkdir /mnt/{RHSM_SECRET_NAME}",
        f'mount /dev/$(lsblk --nodeps -no name,serial | grep {DISK_SERIAL} | cut -f1 -d" ") /mnt/{RHSM_SECRET_NAME}',
        "subscription-manager config --rhsm.auto_enable_yum_plugins=0",
    ]

    return prepare_cloud_init_user_data(section="bootcmd", data=bootcmds)


def register_vm_to_rhsm(vm):
    LOGGER.info("Register the VM with RedHat Subscription Manager")

    run_ssh_commands(
        host=vm.ssh_exec,
        commands=shlex.split(
            "sudo subscription-manager register "
            "--serverurl=subscription.rhsm.stage.redhat.com:443/subscription "
            "--baseurl=https://cdn.stage.redhat.com "
            f"--username=`sudo cat /mnt/{RHSM_SECRET_NAME}/username` "
            f"--password=`sudo cat /mnt/{RHSM_SECRET_NAME}/password` "
            "--auto-attach"
        ),
    )


@contextmanager
def create_cirros_vm(
    storage_class: str,
    namespace: str,
    client: DynamicClient,
    dv_name: str,
    vm_name: str,
    node: Optional[str] = None,
    wait_running: Optional[bool] = True,
    volume_mode: Optional[str] = None,
    cpu_model: Optional[str] = None,
    annotations: Optional[str] = None,
) -> Generator[VirtualMachineForTests, None, None]:
    artifactory_secret = get_artifactory_secret(namespace=namespace)
    artifactory_config_map = get_artifactory_config_map(namespace=namespace)

    dv = DataVolume(
        name=dv_name,
        namespace=namespace,
        source="http",
        url=get_http_image_url(image_directory=Images.Cirros.DIR, image_name=Images.Cirros.QCOW2_IMG),
        storage_class=storage_class,
        size=Images.Cirros.DEFAULT_DV_SIZE,
        api_name="storage",
        volume_mode=volume_mode,
        secret=artifactory_secret,
        cert_configmap=artifactory_config_map.name,
    )
    dv.to_dict()
    dv_metadata = dv.res["metadata"]
    with VirtualMachineForTests(
        client=client,
        name=vm_name,
        namespace=dv_metadata["namespace"],
        os_flavor=Images.Cirros.OS_FLAVOR,
        memory_guest=Images.Cirros.DEFAULT_MEMORY_SIZE,
        data_volume_template={"metadata": dv_metadata, "spec": dv.res["spec"]},
        node_selector=node,
        run_strategy=VirtualMachine.RunStrategy.ALWAYS,
        cpu_model=cpu_model,
        annotations=annotations,
    ) as vm:
        if wait_running:
            running_vm(vm=vm, wait_for_interfaces=False)
        yield vm


def start_stress_on_vm(vm, stress_command):
    LOGGER.info(f"Running memory load in VM {vm.name}")
    if "windows" in vm.name:
        verify_wsl2_guest_running(vm=vm)
        verify_wsl2_guest_works(vm=vm)
        command = f"wsl nohup bash -c '{stress_command}'"
    else:
        command = stress_command
    run_ssh_commands(
        host=vm.ssh_exec,
        commands=shlex.split(command),
        tcp_timeout=TCP_TIMEOUT_30SEC,
    )


def verify_wsl2_guest_running(vm, timeout=TIMEOUT_3MIN):
    def _get_wsl2_running_status():
        guests_status = run_ssh_commands(
            host=vm.ssh_exec,
            commands=shlex.split("powershell.exe -command wsl -l -v"),
            tcp_timeout=TCP_TIMEOUT_30SEC,
        )[0]
        guests_status = guests_status.replace("\x00", "")
        LOGGER.info(guests_status)
        return re.search(r".*(Running).*\n", guests_status) is not None

    sampler = TimeoutSampler(wait_timeout=timeout, sleep=TIMEOUT_5SEC, func=_get_wsl2_running_status)
    try:
        for sample in sampler:
            if sample:
                return True
    except TimeoutExpiredError:
        LOGGER.error("WSL2 guest is not running in the VM!")
        raise


def verify_wsl2_guest_works(vm: VirtualMachineForTests) -> None:
    """
    Verifies that WSL2 is functioning on windows vm.
    Args:
        vm: An instance of `VirtualMachineForTests`
    Raises:
        TimeoutExpiredError: If WSL2 fails to return the expected output within
            the specified timeout period.
    """
    echo_string = "TEST"
    samples = TimeoutSampler(
        wait_timeout=TIMEOUT_1MIN,
        sleep=TIMEOUT_15SEC,
        func=run_ssh_commands,
        host=vm.ssh_exec,
        commands=shlex.split(f"wsl echo {echo_string}"),
    )
    try:
        for sample in samples:
            if sample and echo_string in sample[0]:
                return
    except TimeoutExpiredError:
        LOGGER.error(f"VM {vm.name} failed to start WSL2")
        raise<|MERGE_RESOLUTION|>--- conflicted
+++ resolved
@@ -33,10 +33,7 @@
     DISK_SERIAL,
     HCO_DEFAULT_CPU_MODEL_KEY,
     RHSM_SECRET_NAME,
-<<<<<<< HEAD
     TCP_TIMEOUT_30SEC,
-=======
->>>>>>> 0f32ee8c
     TIMEOUT_1MIN,
     TIMEOUT_1SEC,
     TIMEOUT_3MIN,
