--- conflicted
+++ resolved
@@ -380,13 +380,6 @@
 
 
 @pytest.fixture(scope="class")
-<<<<<<< HEAD
-def cleaned_up_standalone_data_volume_after_storage_migration(unprivileged_client, namespace, data_volume_scope_class):
-    yield
-    for dv in DataVolume.get(dyn_client=unprivileged_client, namespace=namespace.name):
-        if dv.name.startswith(f"{data_volume_scope_class.name}-mig"):
-            assert dv.clean_up(wait=True)
-=======
 def windows_vm_with_vtpm_for_storage_migration(
     unprivileged_client,
     namespace,
@@ -437,4 +430,11 @@
         )
         run_ssh_commands(host=vm.ssh_exec, commands=cmd)
     yield booted_vms_for_storage_class_migration
->>>>>>> 1e4a84ae
+
+
+@pytest.fixture(scope="class")
+def cleaned_up_standalone_data_volume_after_storage_migration(unprivileged_client, namespace, data_volume_scope_class):
+    yield
+    for dv in DataVolume.get(dyn_client=unprivileged_client, namespace=namespace.name):
+        if dv.name.startswith(f"{data_volume_scope_class.name}-mig"):
+            assert dv.clean_up(wait=True)