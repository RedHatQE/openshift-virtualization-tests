"""
Clone tests
"""

import pytest
from ocp_resources.datavolume import DataVolume

from tests.os_params import FEDORA_LATEST, WINDOWS_11, WINDOWS_11_TEMPLATE_LABELS
from tests.storage.utils import (
    assert_pvc_snapshot_clone_annotation,
    assert_use_populator,
    create_vm_from_dv,
    create_windows_vm_validate_guest_agent_info,
)
from utilities.constants import (
    OS_FLAVOR_CIRROS,
    OS_FLAVOR_FEDORA,
    OS_FLAVOR_WINDOWS,
    QUARANTINED,
    TIMEOUT_1MIN,
    TIMEOUT_40MIN,
    Images,
)
from utilities.storage import (
    check_disk_count_in_vm,
    create_dv,
    data_volume_template_dict,
    overhead_size_for_dv,
)
from utilities.virt import (
    VirtualMachineForTests,
    restart_vm_wait_for_running_vm,
    running_vm,
)

WINDOWS_CLONE_TIMEOUT = TIMEOUT_40MIN


def create_vm_from_clone_dv_template(
    vm_name,
    dv_name,
    namespace_name,
    source_dv,
    client,
    volume_mode,
    storage_class,
    size=None,
):
    with VirtualMachineForTests(
        name=vm_name,
        namespace=namespace_name,
        os_flavor=OS_FLAVOR_CIRROS,
        client=client,
        memory_guest=Images.Cirros.DEFAULT_MEMORY_SIZE,
        data_volume_template=data_volume_template_dict(
            target_dv_name=dv_name,
            target_dv_namespace=namespace_name,
            source_dv=source_dv,
            volume_mode=volume_mode,
            size=size,
            storage_class=storage_class,
        ),
    ) as vm:
        running_vm(vm=vm, wait_for_interfaces=False)
        check_disk_count_in_vm(vm=vm)


@pytest.mark.tier3
@pytest.mark.parametrize(
    "data_volume_multi_storage_scope_function",
    [
        pytest.param(
            {
                "dv_name": "dv-source",
                "image": f"{Images.Windows.DIR}/{Images.Windows.WIN11_IMG}",
                "dv_size": Images.Windows.DEFAULT_DV_SIZE,
            },
            marks=(pytest.mark.polarion("CNV-1892")),
        ),
    ],
    indirect=True,
)
@pytest.mark.s390x
def test_successful_clone_of_large_image(
    admin_client,
    namespace,
    data_volume_multi_storage_scope_function,
):
    conditions = [
        DataVolume.Condition.Type.BOUND,
        DataVolume.Condition.Type.READY,
    ]
    with create_dv(
        source="pvc",
        dv_name="dv-target",
        namespace=namespace.name,
        size=data_volume_multi_storage_scope_function.size,
        source_pvc=data_volume_multi_storage_scope_function.name,
        storage_class=data_volume_multi_storage_scope_function.storage_class,
    ) as cdv:
        cdv.wait_for_dv_success(timeout=WINDOWS_CLONE_TIMEOUT)
        for condition in conditions:
            cdv.wait_for_condition(
                condition=condition,
                status=DataVolume.Condition.Status.TRUE,
                timeout=TIMEOUT_1MIN,
            )


@pytest.mark.sno
@pytest.mark.polarion("CNV-2148")
@pytest.mark.gating()
@pytest.mark.post_upgrade()
def test_successful_vm_restart_with_cloned_dv(
    unprivileged_client,
    namespace,
    storage_class_name_scope_module,
    fedora_data_source_scope_module,
    cluster_csi_drivers_names,
):
    source_dict = fedora_data_source_scope_module.source.instance.to_dict()
    source_spec_dict = source_dict["spec"]
    size = source_spec_dict.get("resources", {}).get("requests", {}).get("storage") or source_dict.get(
        "status", {}
    ).get("restoreSize")

    with DataVolume(
        name="dv-target",
        namespace=namespace.name,
        client=unprivileged_client,
        size=size,
        api_name="storage",
        storage_class=storage_class_name_scope_module,
        source_ref={
            "kind": fedora_data_source_scope_module.kind,
            "name": fedora_data_source_scope_module.name,
            "namespace": fedora_data_source_scope_module.namespace,
        },
    ) as cdv:
        cdv.wait(timeout=TIMEOUT_1MIN, wait_for_exists_only=True)
        cdv.pvc.wait()

        with create_vm_from_dv(
            dv=cdv,
            vm_name="fedora-vm",
            os_flavor=OS_FLAVOR_FEDORA,
            memory_guest=Images.Fedora.DEFAULT_MEMORY_SIZE,
            wait_for_interfaces=True,
        ) as vm_dv:
            restart_vm_wait_for_running_vm(vm=vm_dv, wait_for_interfaces=False)

        assert_use_populator(
            pvc=cdv.pvc,
            storage_class=cdv.storage_class,
            cluster_csi_drivers_names=cluster_csi_drivers_names,
        )


@pytest.mark.tier3
@pytest.mark.parametrize(
    ("data_volume_multi_storage_scope_function", "vm_params"),
    [
        pytest.param(
            {
                "dv_name": "dv-source",
                "source": "http",
                "image": f"{Images.Windows.DIR}/{Images.Windows.WIN11_IMG}",
                "dv_size": Images.Windows.DEFAULT_DV_SIZE,
            },
            {
                "vm_name": f"vm-win-{WINDOWS_11.get('os_version')}",
                "template_labels": WINDOWS_11_TEMPLATE_LABELS,
                "os_version": WINDOWS_11.get("os_version"),
                "ssh": True,
            },
            marks=pytest.mark.polarion("CNV-3638"),
        ),
    ],
    indirect=["data_volume_multi_storage_scope_function"],
)
def test_successful_vm_from_cloned_dv_windows(
    unprivileged_client,
    data_volume_multi_storage_scope_function,
    vm_params,
    namespace,
):
    with create_dv(
        source="pvc",
        dv_name="dv-target",
        namespace=data_volume_multi_storage_scope_function.namespace,
        size=data_volume_multi_storage_scope_function.size,
        source_pvc=data_volume_multi_storage_scope_function.name,
        storage_class=data_volume_multi_storage_scope_function.storage_class,
    ) as cdv:
        cdv.wait_for_dv_success(timeout=WINDOWS_CLONE_TIMEOUT)
        create_windows_vm_validate_guest_agent_info(
            dv=cdv,
            namespace=namespace,
            unprivileged_client=unprivileged_client,
            vm_params=vm_params,
        )


<<<<<<< HEAD
@pytest.mark.xfail(
    reason=f"{QUARANTINED}: consistently failing test. Timeout into ssh connection to the vm; CNV-66721",
    run=False,
)
@pytest.mark.sno
@pytest.mark.parametrize(
    "data_volume_multi_storage_scope_function",
    [
        pytest.param(
            {
                "dv_name": "dv-source",
                "image": FEDORA_LATEST.get("image_path"),
                "dv_size": Images.Fedora.DEFAULT_DV_SIZE,
            },
            marks=(pytest.mark.polarion("CNV-4035")),
        )
    ],
    indirect=True,
)
@pytest.mark.s390x
def test_disk_image_after_clone(
    skip_block_volumemode_scope_function,
    unprivileged_client,
    namespace,
    data_volume_multi_storage_scope_function,
    cluster_csi_drivers_names,
):
    storage_class = data_volume_multi_storage_scope_function.storage_class
    with create_dv(
        source="pvc",
        dv_name="dv-cnv-4035",
        namespace=namespace.name,
        size=data_volume_multi_storage_scope_function.size,
        source_pvc=data_volume_multi_storage_scope_function.name,
        client=unprivileged_client,
        storage_class=storage_class,
    ) as cdv:
        cdv.wait_for_dv_success()
        create_vm_and_verify_image_permission(dv=cdv)
        assert_use_populator(
            pvc=cdv.pvc,
            storage_class=storage_class,
            cluster_csi_drivers_names=cluster_csi_drivers_names,
        )


=======
>>>>>>> e42c6c83
@pytest.mark.parametrize(
    "data_volume_snapshot_capable_storage_scope_function",
    [
        pytest.param(
            {
                "dv_name": "dv-source-fedora",
                "image": FEDORA_LATEST.get("image_path"),
                "dv_size": Images.Fedora.DEFAULT_DV_SIZE,
            },
            marks=(pytest.mark.polarion("CNV-3545"), pytest.mark.gating()),
        ),
        pytest.param(
            {
                "dv_name": "dv-source-win",
                "image": f"{Images.Windows.DIR}/{Images.Windows.WIN11_IMG}",
                "dv_size": Images.Windows.DEFAULT_DV_SIZE,
            },
            marks=(pytest.mark.polarion("CNV-3552"), pytest.mark.tier3()),
        ),
    ],
    indirect=True,
)
def test_successful_snapshot_clone(
    data_volume_snapshot_capable_storage_scope_function,
    cluster_csi_drivers_names,
):
    namespace = data_volume_snapshot_capable_storage_scope_function.namespace
    storage_class = data_volume_snapshot_capable_storage_scope_function.storage_class
    with create_dv(
        source="pvc",
        dv_name="dv-target",
        namespace=namespace,
        size=data_volume_snapshot_capable_storage_scope_function.size,
        source_pvc=data_volume_snapshot_capable_storage_scope_function.name,
        storage_class=storage_class,
    ) as cdv:
        cdv.wait_for_dv_success()
        if OS_FLAVOR_WINDOWS not in data_volume_snapshot_capable_storage_scope_function.url.split("/")[-1]:
            with create_vm_from_dv(
                dv=cdv, vm_name="fedora-vm", os_flavor=OS_FLAVOR_FEDORA, memory_guest=Images.Fedora.DEFAULT_MEMORY_SIZE
            ) as vm_dv:
                check_disk_count_in_vm(vm=vm_dv)
        pvc = cdv.pvc
        assert_use_populator(
            pvc=pvc,
            storage_class=storage_class,
            cluster_csi_drivers_names=cluster_csi_drivers_names,
        )
        assert_pvc_snapshot_clone_annotation(pvc=pvc, storage_class=storage_class)


@pytest.mark.gating
@pytest.mark.polarion("CNV-5607")
@pytest.mark.s390x
def test_clone_from_fs_to_block_using_dv_template(
    skip_test_if_no_block_sc,
    unprivileged_client,
    namespace,
    cirros_dv_with_filesystem_volume_mode,
    storage_class_with_block_volume_mode,
):
    create_vm_from_clone_dv_template(
        vm_name="vm-5607",
        dv_name="dv-5607",
        namespace_name=namespace.name,
        source_dv=cirros_dv_with_filesystem_volume_mode,
        client=unprivileged_client,
        volume_mode=DataVolume.VolumeMode.BLOCK,
        storage_class=storage_class_with_block_volume_mode,
    )


@pytest.mark.polarion("CNV-5608")
@pytest.mark.smoke()
@pytest.mark.s390x
def test_clone_from_block_to_fs_using_dv_template(
    skip_test_if_no_block_sc,
    unprivileged_client,
    namespace,
    cirros_dv_with_block_volume_mode,
    storage_class_with_filesystem_volume_mode,
    default_fs_overhead,
):
    create_vm_from_clone_dv_template(
        vm_name="vm-5608",
        dv_name="dv-5608",
        namespace_name=namespace.name,
        source_dv=cirros_dv_with_block_volume_mode,
        client=unprivileged_client,
        volume_mode=DataVolume.VolumeMode.FILE,
        # add fs overhead and round up the result
        size=overhead_size_for_dv(
            image_size=int(cirros_dv_with_block_volume_mode.size[:-2]),
            overhead_value=default_fs_overhead,
        ),
        storage_class=storage_class_with_filesystem_volume_mode,
    )<|MERGE_RESOLUTION|>--- conflicted
+++ resolved
@@ -16,7 +16,6 @@
     OS_FLAVOR_CIRROS,
     OS_FLAVOR_FEDORA,
     OS_FLAVOR_WINDOWS,
-    QUARANTINED,
     TIMEOUT_1MIN,
     TIMEOUT_40MIN,
     Images,
@@ -201,55 +200,6 @@
         )
 
 
-<<<<<<< HEAD
-@pytest.mark.xfail(
-    reason=f"{QUARANTINED}: consistently failing test. Timeout into ssh connection to the vm; CNV-66721",
-    run=False,
-)
-@pytest.mark.sno
-@pytest.mark.parametrize(
-    "data_volume_multi_storage_scope_function",
-    [
-        pytest.param(
-            {
-                "dv_name": "dv-source",
-                "image": FEDORA_LATEST.get("image_path"),
-                "dv_size": Images.Fedora.DEFAULT_DV_SIZE,
-            },
-            marks=(pytest.mark.polarion("CNV-4035")),
-        )
-    ],
-    indirect=True,
-)
-@pytest.mark.s390x
-def test_disk_image_after_clone(
-    skip_block_volumemode_scope_function,
-    unprivileged_client,
-    namespace,
-    data_volume_multi_storage_scope_function,
-    cluster_csi_drivers_names,
-):
-    storage_class = data_volume_multi_storage_scope_function.storage_class
-    with create_dv(
-        source="pvc",
-        dv_name="dv-cnv-4035",
-        namespace=namespace.name,
-        size=data_volume_multi_storage_scope_function.size,
-        source_pvc=data_volume_multi_storage_scope_function.name,
-        client=unprivileged_client,
-        storage_class=storage_class,
-    ) as cdv:
-        cdv.wait_for_dv_success()
-        create_vm_and_verify_image_permission(dv=cdv)
-        assert_use_populator(
-            pvc=cdv.pvc,
-            storage_class=storage_class,
-            cluster_csi_drivers_names=cluster_csi_drivers_names,
-        )
-
-
-=======
->>>>>>> e42c6c83
 @pytest.mark.parametrize(
     "data_volume_snapshot_capable_storage_scope_function",
     [
