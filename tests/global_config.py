import os
from typing import Any

from ocp_resources.datavolume import DataVolume
from ocp_resources.deployment import Deployment
from ocp_resources.template import Template
from ocp_resources.virtual_machine import VirtualMachine

from utilities.constants import (
    AAQ_VIRTUAL_RESOURCES,
    AAQ_VMI_POD_USAGE,
    ALL_CNV_CRDS,
    ALL_CNV_DAEMONSETS,
    ALL_CNV_DEPLOYMENTS,
    ALL_CNV_DEPLOYMENTS_NO_HPP_POOL,
    ALL_CNV_PODS,
    ALL_HCO_RELATED_OBJECTS,
    BASE_ARTIFACTORY_LOCATION,
    BREW_REGISTERY_SOURCE,
    CNV_OPERATORS,
    CNV_PODS_NO_HPP_CSI_HPP_POOL,
    CNV_PROMETHEUS_RULES,
    DATA_SOURCE_NAME,
    DV_SIZE_STR,
    FLAVOR_STR,
    HCO_CATALOG_SOURCE,
    HPP_CAPABILITIES,
    IMAGE_NAME_STR,
    IMAGE_PATH_STR,
    INSTANCE_TYPE_STR,
    IPV4_STR,
    IPV6_STR,
    KUBEVIRT_VMI_CPU_SYSTEM_USAGE_SECONDS_TOTAL_QUERY_STR,
    KUBEVIRT_VMI_CPU_USAGE_SECONDS_TOTAL_QUERY_STR,
    KUBEVIRT_VMI_CPU_USER_USAGE_SECONDS_TOTAL_QUERY_STR,
    KUBEVIRT_VMI_VCPU_DELAY_SECONDS_TOTAL_QUERY_STR,
    LATEST_RELEASE_STR,
    LINUX_BRIDGE,
    MONITORING_METRICS,
    OS_STR,
    OS_VERSION_STR,
    OVS_BRIDGE,
    PREFERENCE_STR,
    PRODUCTION_CATALOG_SOURCE,
    TEKTON_AVAILABLE_PIPELINEREF,
    TEKTON_AVAILABLE_TASKS,
    TEMPLATE_LABELS_STR,
    TIMEOUT_5MIN,
    TIMEOUT_5SEC,
    TLS_CUSTOM_POLICY,
    TLS_OLD_POLICY,
    VM_CONSOLE_PROXY_CLUSTER_RESOURCES,
    VM_CONSOLE_PROXY_NAMESPACE_RESOURCES,
    WIN_2K22,
    WIN_2K25,
    WIN_10,
    WIN_11,
    WORKLOAD_STR,
    Images,
    NamespacesNames,
    StorageClassNames,
)
from utilities.infra import get_latest_os_dict_list
from utilities.storage import HppCsiStorageClass

global config


def _get_default_storage_class(sc_list):
    """
    Args:
        sc_list (list): storage class dict - a list of dicts

    Returns:
        tuple: (default storage class name, default storage class dict) else raises an exception.
    """
    for sc_dict in sc_list:
        for sc_name, sc_values in sc_dict.items():
            if sc_values.get("default"):
                return sc_name, sc_values
    assert False, f"No SC is marked as 'default': {sc_list}"


no_unprivileged_client = False
hco_cr_name = "kubevirt-hyperconverged"
hco_namespace = "openshift-cnv"
openshift_apiserver_namespace = "openshift-apiserver"
sriov_namespace = "openshift-sriov-network-operator"
marketplace_namespace = "openshift-marketplace"
machine_api_namespace = "openshift-machine-api"
golden_images_namespace = NamespacesNames.OPENSHIFT_VIRTUALIZATION_OS_IMAGES
hco_subscription = ""  # TODO: remove constants/HCO_SUBSCRIPTION and use this instead.
disconnected_cluster = False
linux_bridge_cni = "cnv-bridge"
bridge_tuning = "cnv-tuning"

version_explorer_url = ""
server_url = ""  # Send --tc=server_url:<url> to override servers URL
servers = {
    "https_server": f"https://{{server}}/{BASE_ARTIFACTORY_LOCATION}/",
    "registry_server": "docker://{server}",
}

cnv_registry_sources = {
    "osbs": {
        "cnv_subscription_source": HCO_CATALOG_SOURCE,
        "source_map": BREW_REGISTERY_SOURCE,
    },
    "hotfix": {
        "cnv_subscription_source": HCO_CATALOG_SOURCE,
    },
    "production": {
        "cnv_subscription_source": PRODUCTION_CATALOG_SOURCE,
    },
    "fbc": {
        "cnv_subscription_source": HCO_CATALOG_SOURCE,
        "source_map": BREW_REGISTERY_SOURCE,
    },
}

cnv_vm_resources_limits_matrix = [
    "cpu",
    "memory",
]
nic_models_matrix = [
    "virtio",
    "e1000e",
]

cnv_must_gather_matrix = [
    "cnv-gather",
    "all-images",
]

cnv_vm_resource_requests_units_matrix = [
    "cores",
    "sockets",
    "threads",
]

<<<<<<< HEAD
cnv_vmi_monitoring_metrics_matrix = MONITORING_METRICS
=======

cnv_cpu_usage_metrics_matrix = [
    KUBEVIRT_VMI_VCPU_DELAY_SECONDS_TOTAL_QUERY_STR,
    KUBEVIRT_VMI_CPU_USER_USAGE_SECONDS_TOTAL_QUERY_STR,
    KUBEVIRT_VMI_CPU_SYSTEM_USAGE_SECONDS_TOTAL_QUERY_STR,
    KUBEVIRT_VMI_CPU_USAGE_SECONDS_TOTAL_QUERY_STR,
]

>>>>>>> 19957338
bridge_device_matrix = [LINUX_BRIDGE, OVS_BRIDGE]

storage_class_matrix = [
    {
        StorageClassNames.CEPH_RBD_VIRTUALIZATION: {
            "volume_mode": DataVolume.VolumeMode.BLOCK,
            "access_mode": DataVolume.AccessMode.RWX,
            "snapshot": True,
            "online_resize": True,
            "wffc": False,
            "default": True,
        }
    },
    {HppCsiStorageClass.Name.HOSTPATH_CSI_BASIC: HPP_CAPABILITIES},
    {HppCsiStorageClass.Name.HOSTPATH_CSI_PVC_BLOCK: HPP_CAPABILITIES},
]

default_storage_class, default_storage_class_configuration = _get_default_storage_class(sc_list=storage_class_matrix)
default_volume_mode = default_storage_class_configuration["volume_mode"]
default_access_mode = default_storage_class_configuration["access_mode"]

link_aggregation_mode_matrix = [
    "active-backup",
    "balance-tlb",
    "balance-alb",
]
link_aggregation_mode_no_connectivity_matrix = [
    "balance-xor",
    "802.3ad",
]

vm_volumes_matrix = ["container_disk_vm", "data_volume_vm"]
run_strategy_matrix = [
    VirtualMachine.RunStrategy.MANUAL,
    VirtualMachine.RunStrategy.ALWAYS,
    VirtualMachine.RunStrategy.HALTED,
    VirtualMachine.RunStrategy.RERUNONFAILURE,
]

aaq_allocation_methods_matrix = [AAQ_VIRTUAL_RESOURCES, AAQ_VMI_POD_USAGE]

sysprep_source_matrix = ["ConfigMap", "Secret"]

# If the DataImportCron uses a different prefix than the DataSource name
# use data_import_cron_prefix in matrix dict to specify new prefix.
auto_update_data_source_matrix = [
    {"centos-stream9": {"template_os": "centos-stream9"}},
    {"fedora": {"template_os": "fedora"}},
    {"rhel8": {"template_os": "rhel8.4"}},
    {"rhel9": {"template_os": "rhel9.0"}},
]

data_import_cron_matrix = [
    {"centos-stream9": {"instance_type": "u1.medium", "preference": "centos.stream9"}},
    {"centos-stream10": {"instance_type": "u1.medium", "preference": "centos.stream10"}},
    {"fedora": {"instance_type": "u1.medium", "preference": "fedora"}},
    {"rhel8": {"instance_type": "u1.medium", "preference": "rhel.8"}},
    {"rhel9": {"instance_type": "u1.medium", "preference": "rhel.9"}},
    {"rhel10": {"instance_type": "u1.medium", "preference": "rhel.10"}},
]

rhel_os_matrix = [
    {
        "rhel-7-8": {
            OS_VERSION_STR: "7.8",
            IMAGE_NAME_STR: Images.Rhel.RHEL7_8_IMG,
            IMAGE_PATH_STR: os.path.join(Images.Rhel.DIR, Images.Rhel.RHEL7_8_IMG),
            DV_SIZE_STR: Images.Rhel.DEFAULT_DV_SIZE,
            TEMPLATE_LABELS_STR: {
                OS_STR: "rhel7.8",
                WORKLOAD_STR: Template.Workload.SERVER,
                FLAVOR_STR: Template.Flavor.TINY,
            },
        }
    },
    {
        "rhel-7-9": {
            OS_VERSION_STR: "7.9",
            IMAGE_NAME_STR: Images.Rhel.RHEL7_9_IMG,
            IMAGE_PATH_STR: os.path.join(Images.Rhel.DIR, Images.Rhel.RHEL7_9_IMG),
            DV_SIZE_STR: Images.Rhel.DEFAULT_DV_SIZE,
            TEMPLATE_LABELS_STR: {
                OS_STR: "rhel7.9",
                WORKLOAD_STR: Template.Workload.SERVER,
                FLAVOR_STR: Template.Flavor.TINY,
            },
        }
    },
    {
        "rhel-8-8": {
            OS_VERSION_STR: "8.8",
            IMAGE_NAME_STR: Images.Rhel.RHEL8_8_IMG,
            IMAGE_PATH_STR: os.path.join(Images.Rhel.DIR, Images.Rhel.RHEL8_8_IMG),
            DV_SIZE_STR: Images.Rhel.DEFAULT_DV_SIZE,
            TEMPLATE_LABELS_STR: {
                OS_STR: "rhel8.8",
                WORKLOAD_STR: Template.Workload.SERVER,
                FLAVOR_STR: Template.Flavor.TINY,
            },
        }
    },
    {
        "rhel-8-10": {
            OS_VERSION_STR: "8.10",
            IMAGE_NAME_STR: Images.Rhel.RHEL8_10_IMG,
            IMAGE_PATH_STR: os.path.join(Images.Rhel.DIR, Images.Rhel.RHEL8_10_IMG),
            DV_SIZE_STR: Images.Rhel.DEFAULT_DV_SIZE,
            TEMPLATE_LABELS_STR: {
                OS_STR: "rhel8.10",
                WORKLOAD_STR: Template.Workload.SERVER,
                FLAVOR_STR: Template.Flavor.TINY,
            },
        }
    },
    {
        "rhel-9-5": {
            OS_VERSION_STR: "9.5",
            IMAGE_NAME_STR: Images.Rhel.RHEL9_5_IMG,
            IMAGE_PATH_STR: os.path.join(Images.Rhel.DIR, Images.Rhel.RHEL9_5_IMG),
            DV_SIZE_STR: Images.Rhel.DEFAULT_DV_SIZE,
            LATEST_RELEASE_STR: True,
            TEMPLATE_LABELS_STR: {
                OS_STR: "rhel9.5",
                WORKLOAD_STR: Template.Workload.SERVER,
                FLAVOR_STR: Template.Flavor.TINY,
            },
        }
    },
    {
        "rhel-9-6": {
            OS_VERSION_STR: "9.6",
            IMAGE_NAME_STR: Images.Rhel.RHEL9_6_IMG,
            IMAGE_PATH_STR: os.path.join(Images.Rhel.DIR, Images.Rhel.RHEL9_6_IMG),
            DV_SIZE_STR: Images.Rhel.DEFAULT_DV_SIZE,
            TEMPLATE_LABELS_STR: {
                OS_STR: "rhel9.6",
                WORKLOAD_STR: Template.Workload.SERVER,
                FLAVOR_STR: Template.Flavor.TINY,
            },
        }
    },
]

windows_os_matrix = [
    {
        "win-10": {
            OS_VERSION_STR: "10",
            IMAGE_NAME_STR: Images.Windows.WIN10_IMG,
            IMAGE_PATH_STR: os.path.join(Images.Windows.UEFI_WIN_DIR, Images.Windows.WIN10_IMG),
            DV_SIZE_STR: Images.Windows.DEFAULT_DV_SIZE,
            TEMPLATE_LABELS_STR: {
                OS_STR: WIN_10,
                WORKLOAD_STR: Template.Workload.DESKTOP,
                FLAVOR_STR: Template.Flavor.MEDIUM,
            },
        }
    },
    {
        "win-2016": {
            OS_VERSION_STR: "2016",
            IMAGE_NAME_STR: Images.Windows.WIN2k16_IMG,
            IMAGE_PATH_STR: os.path.join(Images.Windows.UEFI_WIN_DIR, Images.Windows.WIN2k16_IMG),
            DV_SIZE_STR: Images.Windows.DEFAULT_DV_SIZE,
            TEMPLATE_LABELS_STR: {
                OS_STR: "win2k16",
                WORKLOAD_STR: Template.Workload.SERVER,
                FLAVOR_STR: Template.Flavor.MEDIUM,
            },
        }
    },
    {
        "win-2019": {
            OS_VERSION_STR: "2019",
            IMAGE_NAME_STR: Images.Windows.WIN2k19_IMG,
            IMAGE_PATH_STR: os.path.join(Images.Windows.UEFI_WIN_DIR, Images.Windows.WIN2k19_IMG),
            DV_SIZE_STR: Images.Windows.DEFAULT_DV_SIZE,
            LATEST_RELEASE_STR: True,
            TEMPLATE_LABELS_STR: {
                OS_STR: "win2k19",
                WORKLOAD_STR: Template.Workload.SERVER,
                FLAVOR_STR: Template.Flavor.MEDIUM,
            },
        }
    },
    {
        "win-11": {
            OS_VERSION_STR: "11",
            IMAGE_NAME_STR: Images.Windows.WIN11_IMG,
            IMAGE_PATH_STR: os.path.join(Images.Windows.DIR, Images.Windows.WIN11_IMG),
            DV_SIZE_STR: Images.Windows.DEFAULT_DV_SIZE,
            TEMPLATE_LABELS_STR: {
                OS_STR: WIN_11,
                WORKLOAD_STR: Template.Workload.DESKTOP,
                FLAVOR_STR: Template.Flavor.MEDIUM,
            },
        }
    },
    {
        "win-2022": {
            OS_VERSION_STR: "2022",
            IMAGE_NAME_STR: Images.Windows.WIN2022_IMG,
            IMAGE_PATH_STR: os.path.join(Images.Windows.DIR, Images.Windows.WIN2022_IMG),
            DV_SIZE_STR: Images.Windows.DEFAULT_DV_SIZE,
            TEMPLATE_LABELS_STR: {
                OS_STR: WIN_2K22,
                WORKLOAD_STR: Template.Workload.SERVER,
                FLAVOR_STR: Template.Flavor.MEDIUM,
            },
        }
    },
    {
        "win-2025": {
            OS_VERSION_STR: "2025",
            IMAGE_NAME_STR: Images.Windows.WIN2k25_IMG,
            IMAGE_PATH_STR: os.path.join(Images.Windows.UEFI_WIN_DIR, Images.Windows.WIN2k25_IMG),
            DV_SIZE_STR: Images.Windows.DEFAULT_DV_SIZE,
            TEMPLATE_LABELS_STR: {
                OS_STR: WIN_2K25,
                WORKLOAD_STR: Template.Workload.SERVER,
                FLAVOR_STR: Template.Flavor.MEDIUM,
            },
        }
    },
]

fedora_os_matrix = [
    {
        "fedora-41": {
            IMAGE_NAME_STR: Images.Fedora.FEDORA41_IMG,
            IMAGE_PATH_STR: os.path.join(Images.Fedora.DIR, Images.Fedora.FEDORA41_IMG),
            DV_SIZE_STR: Images.Fedora.DEFAULT_DV_SIZE,
            LATEST_RELEASE_STR: True,
            TEMPLATE_LABELS_STR: {
                OS_STR: "fedora41",
                WORKLOAD_STR: Template.Workload.SERVER,
                FLAVOR_STR: Template.Flavor.SMALL,
            },
        }
    },
]

centos_os_matrix = [
    {
        "centos-stream-9": {
            IMAGE_NAME_STR: Images.CentOS.CENTOS_STREAM_9_IMG,
            IMAGE_PATH_STR: os.path.join(Images.CentOS.DIR, Images.CentOS.CENTOS_STREAM_9_IMG),
            DV_SIZE_STR: Images.CentOS.DEFAULT_DV_SIZE,
            LATEST_RELEASE_STR: True,
            TEMPLATE_LABELS_STR: {
                OS_STR: "centos-stream9",
                WORKLOAD_STR: Template.Workload.SERVER,
                FLAVOR_STR: Template.Flavor.TINY,
            },
        }
    },
]

instance_type_rhel_os_matrix = [
    {
        "rhel-10": {
            OS_VERSION_STR: "10",
            DV_SIZE_STR: Images.Rhel.DEFAULT_DV_SIZE,
            INSTANCE_TYPE_STR: "u1.medium",
            PREFERENCE_STR: "rhel.10",
            DATA_SOURCE_NAME: "rhel10",
            LATEST_RELEASE_STR: True,
        }
    },
]

(
    latest_rhel_os_dict,
    latest_windows_os_dict,
    latest_fedora_os_dict,
    latest_centos_os_dict,
) = get_latest_os_dict_list(os_list=[rhel_os_matrix, windows_os_matrix, fedora_os_matrix, centos_os_matrix])

ip_stack_version_matrix = [
    IPV4_STR,
    IPV6_STR,
]
cnv_pod_priority_class_matrix = CNV_PODS_NO_HPP_CSI_HPP_POOL
cnv_pod_matrix = ALL_CNV_PODS
cnv_crd_matrix = ALL_CNV_CRDS
cnv_crypto_policy_matrix = [TLS_OLD_POLICY, TLS_CUSTOM_POLICY]

cnv_related_object_matrix = ALL_HCO_RELATED_OBJECTS
cnv_prometheus_rules_matrix = CNV_PROMETHEUS_RULES

cnv_deployment_matrix = ALL_CNV_DEPLOYMENTS
cnv_deployment_no_hpp_matrix = ALL_CNV_DEPLOYMENTS_NO_HPP_POOL
cnv_daemonset_matrix = ALL_CNV_DAEMONSETS
pod_resource_validation_matrix = [{"cpu": 5}, {"memory": None}]
cnv_operators_matrix = CNV_OPERATORS
cnv_vm_console_proxy_cluster_resource_matrix = VM_CONSOLE_PROXY_CLUSTER_RESOURCES
cnv_vm_console_proxy_namespace_resource_matrix = VM_CONSOLE_PROXY_NAMESPACE_RESOURCES

# VM migration storm test params
vm_deploys = 1  # How many vm of each type to deploy
linux_iterations = 250  # Number of migration iterations of linux VMs
windows_iterations = 500  # Number of migration iterations of windows VMs

# RHEL container disk image matrix
cnv_rhel_container_disk_images_matrix = [
    {"rhel8": {"RHEL_CONTAINER_DISK_IMAGE": Images.Rhel.RHEL8_REGISTRY_GUEST_IMG}},
    {"rhel9": {"RHEL_CONTAINER_DISK_IMAGE": Images.Rhel.RHEL9_REGISTRY_GUEST_IMG}},
    {"rhel10": {"RHEL_CONTAINER_DISK_IMAGE": Images.Rhel.RHEL10_REGISTRY_GUEST_IMG}},
]

# Tekton resource matrix
cnv_tekton_pipelines_resource_matrix = TEKTON_AVAILABLE_PIPELINEREF
cnv_tekton_tasks_resource_matrix = TEKTON_AVAILABLE_TASKS

# Pod matrix for chaos
cnv_pod_deletion_test_matrix = [
    {
        "virt-api": {
            "pod_prefix": "virt-api",
            "resource": Deployment,
            "namespace_name": hco_namespace,
            "ratio": 0.5,
            "interval": TIMEOUT_5SEC,
            "max_duration": TIMEOUT_5MIN,
        }
    },
    {
        "apiserver": {
            "pod_prefix": "apiserver",
            "resource": Deployment,
            "namespace_name": openshift_apiserver_namespace,
            "ratio": 0.5,
            "interval": TIMEOUT_5SEC,
            "max_duration": TIMEOUT_5MIN,
        }
    },
]
os_login_param: dict[str, Any] = {}
# Network configuration
vlans = [f"{_id}" for _id in range(1000, 1020)]

for _dir in dir():
    if not config:  # noqa: F821
        config: dict[str, Any] = {}
    val = locals()[_dir]
    if type(val) not in [bool, list, dict, str, int]:
        continue

    if _dir in ["encoding", "py_file"]:
        continue

    config[_dir] = locals()[_dir]<|MERGE_RESOLUTION|>--- conflicted
+++ resolved
@@ -138,9 +138,8 @@
     "threads",
 ]
 
-<<<<<<< HEAD
+
 cnv_vmi_monitoring_metrics_matrix = MONITORING_METRICS
-=======
 
 cnv_cpu_usage_metrics_matrix = [
     KUBEVIRT_VMI_VCPU_DELAY_SECONDS_TOTAL_QUERY_STR,
@@ -149,7 +148,6 @@
     KUBEVIRT_VMI_CPU_USAGE_SECONDS_TOTAL_QUERY_STR,
 ]
 
->>>>>>> 19957338
 bridge_device_matrix = [LINUX_BRIDGE, OVS_BRIDGE]
 
 storage_class_matrix = [
