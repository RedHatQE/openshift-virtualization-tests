import logging
import re

import pytest
from kubernetes.dynamic.exceptions import UnprocessibleEntityError
from ocp_resources.data_import_cron import DataImportCron
from ocp_resources.data_source import DataSource
from ocp_resources.datavolume import DataVolume
from ocp_resources.persistent_volume_claim import PersistentVolumeClaim
from ocp_resources.resource import ResourceEditor
from pytest_testconfig import py_config
from timeout_sampler import TimeoutExpiredError, TimeoutSampler

from tests.infrastructure.golden_images.constants import (
    CUSTOM_DATA_IMPORT_CRON_NAME,
    CUSTOM_DATA_SOURCE_NAME,
    DEFAULT_FEDORA_REGISTRY_URL,
)
from utilities.constants import (
    BIND_IMMEDIATE_ANNOTATION,
    TIMEOUT_1MIN,
    TIMEOUT_2MIN,
    TIMEOUT_5MIN,
    TIMEOUT_10MIN,
    Images,
)
from utilities.hco import ResourceEditorValidateHCOReconcile
from utilities.infra import create_ns
from utilities.ssp import (
    get_data_import_crons,
    matrix_auto_boot_data_import_cron_prefixes,
    wait_for_condition_message_value,
    wait_for_deleted_data_import_crons,
)
from utilities.storage import (
    DATA_IMPORT_CRON_SUFFIX,
    data_volume_template_with_source_ref_dict,
)
from utilities.virt import DV_DISK, VirtualMachineForTests, running_vm

LOGGER = logging.getLogger(__name__)


pytestmark = pytest.mark.post_upgrade


def wait_for_existing_auto_update_data_import_crons(admin_client, namespace):
    def _get_missing_data_import_crons(_client, _namespace, _auto_boot_data_import_cron_prefixes):
        data_import_crons = get_data_import_crons(admin_client=_client, namespace=_namespace)
        return [
            data_import_cron_prefix
            for data_import_cron_prefix in _auto_boot_data_import_cron_prefixes
            if data_import_cron_prefix
            not in [
                re.sub(DATA_IMPORT_CRON_SUFFIX, "", data_import_cron.name) for data_import_cron in data_import_crons
            ]
        ]

    sample = None
    auto_boot_data_import_cron_prefixes = matrix_auto_boot_data_import_cron_prefixes()
    try:
        for sample in TimeoutSampler(
            wait_timeout=TIMEOUT_2MIN,
            sleep=5,
            func=_get_missing_data_import_crons,
            _client=admin_client,
            _namespace=namespace,
            _auto_boot_data_import_cron_prefixes=auto_boot_data_import_cron_prefixes,
        ):
            if not sample:
                return
    except TimeoutExpiredError:
        LOGGER.error(f"Some dataImportCron resources are missing: {sample}")
        raise


def wait_for_created_volume_from_data_import_cron(custom_data_source):
    try:
        for sample in TimeoutSampler(
            wait_timeout=TIMEOUT_5MIN,
            sleep=5,
            func=lambda: custom_data_source.source.exists,
        ):
            if sample:
                return
    except TimeoutExpiredError:
        LOGGER.error(
            f"Volume was not created under {custom_data_source.namespace} namespace, "
            f"DataSource conditions: {custom_data_source.instance.get('status', {}).get('conditions')}"
        )
        raise


def create_vm_with_infer_from_volume(
    client,
    namespace,
    data_source_for_test,
):
    with VirtualMachineForTests(
        name="vm-with-infer-from-volume",
        namespace=namespace.name,
        client=client,
        vm_instance_type_infer=DV_DISK,
        vm_preference_infer=DV_DISK,
        data_volume_template=data_volume_template_with_source_ref_dict(data_source=data_source_for_test),
    ) as vm:
        return vm


def verify_expected_volumes_exist(existing_volume_names, expected_volume_names):
    LOGGER.info("Verify volumes are not deleted after opt-out.")
    assert all([
        any([expected_name in existing_name for existing_name in existing_volume_names])
        for expected_name in expected_volume_names
    ]), f"Not all Volumes exist!\nExisting: {existing_volume_names}\nExpected: {expected_volume_names}"


@pytest.fixture()
def failed_volume_creation(custom_data_import_cron_scope_function):
    LOGGER.info("Verify volume was not created.")
    wait_for_condition_message_value(
        resource=custom_data_import_cron_scope_function,
        expected_message="No current import",
    )


@pytest.fixture()
def updated_data_import_cron(
    updated_hco_with_custom_data_import_cron_scope_function,
    hyperconverged_resource_scope_function,
):
    updated_hco_with_custom_data_import_cron_scope_function["spec"]["template"]["spec"]["source"]["registry"]["url"] = (
        DEFAULT_FEDORA_REGISTRY_URL
    )
    ResourceEditor(
        patches={
            hyperconverged_resource_scope_function: {
                "spec": {"dataImportCronTemplates": [updated_hco_with_custom_data_import_cron_scope_function]}
            }
        }
    ).update()


@pytest.fixture()
def reconciled_custom_data_source(custom_data_source_scope_function):
    try:
        for sample in TimeoutSampler(
            wait_timeout=TIMEOUT_10MIN,
            sleep=5,
            func=lambda: custom_data_source_scope_function.source.exists,
        ):
            if sample:
                return
    except TimeoutExpiredError:
        LOGGER.error(
            "DataSource was not reconciled to reference a PVC or VolumeSnapshot, "
            f"DataSource spec: {custom_data_source_scope_function.instance.get('spec')}"
        )
        raise


@pytest.fixture()
<<<<<<< HEAD
def vm_from_custom_data_import_cron(custom_data_source_scope_function, namespace, local_unprivileged_client):
    with VirtualMachineForTestsFromTemplate(
        name=f"{custom_data_source_scope_function.name}-vm",
        namespace=namespace.name,
        client=local_unprivileged_client,
        labels=template_labels(os="fedora40"),
        data_source=custom_data_source_scope_function,
=======
def vm_from_custom_data_import_cron(custom_data_source_scope_function, namespace, unprivileged_client):
    with VirtualMachineForTests(
        name=f"{custom_data_source_scope_function.name}-vm",
        namespace=namespace.name,
        client=unprivileged_client,
        memory_guest=Images.Fedora.DEFAULT_MEMORY_SIZE,
        data_volume_template=data_volume_template_with_source_ref_dict(data_source=custom_data_source_scope_function),
>>>>>>> ab8668bf
    ) as vm:
        running_vm(vm=vm)
        yield vm


@pytest.fixture()
def data_import_cron_namespace(local_unprivileged_client):
    yield from create_ns(
        unprivileged_client=local_unprivileged_client,
        name="data-import-cron-using-default-sc",
    )


@pytest.fixture()
def created_persistent_volume_claim(local_unprivileged_client, data_import_cron_namespace):
    def _get_pvc():
        return list(
            PersistentVolumeClaim.get(
                dyn_client=local_unprivileged_client,
                namespace=data_import_cron_namespace.name,
            )
        )[0]

    try:
        for sample in TimeoutSampler(
            wait_timeout=TIMEOUT_1MIN,
            sleep=1,
            func=_get_pvc,
            exceptions_dict={IndexError: []},
        ):
            if sample:
                created_dv = DataVolume(name=sample.name, namespace=sample.namespace)
                created_dv.wait_for_dv_success()
                yield sample
                created_dv.clean_up()
                break
    except TimeoutExpiredError:
        LOGGER.error(f"No PVCs were created in {data_import_cron_namespace.name}")
        raise


@pytest.fixture(scope="class")
def golden_images_data_import_cron_spec(
    golden_images_data_import_crons_scope_class,
):
    assert golden_images_data_import_crons_scope_class, (
        f"No data import cron job found in {py_config['golden_images_namespace']}"
    )
    return golden_images_data_import_crons_scope_class[0].instance.spec


@pytest.fixture()
def created_data_import_cron(
    local_unprivileged_client,
    data_import_cron_namespace,
    golden_images_data_import_cron_spec,
):
    cron_template_spec = golden_images_data_import_cron_spec.template.spec
    with DataImportCron(
        name="data-import-cron-for-test",
        namespace=data_import_cron_namespace.name,
        managed_data_source=golden_images_data_import_cron_spec.managedDataSource,
        schedule=golden_images_data_import_cron_spec.schedule,
        annotations=BIND_IMMEDIATE_ANNOTATION,
        template={
            "spec": {
                "source": {
                    "registry": {
                        "url": cron_template_spec.source.registry.url,
                        "pullMethod": "node",
                    }
                },
                "storage": {
                    "resources": {"requests": {"storage": cron_template_spec.storage.resources.requests.storage}}
                },
            }
        },
    ) as data_import_cron:
        yield data_import_cron


@pytest.fixture()
def existing_golden_images_volumes_scope_function(
    golden_images_persistent_volume_claims_scope_function,
    golden_images_volume_snapshot_scope_function,
    golden_images_data_import_crons_scope_function,
):
    if golden_images_data_import_crons_scope_function[0].instance.status.sourceFormat == "pvc":
        cluster_volumes = golden_images_persistent_volume_claims_scope_function
    else:
        cluster_volumes = golden_images_volume_snapshot_scope_function

    return [volume.name for volume in cluster_volumes if volume.exists]


@pytest.mark.polarion("CNV-7531")
def test_opt_in_data_import_cron_creation(
    local_admin_client,
    golden_images_namespace,
):
    LOGGER.info("Verify all DataImportCrons are created when opted in")
    wait_for_existing_auto_update_data_import_crons(admin_client=local_admin_client, namespace=golden_images_namespace)


@pytest.mark.parametrize(
    "updated_hco_with_custom_data_import_cron_scope_function",
    [
        pytest.param(
            {
                "data_import_cron_name": CUSTOM_DATA_IMPORT_CRON_NAME,
                "data_import_cron_source_url": DEFAULT_FEDORA_REGISTRY_URL,
                "managed_data_source_name": CUSTOM_DATA_SOURCE_NAME,
            },
            marks=(pytest.mark.polarion("CNV-7885")),
        ),
    ],
    indirect=True,
)
def test_custom_data_import_cron_via_hco(
    updated_hco_with_custom_data_import_cron_scope_function,
    reconciled_custom_data_source,
    vm_from_custom_data_import_cron,
):
    LOGGER.info(
        "Test VM running using DataSource from custom DataImportCron "
        f"{updated_hco_with_custom_data_import_cron_scope_function['metadata']['name']}"
    )
    running_vm(vm=vm_from_custom_data_import_cron)


@pytest.mark.parametrize(
    "updated_hco_with_custom_data_import_cron_scope_function",
    [
        pytest.param(
            {
                "data_import_cron_name": CUSTOM_DATA_IMPORT_CRON_NAME,
                "data_import_cron_source_url": DEFAULT_FEDORA_REGISTRY_URL,
                "managed_data_source_name": CUSTOM_DATA_SOURCE_NAME,
            },
            marks=(pytest.mark.polarion("CNV-8096")),
        ),
    ],
    indirect=True,
)
def test_opt_out_custom_data_import_cron_via_hco_not_deleted(
    local_admin_client,
    updated_hco_with_custom_data_import_cron_scope_function,
    disabled_common_boot_image_import_hco_spec_scope_function,
    golden_images_namespace,
):
    LOGGER.info("Test Custom DataImportCron is not deleted after opt-out")
    assert DataImportCron(
        client=local_admin_client,
        name=CUSTOM_DATA_IMPORT_CRON_NAME,
        namespace=golden_images_namespace.name,
    ).exists, f"Custom DataImportCron {CUSTOM_DATA_IMPORT_CRON_NAME} not found after opt out"


class TestDataImportCronDefaultStorageClass:
    @pytest.mark.polarion("CNV-7594")
    def test_data_import_cron_using_default_storage_class(
        self,
        updated_default_storage_class_scope_function,
        created_data_import_cron,
        created_persistent_volume_claim,
    ):
        LOGGER.info(
            "Test DataImportCron and DV creation when using default storage class "
            f"{updated_default_storage_class_scope_function.name}"
        )
        current_sc = created_persistent_volume_claim.instance.spec.storageClassName
        assert current_sc == updated_default_storage_class_scope_function.name, (
            f"PVC {created_persistent_volume_claim.name} expected storage class: "
            f"{updated_default_storage_class_scope_function.name}, "
            f"current storage class: {created_persistent_volume_claim}"
        )


@pytest.mark.jira("CNV-62615", run=False)
@pytest.mark.polarion("CNV-7532")
def test_data_import_cron_deletion_on_opt_out(
    golden_images_data_import_crons_scope_function,
    existing_golden_images_volumes_scope_function,
    disabled_common_boot_image_import_hco_spec_scope_function,
):
    LOGGER.info("Verify DataImportCrons are deleted after opt-out.")
    wait_for_deleted_data_import_crons(data_import_crons=golden_images_data_import_crons_scope_function)
    expected_volume_names = [list(datasource)[0] for datasource in py_config["auto_update_data_source_matrix"]]
    verify_expected_volumes_exist(
        existing_volume_names=existing_golden_images_volumes_scope_function,
        expected_volume_names=expected_volume_names,
    )


@pytest.mark.polarion("CNV-7569")
def test_data_import_cron_reconciled_after_deletion(
    golden_images_data_import_crons_scope_function,
):
    data_import_cron = golden_images_data_import_crons_scope_function[0]
    LOGGER.info(f"Verify dataImportCron {data_import_cron.name} is reconciled after deletion.")

    data_import_cron_orig_uid = data_import_cron.instance.metadata.uid
    # Not passing 'wait' as creation time is almost instant
    data_import_cron.delete()

    try:
        for sample in TimeoutSampler(
            wait_timeout=TIMEOUT_5MIN,
            sleep=5,
            func=lambda: data_import_cron.instance.metadata.uid != data_import_cron_orig_uid,
        ):
            if sample:
                return
    except TimeoutExpiredError:
        LOGGER.error("DataImportCron was not reconciled after deletion")
        raise


@pytest.mark.polarion("CNV-8032")
def test_data_import_cron_blocked_update(
    golden_images_data_import_crons_scope_function,
):
    updated_data_import_cron = golden_images_data_import_crons_scope_function[0]
    LOGGER.info(f"Verify dataImportCron {updated_data_import_cron.name} cannot be updated.")
    with pytest.raises(UnprocessibleEntityError, match=r".*Cannot update DataImportCron Spec.*"):
        with ResourceEditorValidateHCOReconcile(
            patches={updated_data_import_cron: {"spec": {"managedDataSource": CUSTOM_DATA_SOURCE_NAME}}},
        ):
            return


@pytest.mark.parametrize(
    "updated_hco_with_custom_data_import_cron_scope_function",
    [
        pytest.param(
            {
                "data_import_cron_name": "dic-non-existing-source",
                "data_import_cron_source_url": "docker://non-existing-url",
                "managed_data_source_name": "non-existing-url-data-source",
            },
            marks=(pytest.mark.polarion("CNV-7575")),
        ),
    ],
    indirect=True,
)
def test_custom_data_import_cron_image_updated_via_hco(
    local_admin_client,
    updated_hco_with_custom_data_import_cron_scope_function,
    custom_data_source_scope_function,
    failed_volume_creation,
    updated_data_import_cron,
):
    LOGGER.info("Verify custom volume is created after DataImportCron update with a valid registry URL.")
    wait_for_created_volume_from_data_import_cron(custom_data_source=custom_data_source_scope_function)


@pytest.mark.polarion("CNV-7669")
def test_data_import_cron_recreated_after_opt_out_opt_in(
    local_admin_client,
    golden_images_namespace,
    disabled_common_boot_image_import_hco_spec_scope_function,
    enabled_common_boot_image_import_feature_gate_scope_function,
):
    LOGGER.info("Verify dataImportCron is re-created after opt-out -> opt-in")
    wait_for_existing_auto_update_data_import_crons(admin_client=local_admin_client, namespace=golden_images_namespace)


@pytest.mark.parametrize(
    "updated_hco_with_custom_data_import_cron_scope_function",
    [
        pytest.param(
            {
                "data_import_cron_name": "data-import-cron-with-invalid-source-url",
                "data_import_cron_source_url": "non-existing-url",
                "managed_data_source_name": "invalid-source-url-data-source",
            },
            marks=(pytest.mark.polarion("CNV-8078")),
        ),
    ],
    indirect=True,
)
def test_data_import_cron_invalid_source_url_failed_creation(
    updated_hco_with_custom_data_import_cron_scope_function,
    ssp_resource_scope_function,
):
    def get_ssp_degraded_condition(_ssp_cr):
        return [
            condition
            for condition in _ssp_cr.instance.status.conditions
            if condition["type"] == ssp_resource_scope_function.Condition.DEGRADED
        ]

    LOGGER.info("verify SSP reports invalid source URL in custom dataImportCron.")
    expected_degradation_message = "Illegal registry source URL scheme"
    sample = None
    try:
        for sample in TimeoutSampler(
            wait_timeout=TIMEOUT_2MIN,
            sleep=5,
            func=get_ssp_degraded_condition,
            _ssp_cr=ssp_resource_scope_function,
        ):
            if sample and expected_degradation_message in sample[0]["message"]:
                return
    except TimeoutExpiredError:
        LOGGER.error(
            "SSP degraded conditions do not report failed dataImportCron configuration; "
            f"excepted error: {expected_degradation_message}, actual conditions: {sample}"
        )
        raise


@pytest.mark.polarion("CNV-9917")
def test_data_source_instancetype_preference_label(
    local_unprivileged_client,
    namespace,
    golden_images_namespace,
    golden_images_data_import_crons_scope_function,
):
    failed_data_source_list = []
    for data_source in golden_images_data_import_crons_scope_function:
        data_source_name = data_source.instance.spec.managedDataSource
        try:
            with create_vm_with_infer_from_volume(
                client=local_unprivileged_client,
                namespace=namespace,
                data_source_for_test=DataSource(name=data_source_name, namespace=golden_images_namespace.name),
            ):
                pass
        except Exception as exp:
            failed_data_source_list.append(data_source_name)
            LOGGER.error(f"VM with data source: {data_source_name} creation failed from unexpected reason: {exp}")
    assert not failed_data_source_list, (
        f"Could not create VMs with the following data sources: {failed_data_source_list}"
    )<|MERGE_RESOLUTION|>--- conflicted
+++ resolved
@@ -160,23 +160,13 @@
 
 
 @pytest.fixture()
-<<<<<<< HEAD
 def vm_from_custom_data_import_cron(custom_data_source_scope_function, namespace, local_unprivileged_client):
-    with VirtualMachineForTestsFromTemplate(
+    with VirtualMachineForTests(
         name=f"{custom_data_source_scope_function.name}-vm",
         namespace=namespace.name,
         client=local_unprivileged_client,
-        labels=template_labels(os="fedora40"),
-        data_source=custom_data_source_scope_function,
-=======
-def vm_from_custom_data_import_cron(custom_data_source_scope_function, namespace, unprivileged_client):
-    with VirtualMachineForTests(
-        name=f"{custom_data_source_scope_function.name}-vm",
-        namespace=namespace.name,
-        client=unprivileged_client,
         memory_guest=Images.Fedora.DEFAULT_MEMORY_SIZE,
         data_volume_template=data_volume_template_with_source_ref_dict(data_source=custom_data_source_scope_function),
->>>>>>> ab8668bf
     ) as vm:
         running_vm(vm=vm)
         yield vm
