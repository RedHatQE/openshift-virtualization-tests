import pytest

from tests.infrastructure.instance_types.supported_os.utils import golden_image_vm_with_instance_type
from utilities.constants import DATA_SOURCE_NAME


@pytest.fixture(scope="class")
def xfail_if_rhel8(instance_type_rhel_os_matrix__module__):
    if [*instance_type_rhel_os_matrix__module__][0] == "rhel.8":
        pytest.xfail("EFI is not enabled by default before RHEL9")


@pytest.fixture(scope="module")
def golden_image_rhel_vm_with_instance_type(
    unprivileged_client,
    namespace,
    golden_images_namespace,
    modern_cpu_for_migration,
    instance_type_rhel_os_matrix__module__,
    storage_class_matrix__module__,
):
    os_name = next(iter(instance_type_rhel_os_matrix__module__))
    return golden_image_vm_with_instance_type(
        client=unprivileged_client,
        namespace_name=namespace.name,
        golden_images_namespace_name=golden_images_namespace.name,
        modern_cpu_for_migration=modern_cpu_for_migration,
        storage_class_name=[*storage_class_matrix__module__][0],
        data_source_name=instance_type_rhel_os_matrix__module__[os_name][DATA_SOURCE_NAME],
    )


@pytest.fixture(scope="module")
def golden_image_centos_vm_with_instance_type(
    unprivileged_client,
    namespace,
    golden_images_namespace,
    modern_cpu_for_migration,
    instance_type_centos_os_matrix__module__,
    storage_class_matrix__module__,
):
    os_name = next(iter(instance_type_centos_os_matrix__module__))
    return golden_image_vm_with_instance_type(
        client=unprivileged_client,
        namespace_name=namespace.name,
        golden_images_namespace_name=golden_images_namespace.name,
        modern_cpu_for_migration=modern_cpu_for_migration,
        storage_class_name=[*storage_class_matrix__module__][0],
        data_source_name=instance_type_centos_os_matrix__module__[os_name][DATA_SOURCE_NAME],
<<<<<<< HEAD
=======
    )


@pytest.fixture(scope="module")
def golden_image_fedora_vm_with_instance_type(
    unprivileged_client,
    namespace,
    golden_images_namespace,
    modern_cpu_for_migration,
    instance_type_fedora_os_matrix__module__,
    storage_class_matrix__module__,
):
    os_name = next(iter(instance_type_fedora_os_matrix__module__))
    return golden_image_vm_with_instance_type(
        client=unprivileged_client,
        namespace_name=namespace.name,
        golden_images_namespace_name=golden_images_namespace.name,
        modern_cpu_for_migration=modern_cpu_for_migration,
        storage_class_name=[*storage_class_matrix__module__][0],
        data_source_name=instance_type_fedora_os_matrix__module__[os_name][DATA_SOURCE_NAME],
>>>>>>> 8cf21588
    )<|MERGE_RESOLUTION|>--- conflicted
+++ resolved
@@ -47,8 +47,6 @@
         modern_cpu_for_migration=modern_cpu_for_migration,
         storage_class_name=[*storage_class_matrix__module__][0],
         data_source_name=instance_type_centos_os_matrix__module__[os_name][DATA_SOURCE_NAME],
-<<<<<<< HEAD
-=======
     )
 
 
@@ -69,5 +67,4 @@
         modern_cpu_for_migration=modern_cpu_for_migration,
         storage_class_name=[*storage_class_matrix__module__][0],
         data_source_name=instance_type_fedora_os_matrix__module__[os_name][DATA_SOURCE_NAME],
->>>>>>> 8cf21588
     )