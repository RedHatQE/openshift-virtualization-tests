import logging

from kubernetes.dynamic import DynamicClient
from ocp_resources.replica_set import ReplicaSet
from timeout_sampler import TimeoutExpiredError, TimeoutSampler

from tests.observability.constants import BAD_HTTPGET_PATH
from utilities.constants import TIMEOUT_5MIN, TIMEOUT_5SEC, VIRT_OPERATOR
from utilities.infra import get_deployment_by_name

LOGGER = logging.getLogger(__name__)


<<<<<<< HEAD
def delete_replica_set_by_prefix(replica_set_prefix: str, namespace: str, client: DynamicClient) -> None:
    for replica_set in get_replica_set_by_name_prefix(
        client=client, replica_set_prefix=replica_set_prefix, namespace=namespace
=======
def delete_replica_set_by_prefix(replica_set_prefix: str, namespace: str, admin_client: DynamicClient) -> None:
    for replica_set in get_replica_set_by_name_prefix(
        admin_client=admin_client, replica_set_prefix=replica_set_prefix, namespace=namespace
>>>>>>> 9318ed74
    ):
        replica_set.delete(wait=True)


<<<<<<< HEAD
def get_replica_set_by_name_prefix(client: DynamicClient, replica_set_prefix: str, namespace: str) -> list:
    replica_sets = [
        replica
        for replica in ReplicaSet.get(client=client, namespace=namespace)
=======
def get_replica_set_by_name_prefix(admin_client: DynamicClient, replica_set_prefix: str, namespace: str) -> list:
    replica_sets = [
        replica
        for replica in ReplicaSet.get(dyn_client=admin_client, namespace=namespace)
>>>>>>> 9318ed74
        if replica.name.startswith(replica_set_prefix)
    ]
    assert replica_sets, f"A ReplicaSet with the {replica_set_prefix} prefix does not exist"
    return replica_sets


def wait_hco_csv_updated_virt_operator_httpget(
    namespace: str, updated_hco_field: str, admin_client: DynamicClient
) -> None:
    samples = TimeoutSampler(
        wait_timeout=TIMEOUT_5MIN,
        sleep=TIMEOUT_5SEC,
        func=get_deployment_by_name,
        namespace_name=namespace,
        deployment_name=VIRT_OPERATOR,
        admin_client=admin_client,
    )
    httpget_path = None
    try:
        for sample in samples:
            if sample:
                httpget_path = sample.instance.spec.template.spec.containers[0].readinessProbe.httpGet.path
            LOGGER.info(f"{VIRT_OPERATOR} deployment httpGet path value: {httpget_path}, expected: {updated_hco_field}")
            if httpget_path == updated_hco_field:
                return
    except TimeoutExpiredError:
        LOGGER.error(f"{VIRT_OPERATOR} not updated, httpGet path value: {httpget_path}, expected: {updated_hco_field}")
        raise


def csv_dict_with_bad_virt_operator_httpget_path(hco_csv_dict: dict) -> dict:
    for deployment in hco_csv_dict["spec"]["install"]["spec"]["deployments"]:
        if deployment["name"] == VIRT_OPERATOR:
            deployment["spec"]["template"]["spec"]["containers"][0]["readinessProbe"]["httpGet"]["path"] = (
                BAD_HTTPGET_PATH
            )
            return hco_csv_dict
    raise ValueError(f"{VIRT_OPERATOR} not found in hco_csv")<|MERGE_RESOLUTION|>--- conflicted
+++ resolved
@@ -11,30 +11,17 @@
 LOGGER = logging.getLogger(__name__)
 
 
-<<<<<<< HEAD
-def delete_replica_set_by_prefix(replica_set_prefix: str, namespace: str, client: DynamicClient) -> None:
-    for replica_set in get_replica_set_by_name_prefix(
-        client=client, replica_set_prefix=replica_set_prefix, namespace=namespace
-=======
 def delete_replica_set_by_prefix(replica_set_prefix: str, namespace: str, admin_client: DynamicClient) -> None:
     for replica_set in get_replica_set_by_name_prefix(
         admin_client=admin_client, replica_set_prefix=replica_set_prefix, namespace=namespace
->>>>>>> 9318ed74
     ):
         replica_set.delete(wait=True)
 
 
-<<<<<<< HEAD
-def get_replica_set_by_name_prefix(client: DynamicClient, replica_set_prefix: str, namespace: str) -> list:
-    replica_sets = [
-        replica
-        for replica in ReplicaSet.get(client=client, namespace=namespace)
-=======
 def get_replica_set_by_name_prefix(admin_client: DynamicClient, replica_set_prefix: str, namespace: str) -> list:
     replica_sets = [
         replica
-        for replica in ReplicaSet.get(dyn_client=admin_client, namespace=namespace)
->>>>>>> 9318ed74
+        for replica in ReplicaSet.get(client=admin_client, namespace=namespace)
         if replica.name.startswith(replica_set_prefix)
     ]
     assert replica_sets, f"A ReplicaSet with the {replica_set_prefix} prefix does not exist"
