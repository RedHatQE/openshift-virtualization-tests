--- conflicted
+++ resolved
@@ -63,16 +63,6 @@
 
 
 class TestVMIMetricsLinuxVms:
-<<<<<<< HEAD
-    @pytest.mark.polarion("CNV-8931")
-    def test_vmi_used_memory_bytes(
-        self,
-        prometheus,
-        single_metric_vm,
-    ):
-        """This test will check the used memory of VMI with given metrics output in bytes."""
-        wait_vmi_dommemstat_match_with_metric_value(prometheus=prometheus, vm=single_metric_vm)
-=======
     @pytest.mark.polarion("CNV-8262")
     def test_vmi_domain_total_memory_bytes(
         self,
@@ -85,7 +75,7 @@
             f"VM {single_metric_vm.name}'s domain memory total {vmi_domain_total_memory_in_bytes_from_vm} "
             f"is not matching with metrics value {vmi_domain_total_memory_bytes_metric_value_from_prometheus} bytes."
         )
->>>>>>> b332fec8
+
 
     @pytest.mark.polarion("CNV-11400")
     def test_kubevirt_vmi_info(self, prometheus, single_metric_vm, vmi_guest_os_kernel_release_info_linux):
@@ -108,16 +98,6 @@
 
 @pytest.mark.tier3
 class TestVMIMetricsWindowsVms:
-<<<<<<< HEAD
-    @pytest.mark.polarion("CNV-11860")
-    @pytest.mark.jira("CNV-59552")
-    def test_vmi_used_memory_bytes_windows(
-        self,
-        prometheus,
-        windows_vm_for_test,
-    ):
-        wait_vmi_dommemstat_match_with_metric_value(prometheus=prometheus, vm=windows_vm_for_test)
-=======
     @pytest.mark.polarion("CNV-11859")
     def test_vmi_domain_total_memory_bytes_windows(
         self,
@@ -134,7 +114,7 @@
             f"{vmi_domain_total_memory_in_bytes_from_windows_vm} is not matching with metrics value "
             f"{windows_vmi_domain_total_memory_bytes_metric_value_from_prometheus} bytes."
         )
->>>>>>> b332fec8
+
 
     @pytest.mark.polarion("CNV-11861")
     def test_kubevirt_vmi_info_windows(self, prometheus, windows_vm_for_test, vmi_guest_os_kernel_release_info_windows):
