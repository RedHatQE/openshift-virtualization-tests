import pytest

from tests.observability.metrics.constants import (
    KUBEVIRT_API_REQUEST_DEPRECATED_TOTAL_WITH_VERSION_VERB_AND_RESOURCE,
    KUBEVIRT_VM_INFO,
    KUBEVIRT_VMI_INFO,
    KUBEVIRT_VMI_MEMORY_DOMAIN_BYTE,
    KUBEVIRT_VMI_MEMORY_SWAP_IN_TRAFFIC_BYTES,
    KUBEVIRT_VMI_MEMORY_SWAP_OUT_TRAFFIC_BYTES,
    KUBEVIRT_VMI_VCPU_WAIT_SECONDS_TOTAL,
)
from tests.observability.metrics.utils import (
    assert_vm_metric_virt_handler_pod,
    compare_kubevirt_vmi_info_metric_with_vm_info,
    get_vm_metrics,
<<<<<<< HEAD
    validate_memory_delta_metrics_value_within_range,
=======
    validate_metric_value_within_range,
    wait_vmi_dommemstat_match_with_metric_value,
>>>>>>> 454fddc6
)
from tests.observability.utils import validate_metrics_value
from utilities.constants import KUBEVIRT_HCO_HYPERCONVERGED_CR_EXISTS, VIRT_API, VIRT_HANDLER

pytestmark = [pytest.mark.post_upgrade, pytest.mark.sno]


@pytest.mark.parametrize(
    "query",
    [
        pytest.param(
            "kubevirt_vmi_network_receive_packets_dropped_total",
            marks=pytest.mark.polarion("CNV-6657"),
            id="parity_with_rhv_metrics_kubevirt_vmi_network_receive_packets_dropped_total",
        ),
        pytest.param(
            "kubevirt_vmi_network_transmit_packets_dropped_total",
            marks=pytest.mark.polarion("CNV-6658"),
            id="parity_with_rhv_metrics_kubevirt_vmi_network_transmit_packets_dropped_total",
        ),
        pytest.param(
            KUBEVIRT_VMI_MEMORY_DOMAIN_BYTE,
            marks=pytest.mark.polarion("CNV-8194"),
            id="parity_with_rhv_metrics_kubevirt_vmi_memory_domain_bytes",
        ),
        pytest.param(
            "kubevirt_vmi_memory_unused_bytes",
            marks=pytest.mark.polarion("CNV-6660"),
            id="parity_with_rhv_metrics_kubevirt_vmi_memory_unused_bytes",
        ),
        pytest.param(
            "kubevirt_vmi_memory_usable_bytes",
            marks=pytest.mark.polarion("CNV-6661"),
            id="parity_with_rhv_metrics_kubevirt_vmi_memory_usable_bytes",
        ),
        pytest.param(
            "kubevirt_vmi_memory_actual_balloon_bytes",
            marks=pytest.mark.polarion("CNV-6662"),
            id="parity_with_rhv_metrics_kubevirt_vmi_memory_actual_balloon_bytes",
        ),
        pytest.param(
            "kubevirt_vmi_memory_pgmajfault_total",
            marks=pytest.mark.polarion("CNV-6663"),
            id="parity_with_rhv_metrics_kubevirt_vmi_memory_pgmajfault_total",
        ),
        pytest.param(
            "kubevirt_vmi_memory_pgminfault_total",
            marks=pytest.mark.polarion("CNV-6664"),
            id="parity_with_rhv_metrics_kubevirt_vmi_memory_pgminfault_total",
        ),
        pytest.param(
            "kubevirt_vmi_storage_flush_requests_total",
            marks=pytest.mark.polarion("CNV-6665"),
            id="parity_with_rhv_metrics_kubevirt_vmi_storage_flush_requests_total",
        ),
        pytest.param(
            "kubevirt_vmi_storage_flush_times_seconds_total",
            marks=pytest.mark.polarion("CNV-6666"),
            id="parity_with_rhv_metrics_kubevirt_vmi_storage_flush_times_seconds_total",
        ),
        pytest.param(
            "kubevirt_vmi_network_receive_bytes_total",
            marks=pytest.mark.polarion("CNV-6174"),
            id="passive_key_metrics_kubevirt_vmi_network_receive_bytes_total",
        ),
        pytest.param(
            "kubevirt_vmi_network_transmit_bytes_total",
            marks=pytest.mark.polarion("CNV-6175"),
            id="passive_key_metrics_kubevirt_vmi_network_transmit_bytes_total",
        ),
        pytest.param(
            "kubevirt_vmi_storage_iops_write_total",
            marks=pytest.mark.polarion("CNV-6176"),
            id="passive_key_metrics_kubevirt_vmi_storage_iops_write_total",
        ),
        pytest.param(
            "kubevirt_vmi_storage_iops_read_total",
            marks=pytest.mark.polarion("CNV-6177"),
            id="passive_key_metrics_kubevirt_vmi_storage_iops_read_total",
        ),
        pytest.param(
            "kubevirt_vmi_storage_write_traffic_bytes_total",
            marks=pytest.mark.polarion("CNV-6178"),
            id="passive_key_metrics_kubevirt_vmi_storage_write_traffic_bytes_total",
        ),
        pytest.param(
            "kubevirt_vmi_storage_read_traffic_bytes_total",
            marks=pytest.mark.polarion("CNV-6179"),
            id="passive_key_metrics_kubevirt_vmi_storage_read_traffic_bytes_total",
        ),
        pytest.param(
            KUBEVIRT_VMI_VCPU_WAIT_SECONDS_TOTAL,
            marks=pytest.mark.polarion("CNV-6180"),
            id="passive_key_metrics_kubevirt_vmi_vcpu_wait_seconds_total",
        ),
        pytest.param(
            KUBEVIRT_VMI_MEMORY_SWAP_IN_TRAFFIC_BYTES,
            marks=pytest.mark.polarion("CNV-6181"),
            id="passive_key_metrics_kubevirt_vmi_memory_swap_in_traffic_bytes",
        ),
        pytest.param(
            KUBEVIRT_VMI_MEMORY_SWAP_OUT_TRAFFIC_BYTES,
            marks=pytest.mark.polarion("CNV-6182"),
            id="passive_key_metrics_kubevirt_vmi_memory_swap_out_traffic_bytes",
        ),
    ],
)
def test_metrics(prometheus, single_metric_vm, query):
    """
    Tests validating ability to perform various prometheus api queries on various metrics against a given vm.
    This test also validates ability to pull metric information from a given vm's virt-handler pod and validates
    appropriate information exists for that metrics.
    """
    get_vm_metrics(prometheus=prometheus, query=query, vm_name=single_metric_vm.name)
    assert_vm_metric_virt_handler_pod(query=query, vm=single_metric_vm)


@pytest.mark.polarion("CNV-10438")
def test_cnv_installation_with_hco_cr_metrics(
    prometheus,
):
    query_result = prometheus.query(query=KUBEVIRT_HCO_HYPERCONVERGED_CR_EXISTS)["data"]["result"]
    assert str(query_result[0]["value"][1]) == "1", (
        f"Metrics query: {KUBEVIRT_HCO_HYPERCONVERGED_CR_EXISTS},  result: {query_result}"
    )


class TestVMIMetricsLinuxVms:
    @pytest.mark.polarion("CNV-8262")
    def test_vmi_domain_total_memory_bytes(
        self,
        single_metric_vm,
        vmi_domain_total_memory_in_bytes_from_vm,
        vmi_domain_total_memory_bytes_metric_value_from_prometheus,
    ):
        """This test will check the domain total memory of VMI with given metrics output in bytes."""
        assert vmi_domain_total_memory_in_bytes_from_vm == vmi_domain_total_memory_bytes_metric_value_from_prometheus, (
            f"VM {single_metric_vm.name}'s domain memory total {vmi_domain_total_memory_in_bytes_from_vm} "
            f"is not matching with metrics value {vmi_domain_total_memory_bytes_metric_value_from_prometheus} bytes."
        )

    @pytest.mark.polarion("CNV-8931")
    def test_vmi_used_memory_bytes(
        self,
        prometheus,
        single_metric_vm,
    ):
        """This test will check the used memory of VMI with given metrics output in bytes."""
        wait_vmi_dommemstat_match_with_metric_value(prometheus=prometheus, vm=single_metric_vm)

    @pytest.mark.polarion("CNV-11400")
    def test_kubevirt_vmi_info(self, prometheus, single_metric_vm, vmi_guest_os_kernel_release_info_linux):
        compare_kubevirt_vmi_info_metric_with_vm_info(
            prometheus=prometheus,
            query=KUBEVIRT_VMI_INFO.format(vm_name=single_metric_vm.name),
            expected_value="1",
            values_to_compare=vmi_guest_os_kernel_release_info_linux,
        )

    @pytest.mark.polarion("CNV-11862")
    def test_metric_kubevirt_vm_info(self, prometheus, single_metric_vm, linux_vm_info_to_compare):
        compare_kubevirt_vmi_info_metric_with_vm_info(
            prometheus=prometheus,
            query=KUBEVIRT_VM_INFO.format(vm_name=single_metric_vm.name),
            expected_value="1",
            values_to_compare=linux_vm_info_to_compare,
        )


class TestVMIMetricsWindowsVms:
    @pytest.mark.polarion("CNV-11859")
    def test_vmi_domain_total_memory_bytes_windows(
        self,
        windows_vm_for_test,
        vmi_domain_total_memory_in_bytes_from_windows_vm,
        windows_vmi_domain_total_memory_bytes_metric_value_from_prometheus,
    ):
        """This test will check the domain total memory of VMI with given metrics output in bytes."""
        assert (
            vmi_domain_total_memory_in_bytes_from_windows_vm
            == windows_vmi_domain_total_memory_bytes_metric_value_from_prometheus
        ), (
            f"VM {windows_vm_for_test.name}'s domain memory total {vmi_domain_total_memory_in_bytes_from_windows_vm} "
            "is not matching with metrics value "
            f"{windows_vmi_domain_total_memory_bytes_metric_value_from_prometheus} bytes."
        )

    @pytest.mark.polarion("CNV-11860")
    @pytest.mark.jira("CNV-59552")
    def test_vmi_used_memory_bytes_windows(
        self,
        prometheus,
        windows_vm_for_test,
    ):
        wait_vmi_dommemstat_match_with_metric_value(prometheus=prometheus, vm=windows_vm_for_test)

    @pytest.mark.polarion("CNV-11861")
    def test_kubevirt_vmi_info_windows(self, prometheus, windows_vm_for_test, vmi_guest_os_kernel_release_info_windows):
        compare_kubevirt_vmi_info_metric_with_vm_info(
            prometheus=prometheus,
            query=KUBEVIRT_VMI_INFO.format(vm_name=windows_vm_for_test.name),
            expected_value="1",
            values_to_compare=vmi_guest_os_kernel_release_info_windows,
        )

    @pytest.mark.polarion("CNV-11863")
    def test_metric_kubevirt_vm_info_windows(self, prometheus, windows_vm_for_test, windows_vm_info_to_compare):
        compare_kubevirt_vmi_info_metric_with_vm_info(
            prometheus=prometheus,
            query=KUBEVIRT_VM_INFO.format(vm_name=windows_vm_for_test.name),
            expected_value="1",
            values_to_compare=windows_vm_info_to_compare,
        )


class TestMemoryDeltaFromRequestedBytes:
    @pytest.mark.polarion("CNV-11632")
    def test_metric_kubevirt_memory_delta_from_requested_bytes_working_set(
        self, prometheus, admin_client, hco_namespace
    ):
        validate_memory_delta_metrics_value_within_range(
            prometheus=prometheus,
            metric_name=f"kubevirt_memory_delta_from_requested_bytes{{container='{VIRT_API}', "
            f"reason='memory_working_set_delta_from_request'}}",
            rss=False,
            admin_client=admin_client,
            hco_namespace=hco_namespace.name,
        )

    @pytest.mark.polarion("CNV-11633")
    def test_metric_kubevirt_memory_delta_from_requested_bytes_rss(
        self,
        prometheus,
        admin_client,
        hco_namespace,
    ):
        validate_memory_delta_metrics_value_within_range(
            prometheus=prometheus,
            metric_name=f"kubevirt_memory_delta_from_requested_bytes{{container='{VIRT_API}', "
            f"reason='memory_rss_delta_from_request'}}",
            rss=True,
            admin_client=admin_client,
            hco_namespace=hco_namespace.name,
        )

    @pytest.mark.polarion("CNV-11690")
    def test_metric_cnv_abnormal_working_set(
        self,
        prometheus,
        admin_client,
        hco_namespace,
    ):
        validate_memory_delta_metrics_value_within_range(
            prometheus=prometheus,
            metric_name=f"cnv_abnormal{{container='{VIRT_API}', reason='memory_working_set_delta_from_request'}}",
            rss=False,
            admin_client=admin_client,
            hco_namespace=hco_namespace.name,
        )

    @pytest.mark.polarion("CNV-11691")
    def test_metric_cnv_abnormal_rss(self, prometheus, admin_client, hco_namespace):
        validate_memory_delta_metrics_value_within_range(
            prometheus=prometheus,
            metric_name=f"cnv_abnormal{{container='{VIRT_API}', reason='memory_rss_delta_from_request'}}",
            rss=True,
            admin_client=admin_client,
            hco_namespace=hco_namespace.name,
        )


class TestKubeDaemonsetStatusNumberReady:
    @pytest.mark.polarion("CNV-11727")
    def test_kube_daemonset_status_number_ready(self, prometheus, virt_handler_pods_count):
        validate_metrics_value(
            prometheus=prometheus,
            metric_name=f"kube_daemonset_status_number_ready{{daemonset='{VIRT_HANDLER}'}}",
            expected_value=virt_handler_pods_count,
        )


class TestKubevirtApiRequestDeprecatedTotal:
    @pytest.mark.polarion("CNV-11739")
    def test_metric_kubevirt_api_request_deprecated_total(self, prometheus, generated_api_deprecated_requests):
        validate_metrics_value(
            prometheus=prometheus,
            metric_name=KUBEVIRT_API_REQUEST_DEPRECATED_TOTAL_WITH_VERSION_VERB_AND_RESOURCE,
            expected_value=str(generated_api_deprecated_requests),
        )


class TestAllocatableNodes:
    @pytest.mark.polarion("CNV-11818")
    def test_metirc_kubevirt_allocatable_nodes(self, prometheus, allocatable_nodes):
        validate_metrics_value(
            prometheus=prometheus, metric_name="kubevirt_allocatable_nodes", expected_value=f"{len(allocatable_nodes)}"
        )<|MERGE_RESOLUTION|>--- conflicted
+++ resolved
@@ -13,12 +13,8 @@
     assert_vm_metric_virt_handler_pod,
     compare_kubevirt_vmi_info_metric_with_vm_info,
     get_vm_metrics,
-<<<<<<< HEAD
     validate_memory_delta_metrics_value_within_range,
-=======
-    validate_metric_value_within_range,
     wait_vmi_dommemstat_match_with_metric_value,
->>>>>>> 454fddc6
 )
 from tests.observability.utils import validate_metrics_value
 from utilities.constants import KUBEVIRT_HCO_HYPERCONVERGED_CR_EXISTS, VIRT_API, VIRT_HANDLER
