--- conflicted
+++ resolved
@@ -12,12 +12,7 @@
     compare_kubevirt_vmi_info_metric_with_vm_info,
     get_vm_metrics,
 )
-from tests.observability.utils import validate_metrics_value
-<<<<<<< HEAD
-from utilities.constants import KUBEVIRT_HCO_HYPERCONVERGED_CR_EXISTS, VIRT_API
-=======
-from utilities.constants import KUBEVIRT_HCO_HYPERCONVERGED_CR_EXISTS, VIRT_HANDLER
->>>>>>> a75cfbe8
+from utilities.constants import KUBEVIRT_HCO_HYPERCONVERGED_CR_EXISTS
 
 pytestmark = [pytest.mark.post_upgrade, pytest.mark.sno]
 
@@ -163,74 +158,4 @@
             query=KUBEVIRT_VMI_INFO.format(vm_name=single_metric_vm.name),
             expected_value="1",
             values_to_compare=single_metric_vmi_guest_os_kernel_release_info,
-        )
-
-
-<<<<<<< HEAD
-class TestMemoryDeltaFromRequestedBytes:
-    @pytest.mark.parametrize(
-        "metric, rss",
-        [
-            pytest.param(
-                f"kubevirt_memory_delta_from_requested_bytes{{container='{VIRT_API}', "
-                f"reason='memory_working_set_delta_from_request'}}",
-                False,
-                marks=pytest.mark.polarion("CNV-11632"),
-                id="test_metric_kubevirt_memory_delta_from_requested_bytes_working_set",
-            ),
-            pytest.param(
-                f"kubevirt_memory_delta_from_requested_bytes{{container='{VIRT_API}', "
-                f"reason='memory_rss_delta_from_request'}}",
-                True,
-                marks=pytest.mark.polarion("CNV-11633"),
-                id="test_metric_kubevirt_memory_delta_from_requested_bytes_rss",
-            ),
-            pytest.param(
-                f"cnv_abnormal{{container='{VIRT_API}', reason='memory_working_set_delta_from_request'}}",
-                False,
-                marks=pytest.mark.polarion("CNV-11690"),
-                id="test_metric_cnv_abnormal_working_set",
-            ),
-            pytest.param(
-                f"cnv_abnormal{{container='{VIRT_API}', reason='memory_rss_delta_from_request'}}",
-                True,
-                marks=pytest.mark.polarion("CNV-11691"),
-                id="test_metric_cnv_abnormal_rss",
-            ),
-        ],
-    )
-    def test_memory_delta_from_requested_bytes(self, prometheus, admin_client, hco_namespace, metric, rss):
-        validate_memory_delta_metrics_value_within_range(
-            prometheus=prometheus,
-            metric_name=metric,
-            rss=rss,
-            admin_client=admin_client,
-            hco_namespace=hco_namespace.name,
-        )
-
-
-class TestKubevirtApiRequestDeprecatedTotal:
-    @pytest.mark.polarion("CNV-11739")
-    def test_metric_kubevirt_api_request_deprecated_total(self, prometheus, generated_api_deprecated_requests):
-        validate_metrics_value(
-            prometheus=prometheus,
-            metric_name=KUBEVIRT_API_REQUEST_DEPRECATED_TOTAL_WITH_VERSION_VERB_AND_RESOURCE,
-            expected_value=str(generated_api_deprecated_requests),
-        )
-
-
-class TestAllocatableNodes:
-    @pytest.mark.polarion("CNV-11818")
-    def test_metirc_kubevirt_allocatable_nodes(self, prometheus, allocatable_nodes):
-        validate_metrics_value(
-            prometheus=prometheus, metric_name="kubevirt_allocatable_nodes", expected_value=f"{len(allocatable_nodes)}"
-=======
-class TestKubeDaemonsetStatusNumberReady:
-    @pytest.mark.polarion("CNV-11727")
-    def test_kube_daemonset_status_number_ready(self, prometheus, virt_handler_pods_count):
-        validate_metrics_value(
-            prometheus=prometheus,
-            metric_name=f"kube_daemonset_status_number_ready{{daemonset='{VIRT_HANDLER}'}}",
-            expected_value=virt_handler_pods_count,
->>>>>>> a75cfbe8
         )