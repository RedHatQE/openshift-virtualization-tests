import logging
import re
import shlex

import bitmath
import pytest
from kubernetes.dynamic.exceptions import UnprocessibleEntityError
from ocp_resources.daemonset import DaemonSet
from ocp_resources.data_source import DataSource
from ocp_resources.datavolume import DataVolume
from ocp_resources.deployment import Deployment
from ocp_resources.persistent_volume_claim import PersistentVolumeClaim
from ocp_resources.pod import Pod
from ocp_resources.resource import Resource, ResourceEditor, get_client
from ocp_resources.storage_class import StorageClass
from ocp_resources.virtual_machine import VirtualMachine
from ocp_resources.virtual_machine_instance_migration import VirtualMachineInstanceMigration
from ocp_resources.virtual_machine_restore import VirtualMachineRestore
from pyhelper_utils.shell import run_ssh_commands
from pytest_testconfig import py_config
from timeout_sampler import TimeoutExpiredError, TimeoutSampler

from tests.observability.metrics.constants import (
    BINDING_NAME,
    BINDING_TYPE,
    CNV_VMI_STATUS_RUNNING_COUNT,
    KUBEVIRT_API_REQUEST_DEPRECATED_TOTAL_WITH_VERSION_VERB_AND_RESOURCE,
    KUBEVIRT_CONSOLE_ACTIVE_CONNECTIONS_BY_VMI,
    KUBEVIRT_VM_CREATED_TOTAL_STR,
    KUBEVIRT_VMI_MEMORY_DOMAIN_BYTE,
    KUBEVIRT_VMI_MIGRATIONS_IN_RUNNING_PHASE,
    KUBEVIRT_VMI_MIGRATIONS_IN_SCHEDULING_PHASE,
    KUBEVIRT_VMI_PHASE_COUNT_STR,
    KUBEVIRT_VMI_STATUS_ADDRESSES,
    KUBEVIRT_VNC_ACTIVE_CONNECTIONS_BY_VMI,
)
from tests.observability.metrics.utils import (
    SINGLE_VM,
    ZERO_CPU_CORES,
    binding_name_and_type_from_vm_or_vmi,
    create_windows11_wsl2_vm,
    disk_file_system_info,
    enable_swap_fedora_vm,
    fail_if_not_zero_restartcount,
    get_metric_sum_value,
    get_mutation_component_value_from_prometheus,
    get_not_running_prometheus_pods,
    get_resource_object,
    get_vm_comparison_info_dict,
    get_vmi_dommemstat_from_vm,
    get_vmi_guest_os_kernel_release_info_metric_from_vm,
    get_vmi_memory_domain_metric_value_from_prometheus,
    get_vmi_phase_count,
    metric_result_output_dict_by_mountpoint,
    restart_cdi_worker_pod,
    run_node_command,
    run_vm_commands,
    wait_for_metric_reset,
    wait_for_metric_vmi_request_cpu_cores_output,
    wait_for_no_metrics_value,
)
from tests.observability.utils import validate_metrics_value
from tests.utils import create_cirros_vm, create_vms, wait_for_cr_labels_change
from utilities import console
from utilities.constants import (
    CDI_UPLOAD_TMP_PVC,
    CLUSTER_NETWORK_ADDONS_OPERATOR,
    COUNT_FIVE,
    MIGRATION_POLICY_VM_LABEL,
    ONE_CPU_CORE,
    OS_FLAVOR_FEDORA,
    PVC,
    SOURCE_POD,
    SSP_OPERATOR,
    TCP_TIMEOUT_30SEC,
    TIMEOUT_2MIN,
    TIMEOUT_3MIN,
    TIMEOUT_4MIN,
<<<<<<< HEAD
=======
    TIMEOUT_5MIN,
    TIMEOUT_5SEC,
>>>>>>> 2c712ba4
    TIMEOUT_10MIN,
    TIMEOUT_15SEC,
    TIMEOUT_30MIN,
    TWO_CPU_CORES,
    TWO_CPU_SOCKETS,
    TWO_CPU_THREADS,
    VERSION_LABEL_KEY,
    VIRT_HANDLER,
    VIRT_TEMPLATE_VALIDATOR,
    Images,
)
from utilities.hco import ResourceEditorValidateHCOReconcile, wait_for_hco_conditions
from utilities.infra import create_ns, get_http_image_url, get_node_selector_dict, get_pod_by_name_prefix, unique_name
from utilities.monitoring import get_metrics_value
from utilities.ssp import verify_ssp_pod_is_running
from utilities.storage import (
    create_dv,
    data_volume_template_with_source_ref_dict,
    is_snapshot_supported_by_sc,
    vm_snapshot,
    wait_for_cdi_worker_pod,
)
from utilities.virt import (
    VirtualMachineForTests,
    fedora_vm_body,
    running_vm,
    target_vm_from_cloning_job,
)
from utilities.vnc_utils import VNCConnection

UPLOAD_STR = "upload"
CDI_UPLOAD_PRIME = "cdi-upload-prime"
IP_RE_PATTERN_FROM_INTERFACE = r"eth0.*?inet (\d+\.\d+\.\d+\.\d+)/\d+"
IP_ADDR_SHOW_COMMAND = shlex.split("ip addr show")
LOGGER = logging.getLogger(__name__)


def wait_for_component_value_to_be_expected(prometheus, component_name, expected_count):
    """This function will wait till the expected value is greater than or equal to
    the value from Prometheus for the specific component_name.

    Args:
        prometheus (:obj:`Prometheus`): Prometheus object.
        component_name (String): Name of the component.
        expected_count (int): Expected value of the component after update.

    Returns:
        int: It will return the value of the component once it matches to the expected_count.
    """
    samples = TimeoutSampler(
        wait_timeout=TIMEOUT_10MIN,
        sleep=50,
        func=get_mutation_component_value_from_prometheus,
        prometheus=prometheus,
        component_name=component_name,
    )
    sample = None
    try:
        for sample in samples:
            if sample >= expected_count:
                return sample
    except TimeoutExpiredError:
        LOGGER.error(
            f"{component_name} value did not update. Current value {sample} and expected value {expected_count}"
        )
        raise


@pytest.fixture()
def updated_resource_with_invalid_label(request, admin_client, hco_namespace, hco_status_related_objects):
    resource_name = request.param["name"]
    resource = get_resource_object(
        related_objects=hco_status_related_objects,
        admin_client=admin_client,
        resource_kind=request.param["resource"],
        resource_name=request.param["name"],
    )
    labels = resource.instance.metadata.labels
    LOGGER.info(f"Updating metadata.label.{VERSION_LABEL_KEY} for {resource_name} ")
    with ResourceEditor(
        patches={
            resource: {
                "metadata": {
                    "labels": {VERSION_LABEL_KEY: None},
                    "namespace": hco_namespace.name,
                },
            }
        }
    ):
        wait_for_cr_labels_change(component=resource, expected_value=labels)
        yield


@pytest.fixture()
def updated_resource_multiple_times_with_invalid_label(
    request, prometheus, admin_client, hco_namespace, hco_status_related_objects
):
    """
    This fixture will repeatedly modify the given resource with invalid metadata labels.

    Args:
        admin_client (DynamicClient): OCP client with Admin permissions
        hco_namespace (Namespace): HCO namespace

    Returns:
        int: Returns latest metrics value of a given component once it matches to the expected_count
    """
    count = request.param["count"]
    comp_name = request.param["comp_name"]
    resource_name = request.param["name"]
    resource_version = None
    resource = get_resource_object(
        related_objects=hco_status_related_objects,
        admin_client=admin_client,
        resource_kind=request.param["resource"],
        resource_name=resource_name,
    )
    assert resource.exists, f"Resource: {comp_name} does not exist"
    labels = resource.instance.metadata.labels
    # Create the ResourceEditor once and then re-use it to make sure we are modifying
    # the resource exactly X times. Since the resource would be reconciled by HCO, there is no need to restore.
    increasing_value = get_mutation_component_value_from_prometheus(prometheus=prometheus, component_name=comp_name)
    LOGGER.warning(f"For {resource.name} starting value:{increasing_value}, resource version: {resource_version}")
    updated_value = 0
    for index in range(count):
        increasing_value += 1
        resource_editor = ResourceEditor(
            patches={
                resource: {
                    "metadata": {
                        "labels": {VERSION_LABEL_KEY: None},
                    },
                }
            }
        )
        resource_editor.update()
        wait_for_cr_labels_change(component=resource, expected_value=labels)
        updated_value = wait_for_component_value_to_be_expected(
            prometheus=prometheus,
            component_name=comp_name,
            expected_count=increasing_value,
        )
    yield updated_value
    wait_for_hco_conditions(admin_client=admin_client, hco_namespace=hco_namespace)


@pytest.fixture()
def mutation_count_before_change(request, prometheus):
    component_name = request.param
    LOGGER.info(f"Getting component '{component_name}' mutation count before change.")
    return get_mutation_component_value_from_prometheus(
        prometheus=prometheus,
        component_name=component_name,
    )


@pytest.fixture(scope="module")
def unique_namespace(unprivileged_client):
    """
    Creates a namespace to be used by key metrics test cases.

    Yields:
        Namespace object to be used by the tests
    """
    namespace_name = unique_name(name="key-metrics")
    yield from create_ns(unprivileged_client=unprivileged_client, name=namespace_name)


@pytest.fixture()
def stopped_metrics_vm(running_metric_vm):
    running_metric_vm.stop(wait=True)
    yield


@pytest.fixture()
def starting_metrics_vm(running_metric_vm):
    running_metric_vm.start(wait=True)
    yield


@pytest.fixture()
def paused_metrics_vm(running_metric_vm):
    running_metric_vm.privileged_vmi.pause(wait=True)
    yield


@pytest.fixture(scope="module")
def initial_metric_cpu_value_zero(prometheus):
    wait_for_metric_vmi_request_cpu_cores_output(prometheus=prometheus, expected_cpu=ZERO_CPU_CORES)


@pytest.fixture(scope="class")
def error_state_vm(unique_namespace, unprivileged_client):
    vm_name = "vm-in-error-state"
    with VirtualMachineForTests(
        name=vm_name,
        namespace=unique_namespace.name,
        body=fedora_vm_body(name=vm_name),
        client=unprivileged_client,
        node_selector=get_node_selector_dict(node_selector="non-existent-node"),
    ) as vm:
        vm.start()
        vm.wait_for_specific_status(status=VirtualMachine.Status.ERROR_UNSCHEDULABLE)
        yield


@pytest.fixture(scope="module")
def vm_list(unique_namespace):
    """
    Creates n vms, waits for them all to go to running state and cleans them up at the end

    Args:
        unique_namespace (Namespace): Creates namespaces to be used by the test

    Yields:
        list: list of VirtualMachineForTests created
    """
    vms_list = create_vms(name_prefix="key-metric-vm", namespace_name=unique_namespace.name)
    for vm in vms_list:
        running_vm(vm=vm)
        enable_swap_fedora_vm(vm=vm)
    yield vms_list
    for vm in vms_list:
        vm.clean_up()


@pytest.fixture()
def node_setup(request, vm_list, workers_utility_pods):
    """
    This fixture runs commands on nodes hosting vms and reverses the changes at the end.

    Args:
        vm_list (list): Gets the list of vms created as a part of suite level set up.
        workers_utility_pods (list): Utility pods from worker nodes.

    """
    node_command = request.param.get("node_command")

    if node_command:
        vms = vm_list[: request.param.get("num_vms", SINGLE_VM)]
        run_node_command(
            vms=vms,
            utility_pods=workers_utility_pods,
            command=node_command["setup"],
        )

        yield
        run_node_command(
            vms=vms,
            utility_pods=workers_utility_pods,
            command=node_command["cleanup"],
        )
    else:
        yield


@pytest.fixture()
def vm_metrics_setup(request, vm_list):
    """
    This fixture runs commands against the vms to generate metrics

    Args:
        vm_list (list): Gets the list of vms created as a part of suite level set up

    Yields:
        list: list of vm objects against which commands to generate metric has been issued
    """
    vm_commands = request.param.get("vm_commands")
    vms = vm_list[: request.param.get("num_vms", SINGLE_VM)]
    if vm_commands:
        run_vm_commands(vms=vms, commands=vm_commands)

    yield vms


@pytest.fixture(scope="class")
def vmi_phase_count_before(request, prometheus):
    """
    This fixture queries Prometheus with the query in the get_vmi_phase_count before a VM is created
    and keeps the value for verification
    """
    return get_vmi_phase_count(
        prometheus=prometheus,
        os_name=request.param["labels"]["os"],
        flavor=request.param["labels"]["flavor"],
        workload=request.param["labels"]["workload"],
        query=request.param["query"],
    )


@pytest.fixture(scope="module", autouse=True)
def metrics_sanity(admin_client):
    """
    Perform verification in order to ensure that the cluster is ready for metrics-related tests
    """
    LOGGER.info("Verify that Prometheus pods exist and running as expected")
    samples = TimeoutSampler(
        wait_timeout=TIMEOUT_2MIN,
        sleep=1,
        func=get_not_running_prometheus_pods,
        admin_client=admin_client,
    )
    sample = None
    try:
        for sample in samples:
            if not sample:
                break
    except TimeoutExpiredError:
        LOGGER.error(f"timeout awaiting all Prometheus pods to be in Running status: violating_pods={sample}")
        raise


@pytest.fixture(scope="class")
def stopped_vm(vm_from_template_scope_class):
    vm_from_template_scope_class.stop(wait=True)
    return vm_from_template_scope_class


@pytest.fixture()
def virt_pod_info_from_prometheus(request, prometheus):
    """Get Virt Pod information from the recording rules (query) in the form of query_response dictionary.
    Extract Virt Pod name and it's values from the query_response dictionary and
    store it in the pod_details dictionary.

    Returns:
        set: It contains Pod names from the prometheus query result.
    """
    query_response = prometheus.query_sampler(
        query=request.param,
    )
    return {result["metric"]["pod"] for result in query_response}


@pytest.fixture()
def virt_pod_names_by_label(request, admin_client, hco_namespace):
    """Get pod names by a given label (request.param) in the list."""
    return [
        pod.name
        for pod in Pod.get(
            dyn_client=admin_client,
            namespace=hco_namespace.name,
            label_selector=request.param,
        )
    ]


@pytest.fixture(scope="module")
def single_metrics_namespace(unprivileged_client):
    namespace_name = unique_name(name="test-metrics")
    yield from create_ns(unprivileged_client=unprivileged_client, name=namespace_name)


@pytest.fixture(scope="module")
def single_metric_vm(single_metrics_namespace):
    vm = create_vms(
        name_prefix="test-single-vm",
        namespace_name=single_metrics_namespace.name,
        vm_count=SINGLE_VM,
    )[0]
    running_vm(vm=vm)
    yield vm
    vm.clean_up()


@pytest.fixture()
def virt_up_metrics_values(request, prometheus):
    """Get value(int) from the 'up' recording rules(metrics)."""
    query_response = prometheus.query_sampler(
        query=request.param,
    )
    return int(query_response[0]["value"][1])


@pytest.fixture()
def vmi_domain_total_memory_bytes_metric_value_from_prometheus(prometheus, single_metric_vm):
    return get_vmi_memory_domain_metric_value_from_prometheus(
        prometheus=prometheus,
        vmi_name=single_metric_vm.vmi.name,
        query=KUBEVIRT_VMI_MEMORY_DOMAIN_BYTE,
    )


@pytest.fixture()
def vmi_domain_total_memory_in_bytes_from_vm(single_metric_vm):
    return get_vmi_dommemstat_from_vm(
        vmi_dommemstat=single_metric_vm.privileged_vmi.get_dommemstat(),
        domain_memory_string="actual",
    )


@pytest.fixture()
def cluster_network_addons_operator_scaled_down_and_up(request, prometheus, hco_namespace):
    metric_name = request.param
    deployment = Deployment(name=CLUSTER_NETWORK_ADDONS_OPERATOR, namespace=hco_namespace.name)
    initial_replicas = deployment.instance.spec.replicas
    deployment.scale_replicas(replica_count=0)
    deployment.wait_for_replicas(deployed=False)
    wait_for_metric_reset(
        prometheus=prometheus,
        metric_name=metric_name,
    )
    deployment.scale_replicas(replica_count=initial_replicas)
    deployment.wait_for_replicas(deployed=initial_replicas > 0)


@pytest.fixture()
def windows_dv_with_block_volume_mode(
    namespace,
    unprivileged_client,
    storage_class_with_block_volume_mode,
):
    with create_dv(
        dv_name="test-dv-windows-image",
        namespace=namespace.name,
        url=get_http_image_url(image_directory=Images.Windows.UEFI_WIN_DIR, image_name=Images.Windows.WIN2k19_IMG),
        size=Images.Windows.DEFAULT_DV_SIZE,
        storage_class=storage_class_with_block_volume_mode,
        client=unprivileged_client,
        volume_mode=DataVolume.VolumeMode.BLOCK,
    ) as dv:
        dv.wait_for_dv_success(timeout=TIMEOUT_30MIN)
        yield dv


@pytest.fixture()
def cloned_dv_from_block_to_fs(
    unprivileged_client,
    windows_dv_with_block_volume_mode,
    storage_class_with_filesystem_volume_mode,
):
    with create_dv(
        source=PVC,
        dv_name="cloned-test-dv-windows-image",
        namespace=windows_dv_with_block_volume_mode.namespace,
        source_pvc=windows_dv_with_block_volume_mode.name,
        source_namespace=windows_dv_with_block_volume_mode.namespace,
        size=windows_dv_with_block_volume_mode.size,
        storage_class=storage_class_with_filesystem_volume_mode,
        client=unprivileged_client,
        volume_mode=DataVolume.VolumeMode.FILE,
    ) as cdv:
        cdv.wait_for_status(status=DataVolume.Status.CLONE_IN_PROGRESS, timeout=TIMEOUT_2MIN)
        yield cdv


@pytest.fixture()
def running_cdi_worker_pod(cloned_dv_from_block_to_fs):
    for pod_name in [CDI_UPLOAD_TMP_PVC, SOURCE_POD]:
        wait_for_cdi_worker_pod(
            pod_name=pod_name,
            storage_ns_name=cloned_dv_from_block_to_fs.namespace,
        ).wait_for_status(status=Pod.Status.RUNNING, timeout=TIMEOUT_2MIN)


@pytest.fixture()
def restarted_cdi_dv_clone(
    unprivileged_client,
    cloned_dv_from_block_to_fs,
    running_cdi_worker_pod,
):
    restart_cdi_worker_pod(
        unprivileged_client=unprivileged_client,
        dv=cloned_dv_from_block_to_fs,
        pod_prefix=CDI_UPLOAD_TMP_PVC,
    )


@pytest.fixture()
def ready_uploaded_dv(unprivileged_client, namespace):
    with create_dv(
        source=UPLOAD_STR,
        dv_name=f"{UPLOAD_STR}-dv",
        namespace=namespace.name,
        storage_class=py_config["default_storage_class"],
        client=unprivileged_client,
    ) as dv:
        dv.wait_for_status(status=DataVolume.Status.UPLOAD_READY, timeout=TIMEOUT_2MIN)
        yield dv


@pytest.fixture()
def restarted_cdi_dv_upload(unprivileged_client, ready_uploaded_dv):
    restart_cdi_worker_pod(
        unprivileged_client=unprivileged_client,
        dv=ready_uploaded_dv,
        pod_prefix=CDI_UPLOAD_PRIME,
    )
    ready_uploaded_dv.wait_for_status(status=DataVolume.Status.UPLOAD_READY, timeout=TIMEOUT_2MIN)


@pytest.fixture()
def zero_clone_dv_restart_count(cloned_dv_from_block_to_fs):
    fail_if_not_zero_restartcount(dv=cloned_dv_from_block_to_fs)


@pytest.fixture()
def zero_upload_dv_restart_count(ready_uploaded_dv):
    fail_if_not_zero_restartcount(dv=ready_uploaded_dv)


@pytest.fixture(scope="class")
def kubevirt_vmi_phase_count_metric_no_value(prometheus):
    wait_for_no_metrics_value(prometheus=prometheus, metric_name=KUBEVIRT_VMI_PHASE_COUNT_STR)


@pytest.fixture(scope="class")
def cnv_vmi_status_running_count_metric_no_value(prometheus):
    wait_for_no_metrics_value(prometheus=prometheus, metric_name=CNV_VMI_STATUS_RUNNING_COUNT)


@pytest.fixture(scope="class")
def validated_preference_instance_type_of_target_vm(
    rhel_vm_with_instancetype_and_preference_for_cloning, cloning_job_scope_class
):
    with target_vm_from_cloning_job(cloning_job=cloning_job_scope_class) as target_vm:
        target_vm_instance_spec = target_vm.instance.spec
        assert (
            rhel_vm_with_instancetype_and_preference_for_cloning.vm_instance_type.name
            == target_vm_instance_spec.instancetype.name
        )
        assert (
            rhel_vm_with_instancetype_and_preference_for_cloning.vm_preference.name
            == target_vm_instance_spec.preference.name
        )
        yield target_vm


@pytest.fixture()
def connected_vm_console_successfully(vm_for_test, prometheus):
    with console.Console(vm=vm_for_test) as vmc:
        vmc.sendline("ls")
        yield
    validate_metrics_value(
        prometheus=prometheus,
        metric_name=KUBEVIRT_CONSOLE_ACTIVE_CONNECTIONS_BY_VMI.format(vm_name=vm_for_test.name),
        expected_value="0",
    )


@pytest.fixture()
def connected_vnc_console(prometheus, vm_for_test):
    with VNCConnection(vm=vm_for_test):
        LOGGER.info(f"Checking vnc on {vm_for_test.name}")
        yield
    validate_metrics_value(
        prometheus=prometheus,
        metric_name=KUBEVIRT_VNC_ACTIVE_CONNECTIONS_BY_VMI.format(vm_name=vm_for_test.name),
        expected_value="0",
    )


@pytest.fixture()
def memory_cached_sum_from_vm_console(vm_for_test):
    info_to_sum = ["Buffers", "Cached", "SwapCached"]
    proc_meminfo_content = run_ssh_commands(
        host=vm_for_test.ssh_exec,
        commands=shlex.split("cat /proc/meminfo"),
        tcp_timeout=TCP_TIMEOUT_30SEC,
    )[0]
    matches = re.findall(rf"({'|'.join(info_to_sum)}):\s+(\d+)\s+\S+", proc_meminfo_content)
    assert matches, f"/proc/meminfo content: {proc_meminfo_content}"
    assert sorted(list(dict(matches).keys())) == sorted(info_to_sum), (
        f"Expected info to collect: {info_to_sum}, Actual: {matches}"
    )
    return bitmath.kB(value=sum(list(map(int, dict(matches).values())))).bytes


@pytest.fixture()
def generated_network_traffic(vm_for_test):
    run_vm_commands(vms=[vm_for_test], commands=[f"ping -c 20 {vm_for_test.privileged_vmi.interfaces[0]['ipAddress']}"])


@pytest.fixture(scope="class")
def vm_for_test_interface_name(vm_for_test):
    interface_name = vm_for_test.privileged_vmi.virt_launcher_pod.execute(
        command=shlex.split("bash -c \"virsh domiflist 1 | grep ethernet | awk '{print $1}'\"")
    )
    assert interface_name, f"Interface not found for vm {vm_for_test.name}"
    return interface_name


@pytest.fixture(scope="class")
def initial_total_created_vms(prometheus, namespace):
    return get_metric_sum_value(
        prometheus=prometheus, metric=KUBEVIRT_VM_CREATED_TOTAL_STR.format(namespace=namespace.name)
    )


@pytest.fixture()
def vmi_memory_available_memory(vm_for_test):
    memory_available_bytes = run_ssh_commands(
        host=vm_for_test.ssh_exec,
        commands=shlex.split("free -b"),
        tcp_timeout=TCP_TIMEOUT_30SEC,
    )[0]
    memory_available = re.search(r"Mem:\s+(\d+)", memory_available_bytes)
    assert memory_available, f"No information available for vm memory: {memory_available_bytes}"
    return float(memory_available.group(1))


@pytest.fixture(scope="class")
def vm_with_cpu_spec(namespace, unprivileged_client):
    name = "vm-resource-test"
    with VirtualMachineForTests(
        name=name,
        namespace=namespace.name,
        cpu_cores=TWO_CPU_CORES,
        cpu_sockets=TWO_CPU_SOCKETS,
        cpu_threads=TWO_CPU_THREADS,
        body=fedora_vm_body(name=name),
        client=unprivileged_client,
    ) as vm:
        running_vm(vm=vm)
        yield vm


@pytest.fixture(scope="class")
def modified_vm_cpu_requests(vm_with_cpu_spec):
    vm_cpu_spec = vm_with_cpu_spec.instance.to_dict()["spec"]["template"]["spec"]["domain"]["cpu"]
    for cpu_param in vm_cpu_spec:
        vm_cpu_spec[cpu_param] += 1
    with ResourceEditor(patches={vm_with_cpu_spec: {"spec": {"template": {"spec": {"domain": {"cpu": vm_cpu_spec}}}}}}):
        yield vm_cpu_spec


@pytest.fixture()
def vm_ip_address(vm_for_test):
    vm_ip = re.search(
        IP_RE_PATTERN_FROM_INTERFACE,
        vm_for_test.privileged_vmi.virt_launcher_pod.execute(command=IP_ADDR_SHOW_COMMAND),
        re.DOTALL,
    )
    assert vm_ip, f"Failed to find {vm_for_test.name} vm ip."
    return vm_ip.group(1)


@pytest.fixture()
def metric_validate_metric_labels_values_ip_labels(request, prometheus, vm_for_test):
    samples = TimeoutSampler(
        wait_timeout=TIMEOUT_4MIN,
        sleep=TIMEOUT_15SEC,
        func=prometheus.query_sampler,
        query=KUBEVIRT_VMI_STATUS_ADDRESSES.format(vm_name=vm_for_test.name),
    )
    sample = None
    try:
        for sample in samples:
            if sample:
                # Validate that the relevant labels exists
                metric_result = sample[0].get("metric")
                if all(metric_result.get(label) for label in ["instance", "address"]):
                    return metric_result
    except TimeoutExpiredError:
        LOGGER.info(f"Metric missing instance/address values: {sample}")
        raise


@pytest.fixture()
def vm_virt_controller_ip_address(
    prometheus, admin_client, hco_namespace, metric_validate_metric_labels_values_ip_labels
):
    virt_controller_pod_name = metric_validate_metric_labels_values_ip_labels.get("pod")
    assert virt_controller_pod_name, "virt-controller not found"
    virt_controller_pod_ip = re.search(
        IP_RE_PATTERN_FROM_INTERFACE,
        get_pod_by_name_prefix(
            dyn_client=admin_client,
            pod_prefix=virt_controller_pod_name,
            namespace=hco_namespace.name,
        ).execute(command=IP_ADDR_SHOW_COMMAND),
        re.DOTALL,
    )
    assert virt_controller_pod_ip, f"virt-controller: {virt_controller_pod_name} ip not found."
    return virt_controller_pod_ip.group(1)


@pytest.fixture()
def vm_for_test_snapshot(vm_for_test):
    with vm_snapshot(vm=vm_for_test, name=f"{vm_for_test.name}-snapshot") as snapshot:
        yield snapshot


@pytest.fixture()
def disk_file_system_info_linux(vm_for_test):
    return disk_file_system_info(vm=vm_for_test)


@pytest.fixture()
def disk_file_system_info_windows(windows_vm_for_test):
    return disk_file_system_info(vm=windows_vm_for_test)


@pytest.fixture()
def file_system_metric_mountpoints_existence(request, prometheus, vm_for_test, disk_file_system_info_linux):
    capacity_or_used = request.param
    samples = TimeoutSampler(
        wait_timeout=TIMEOUT_2MIN,
        sleep=TIMEOUT_15SEC,
        func=metric_result_output_dict_by_mountpoint,
        prometheus=prometheus,
        capacity_or_used=capacity_or_used,
        vm_name=vm_for_test.name,
    )
    mount_points_with_value_zero = None
    try:
        for sample in samples:
            if sample:
                if [mount_point for mount_point in disk_file_system_info_linux if not sample.get(mount_point)]:
                    continue
                mount_points_with_value_zero = {
                    mount_point: float(sample[mount_point]) for mount_point in sample if int(sample[mount_point]) == 0
                }
                if not mount_points_with_value_zero:
                    return
    except TimeoutExpiredError:
        LOGGER.info(f"There is at least one mount point with value zero: {mount_points_with_value_zero}")
        raise


@pytest.fixture(scope="class")
def vm_for_test_with_resource_limits(namespace):
    vm_name = "vm-with-limits"
    with VirtualMachineForTests(
        name=vm_name,
        namespace=namespace.name,
        cpu_limits=ONE_CPU_CORE,
        memory_limits=Images.Fedora.DEFAULT_MEMORY_SIZE,
        body=fedora_vm_body(name=vm_name),
    ) as vm:
        running_vm(vm=vm)
        yield vm


@pytest.fixture()
def virt_handler_pods_count(hco_namespace):
    return str(
        DaemonSet(
            name=VIRT_HANDLER,
            namespace=hco_namespace.name,
        ).instance.status.numberReady
    )


@pytest.fixture()
def vm_instance_with_deprecated_api_version(namespace):
    vm_instance = VirtualMachine(name="vm-deprecated-api", namespace=namespace.name, client=get_client())
    vm_instance.api_version = f"{Resource.ApiGroup.KUBEVIRT_IO}/{Resource.ApiVersion.V1ALPHA3}"
    return vm_instance


@pytest.fixture()
def generated_api_deprecated_requests(prometheus, vm_instance_with_deprecated_api_version):
    initial_metric_value = int(
        get_metrics_value(
            prometheus=prometheus,
            metrics_name=KUBEVIRT_API_REQUEST_DEPRECATED_TOTAL_WITH_VERSION_VERB_AND_RESOURCE,
        )
    )
    for _ in range(COUNT_FIVE):
        try:
            vm_instance_with_deprecated_api_version.deploy()
        except UnprocessibleEntityError:
            continue
    return initial_metric_value + COUNT_FIVE


@pytest.fixture()
def storage_class_labels_for_testing(admin_client):
    chosen_sc_name = py_config["default_storage_class"]
    return {
        "storageclass": chosen_sc_name,
        "smartclone": "true" if is_snapshot_supported_by_sc(sc_name=chosen_sc_name, client=admin_client) else "false",
        "virtdefault": "true"
        if StorageClass(client=admin_client, name=chosen_sc_name).instance.metadata.annotations[
            StorageClass.Annotations.IS_DEFAULT_VIRT_CLASS
        ]
        == "true"
        else "false",
    }


@pytest.fixture()
def vm_for_snapshot_for_metrics_test(admin_client, storage_class_for_snapshot, namespace):
    with create_cirros_vm(
        storage_class=storage_class_for_snapshot,
        namespace=namespace.name,
        client=admin_client,
        dv_name="dv-for-snapshot",
        vm_name="vm-for-snapshot",
    ) as vm:
        yield vm


@pytest.fixture()
def vm_snapshot_for_metric_test(vm_for_snapshot_for_metrics_test):
    with vm_snapshot(
        vm=vm_for_snapshot_for_metrics_test, name=f"{vm_for_snapshot_for_metrics_test.name}-snapshot"
    ) as snapshot:
        yield snapshot


@pytest.fixture()
def restored_vm_using_snapshot(vm_for_snapshot_for_metrics_test, vm_snapshot_for_metric_test):
    vm_name = vm_for_snapshot_for_metrics_test.name
    vm_for_snapshot_for_metrics_test.stop(wait=True)
    with VirtualMachineRestore(
        name=f"restore-snapshot-{vm_name}",
        namespace=vm_snapshot_for_metric_test.namespace,
        vm_name=vm_name,
        snapshot_name=vm_snapshot_for_metric_test.name,
    ) as vm_restore:
        vm_restore.wait_restore_done()
        vm_for_snapshot_for_metrics_test.start(wait=True)
        yield vm_restore


@pytest.fixture()
def restored_pvc_name(admin_client, vm_for_snapshot_for_metrics_test):
    for pvc in PersistentVolumeClaim.get(
        dyn_client=admin_client,
        namespace=vm_for_snapshot_for_metrics_test.namespace,
        label_selector=f"restore.kubevirt.io/source-vm-name={vm_for_snapshot_for_metrics_test.name}",
    ):
        return pvc.name


@pytest.fixture()
def snapshot_labels_for_testing(vm_snapshot_for_metric_test, vm_for_snapshot_for_metrics_test, restored_pvc_name):
    return {
        "label_restore_kubevirt_io_source_vm_name": vm_for_snapshot_for_metrics_test.name,
        "persistentvolumeclaim": restored_pvc_name,
        "namespace": vm_snapshot_for_metric_test.namespace,
    }


@pytest.fixture(scope="class")
def template_validator_finalizer(hco_namespace):
    deployment = Deployment(name=VIRT_TEMPLATE_VALIDATOR, namespace=hco_namespace.name)
    with ResourceEditorValidateHCOReconcile(
        patches={deployment: {"metadata": {"finalizers": ["ssp.kubernetes.io/temporary-finalizer"]}}}
    ):
        yield


@pytest.fixture(scope="class")
def deleted_ssp_operator_pod(admin_client, hco_namespace):
    get_pod_by_name_prefix(
        dyn_client=admin_client,
        pod_prefix=SSP_OPERATOR,
        namespace=hco_namespace.name,
    ).delete(wait=True)
    yield
    verify_ssp_pod_is_running(dyn_client=admin_client, hco_namespace=hco_namespace)


@pytest.fixture(scope="class")
def initiate_metric_value(request, prometheus):
    return get_metrics_value(prometheus=prometheus, metrics_name=request.param)


@pytest.fixture()
def vm_for_vm_disk_allocation_size_test(namespace, unprivileged_client, golden_images_namespace):
    with VirtualMachineForTests(
        client=unprivileged_client,
        name="disk-allocation-size-vm",
        namespace=namespace.name,
        data_volume_template=data_volume_template_with_source_ref_dict(
            data_source=DataSource(name=OS_FLAVOR_FEDORA, namespace=golden_images_namespace.name),
            storage_class=py_config["default_storage_class"],
        ),
        memory_guest=Images.Fedora.DEFAULT_MEMORY_SIZE,
    ) as vm:
        running_vm(vm=vm)
        yield vm


@pytest.fixture()
def vnic_info_from_vm_or_vmi(request, running_metric_vm):
    vm_instance = (
        running_metric_vm.vmi.instance.spec if request.param == "vmi" else running_metric_vm.instance.spec.template.spec
    )
    binding_name_and_type = binding_name_and_type_from_vm_or_vmi(vm_interface=vm_instance.domain.devices.interfaces[0])
    return {
        "vnic_name": vm_instance.networks[0].name,
        BINDING_NAME: binding_name_and_type[BINDING_NAME],
        BINDING_TYPE: binding_name_and_type[BINDING_TYPE],
    }


@pytest.fixture()
def allocatable_nodes(nodes):
    return [node for node in nodes if node.instance.status.allocatable.memory != "0"]


@pytest.fixture()
def windows_vmi_domain_total_memory_bytes_metric_value_from_prometheus(prometheus, windows_vm_for_test):
    return get_vmi_memory_domain_metric_value_from_prometheus(
        prometheus=prometheus,
        vmi_name=windows_vm_for_test.vmi.name,
        query=KUBEVIRT_VMI_MEMORY_DOMAIN_BYTE,
    )


@pytest.fixture()
def vmi_domain_total_memory_in_bytes_from_windows_vm(windows_vm_for_test):
    return get_vmi_dommemstat_from_vm(
        vmi_dommemstat=windows_vm_for_test.privileged_vmi.get_dommemstat(),
        domain_memory_string="actual",
    )


@pytest.fixture()
def vmi_guest_os_kernel_release_info_linux(single_metric_vm):
    return get_vmi_guest_os_kernel_release_info_metric_from_vm(vm=single_metric_vm)


@pytest.fixture()
def vmi_guest_os_kernel_release_info_windows(windows_vm_for_test):
    return get_vmi_guest_os_kernel_release_info_metric_from_vm(vm=windows_vm_for_test, windows=True)


@pytest.fixture()
def linux_vm_info_to_compare(single_metric_vm):
    return get_vm_comparison_info_dict(vm=single_metric_vm)


@pytest.fixture()
def windows_vm_info_to_compare(windows_vm_for_test):
    return get_vm_comparison_info_dict(vm=windows_vm_for_test)


@pytest.fixture(scope="module")
def windows_vm_for_test(namespace, unprivileged_client):
    with create_windows11_wsl2_vm(
        dv_name="dv-for-windows",
        namespace=namespace.name,
        client=unprivileged_client,
        vm_name="win-vm-for-test",
        storage_class=py_config["default_storage_class"],
    ) as vm:
        yield vm


@pytest.fixture()
def initial_migration_metrics_values(prometheus):
    yield {
        metric: get_metric_sum_value(prometheus=prometheus, metric=metric)
        for metric in [KUBEVIRT_VMI_MIGRATIONS_IN_SCHEDULING_PHASE, KUBEVIRT_VMI_MIGRATIONS_IN_RUNNING_PHASE]
    }


@pytest.fixture(scope="class")
def vm_for_migration_metrics_test(namespace, cpu_for_migration):
    name = "vm-for-migration-metrics-test"
    with VirtualMachineForTests(
        name=name,
        namespace=namespace.name,
        body=fedora_vm_body(name=name),
        cpu_model=cpu_for_migration,
        additional_labels=MIGRATION_POLICY_VM_LABEL,
    ) as vm:
        running_vm(vm=vm, check_ssh_connectivity=False)
        yield vm


@pytest.fixture()
def vm_migration_metrics_vmim(vm_for_migration_metrics_test):
    with VirtualMachineInstanceMigration(
        name="vm-migration-metrics-vmim",
        namespace=vm_for_migration_metrics_test.namespace,
        vmi_name=vm_for_migration_metrics_test.vmi.name,
    ) as vmim:
        vmim.wait_for_status(status=vmim.Status.RUNNING, timeout=TIMEOUT_3MIN)
        yield vmim


@pytest.fixture(scope="class")
def vm_migration_metrics_vmim_scope_class(vm_for_migration_metrics_test):
    with VirtualMachineInstanceMigration(
        name="vm-migration-metrics-vmim",
        namespace=vm_for_migration_metrics_test.namespace,
        vmi_name=vm_for_migration_metrics_test.vmi.name,
    ) as vmim:
        vmim.wait_for_status(status=vmim.Status.RUNNING, timeout=TIMEOUT_3MIN)
        yield vmim


@pytest.fixture()
def vm_with_node_selector(namespace, worker_node1):
    name = "vm-with-node-selector"
    with VirtualMachineForTests(
        name=name,
        namespace=namespace.name,
        body=fedora_vm_body(name=name),
        additional_labels=MIGRATION_POLICY_VM_LABEL,
        node_selector=get_node_selector_dict(node_selector=worker_node1.name),
    ) as vm:
        running_vm(vm=vm)
        yield vm


@pytest.fixture()
def vm_with_node_selector_vmim(vm_with_node_selector):
    with VirtualMachineInstanceMigration(
        name="vm-with-node-selector-vmim",
        namespace=vm_with_node_selector.namespace,
        vmi_name=vm_with_node_selector.vmi.name,
    ) as vmim:
        yield vmim


@pytest.fixture(scope="class")
def migration_succeeded_scope_class(vm_migration_metrics_vmim_scope_class):
    vm_migration_metrics_vmim_scope_class.wait_for_status(
        status=vm_migration_metrics_vmim_scope_class.Status.SUCCEEDED, timeout=TIMEOUT_5MIN
    )<|MERGE_RESOLUTION|>--- conflicted
+++ resolved
@@ -76,11 +76,8 @@
     TIMEOUT_2MIN,
     TIMEOUT_3MIN,
     TIMEOUT_4MIN,
-<<<<<<< HEAD
-=======
     TIMEOUT_5MIN,
     TIMEOUT_5SEC,
->>>>>>> 2c712ba4
     TIMEOUT_10MIN,
     TIMEOUT_15SEC,
     TIMEOUT_30MIN,
