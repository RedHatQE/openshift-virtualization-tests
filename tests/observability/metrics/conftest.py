--- conflicted
+++ resolved
@@ -854,8 +854,6 @@
 
 
 @pytest.fixture()
-<<<<<<< HEAD
-=======
 def vm_memory_working_set_bytes(vm_for_test, virt_launcher_pod_metrics_resource_exists):
     samples = TimeoutSampler(
         wait_timeout=TIMEOUT_2MIN,
@@ -915,7 +913,6 @@
 
 
 @pytest.fixture()
->>>>>>> cf7d22b8
 def virt_handler_pods_count(hco_namespace):
     return str(
         DaemonSet(
