import logging
import re
import shlex

import bitmath
import pytest
from kubernetes.dynamic.exceptions import UnprocessibleEntityError
from ocp_resources.daemonset import DaemonSet
from ocp_resources.data_source import DataSource
from ocp_resources.datavolume import DataVolume
from ocp_resources.deployment import Deployment
from ocp_resources.persistent_volume_claim import PersistentVolumeClaim
from ocp_resources.pod import Pod
from ocp_resources.pod_metrics import PodMetrics
from ocp_resources.resource import Resource, ResourceEditor, get_client
from ocp_resources.storage_class import StorageClass
from ocp_resources.virtual_machine import VirtualMachine
from ocp_resources.virtual_machine_restore import VirtualMachineRestore
from pyhelper_utils.shell import run_command, run_ssh_commands
from pytest_testconfig import py_config
from timeout_sampler import TimeoutExpiredError, TimeoutSampler

from tests.observability.metrics.constants import (
    BINDING_NAME,
    BINDING_TYPE,
    CNV_VMI_STATUS_RUNNING_COUNT,
    KUBEVIRT_API_REQUEST_DEPRECATED_TOTAL_WITH_VERSION_VERB_AND_RESOURCE,
    KUBEVIRT_CONSOLE_ACTIVE_CONNECTIONS_BY_VMI,
    KUBEVIRT_VM_CREATED_TOTAL_STR,
    KUBEVIRT_VMI_MEMORY_DOMAIN_BYTE,
    KUBEVIRT_VMI_PHASE_COUNT_STR,
    KUBEVIRT_VMI_STATUS_ADDRESSES,
    KUBEVIRT_VNC_ACTIVE_CONNECTIONS_BY_VMI,
)
from tests.observability.metrics.utils import (
    SINGLE_VM,
    ZERO_CPU_CORES,
    binding_name_and_type_from_vm_or_vmi,
    create_windows11_wsl2_vm,
    disk_file_system_info,
    enable_swap_fedora_vm,
    fail_if_not_zero_restartcount,
    get_metric_sum_value,
    get_mutation_component_value_from_prometheus,
    get_not_running_prometheus_pods,
    get_resource_object,
    get_vm_comparison_info_dict,
    get_vmi_dommemstat_from_vm,
    get_vmi_guest_os_kernel_release_info_metric_from_vm,
    get_vmi_memory_domain_metric_value_from_prometheus,
    get_vmi_phase_count,
    metric_result_output_dict_by_mountpoint,
    restart_cdi_worker_pod,
    run_node_command,
    run_vm_commands,
    wait_for_metric_reset,
    wait_for_metric_vmi_request_cpu_cores_output,
    wait_for_no_metrics_value,
)
from tests.observability.utils import validate_metrics_value
from tests.utils import create_cirros_vm, create_vms, wait_for_cr_labels_change
from utilities import console
from utilities.constants import (
    CDI_UPLOAD_TMP_PVC,
    CLUSTER_NETWORK_ADDONS_OPERATOR,
    COUNT_FIVE,
    ONE_CPU_CORE,
    OS_FLAVOR_FEDORA,
    PVC,
    SOURCE_POD,
    SSP_OPERATOR,
    TCP_TIMEOUT_30SEC,
    TIMEOUT_1MIN,
    TIMEOUT_2MIN,
    TIMEOUT_4MIN,
    TIMEOUT_10MIN,
    TIMEOUT_15SEC,
    TIMEOUT_30MIN,
    TWO_CPU_CORES,
    TWO_CPU_SOCKETS,
    TWO_CPU_THREADS,
    VERSION_LABEL_KEY,
    VIRT_HANDLER,
    VIRT_TEMPLATE_VALIDATOR,
    Images,
)
from utilities.hco import ResourceEditorValidateHCOReconcile, wait_for_hco_conditions
from utilities.infra import create_ns, get_http_image_url, get_node_selector_dict, get_pod_by_name_prefix, unique_name
from utilities.monitoring import get_metrics_value
from utilities.ssp import verify_ssp_pod_is_running
from utilities.storage import (
    create_dv,
    data_volume_template_with_source_ref_dict,
    is_snapshot_supported_by_sc,
    vm_snapshot,
    wait_for_cdi_worker_pod,
)
from utilities.virt import (
    VirtualMachineForTests,
    fedora_vm_body,
    running_vm,
    target_vm_from_cloning_job,
)
from utilities.vnc_utils import VNCConnection

UPLOAD_STR = "upload"
CDI_UPLOAD_PRIME = "cdi-upload-prime"
IP_RE_PATTERN_FROM_INTERFACE = r"eth0.*?inet (\d+\.\d+\.\d+\.\d+)/\d+"
IP_ADDR_SHOW_COMMAND = shlex.split("ip addr show")
RSS_MEMORY_COMMAND = shlex.split("bash -c \"cat /sys/fs/cgroup/memory.stat | grep '^anon ' | awk '{print $2}'\"")
LOGGER = logging.getLogger(__name__)


def wait_for_component_value_to_be_expected(prometheus, component_name, expected_count):
    """This function will wait till the expected value is greater than or equal to
    the value from Prometheus for the specific component_name.

    Args:
        prometheus (:obj:`Prometheus`): Prometheus object.
        component_name (String): Name of the component.
        expected_count (int): Expected value of the component after update.

    Returns:
        int: It will return the value of the component once it matches to the expected_count.
    """
    samples = TimeoutSampler(
        wait_timeout=TIMEOUT_10MIN,
        sleep=50,
        func=get_mutation_component_value_from_prometheus,
        prometheus=prometheus,
        component_name=component_name,
    )
    sample = None
    try:
        for sample in samples:
            if sample >= expected_count:
                return sample
    except TimeoutExpiredError:
        LOGGER.error(
            f"{component_name} value did not update. Current value {sample} and expected value {expected_count}"
        )
        raise


@pytest.fixture()
def updated_resource_with_invalid_label(request, admin_client, hco_namespace, hco_status_related_objects):
    resource_name = request.param["name"]
    resource = get_resource_object(
        related_objects=hco_status_related_objects,
        admin_client=admin_client,
        resource_kind=request.param["resource"],
        resource_name=request.param["name"],
    )
    labels = resource.instance.metadata.labels
    LOGGER.info(f"Updating metadata.label.{VERSION_LABEL_KEY} for {resource_name} ")
    with ResourceEditor(
        patches={
            resource: {
                "metadata": {
                    "labels": {VERSION_LABEL_KEY: None},
                    "namespace": hco_namespace.name,
                },
            }
        }
    ):
        wait_for_cr_labels_change(component=resource, expected_value=labels)
        yield


@pytest.fixture()
def updated_resource_multiple_times_with_invalid_label(
    request, prometheus, admin_client, hco_namespace, hco_status_related_objects
):
    """
    This fixture will repeatedly modify the given resource with invalid metadata labels.

    Args:
        admin_client (DynamicClient): OCP client with Admin permissions
        hco_namespace (Namespace): HCO namespace

    Returns:
        int: Returns latest metrics value of a given component once it matches to the expected_count
    """
    count = request.param["count"]
    comp_name = request.param["comp_name"]
    resource_name = request.param["name"]
    resource_version = None
    resource = get_resource_object(
        related_objects=hco_status_related_objects,
        admin_client=admin_client,
        resource_kind=request.param["resource"],
        resource_name=resource_name,
    )
    assert resource.exists, f"Resource: {comp_name} does not exist"
    labels = resource.instance.metadata.labels
    # Create the ResourceEditor once and then re-use it to make sure we are modifying
    # the resource exactly X times. Since the resource would be reconciled by HCO, there is no need to restore.
    increasing_value = get_mutation_component_value_from_prometheus(prometheus=prometheus, component_name=comp_name)
    LOGGER.warning(f"For {resource.name} starting value:{increasing_value}, resource version: {resource_version}")
    updated_value = 0
    for index in range(count):
        increasing_value += 1
        resource_editor = ResourceEditor(
            patches={
                resource: {
                    "metadata": {
                        "labels": {VERSION_LABEL_KEY: None},
                    },
                }
            }
        )
        resource_editor.update()
        wait_for_cr_labels_change(component=resource, expected_value=labels)
        updated_value = wait_for_component_value_to_be_expected(
            prometheus=prometheus,
            component_name=comp_name,
            expected_count=increasing_value,
        )
    yield updated_value
    wait_for_hco_conditions(admin_client=admin_client, hco_namespace=hco_namespace)


@pytest.fixture()
def mutation_count_before_change(request, prometheus):
    component_name = request.param
    LOGGER.info(f"Getting component '{component_name}' mutation count before change.")
    return get_mutation_component_value_from_prometheus(
        prometheus=prometheus,
        component_name=component_name,
    )


@pytest.fixture(scope="module")
def unique_namespace(unprivileged_client):
    """
    Creates a namespace to be used by key metrics test cases.

    Yields:
        Namespace object to be used by the tests
    """
    namespace_name = unique_name(name="key-metrics")
    yield from create_ns(unprivileged_client=unprivileged_client, name=namespace_name)


@pytest.fixture()
def stopped_metrics_vm(running_metric_vm):
    running_metric_vm.stop(wait=True)
    yield


@pytest.fixture()
def starting_metrics_vm(running_metric_vm):
    running_metric_vm.start(wait=True)
    yield


@pytest.fixture()
def paused_metrics_vm(running_metric_vm):
    running_metric_vm.privileged_vmi.pause(wait=True)
    yield


@pytest.fixture(scope="module")
def initial_metric_cpu_value_zero(prometheus):
    wait_for_metric_vmi_request_cpu_cores_output(prometheus=prometheus, expected_cpu=ZERO_CPU_CORES)


@pytest.fixture(scope="class")
def error_state_vm(unique_namespace, unprivileged_client):
    vm_name = "vm-in-error-state"
    with VirtualMachineForTests(
        name=vm_name,
        namespace=unique_namespace.name,
        body=fedora_vm_body(name=vm_name),
        client=unprivileged_client,
        node_selector=get_node_selector_dict(node_selector="non-existent-node"),
    ) as vm:
        vm.start()
        vm.wait_for_specific_status(status=VirtualMachine.Status.ERROR_UNSCHEDULABLE)
        yield


@pytest.fixture(scope="module")
def vm_list(unique_namespace):
    """
    Creates n vms, waits for them all to go to running state and cleans them up at the end

    Args:
        unique_namespace (Namespace): Creates namespaces to be used by the test

    Yields:
        list: list of VirtualMachineForTests created
    """
    vms_list = create_vms(name_prefix="key-metric-vm", namespace_name=unique_namespace.name)
    for vm in vms_list:
        running_vm(vm=vm)
        enable_swap_fedora_vm(vm=vm)
    yield vms_list
    for vm in vms_list:
        vm.clean_up()


@pytest.fixture()
def node_setup(request, vm_list, workers_utility_pods):
    """
    This fixture runs commands on nodes hosting vms and reverses the changes at the end.

    Args:
        vm_list (list): Gets the list of vms created as a part of suite level set up.
        workers_utility_pods (list): Utility pods from worker nodes.

    """
    node_command = request.param.get("node_command")

    if node_command:
        vms = vm_list[: request.param.get("num_vms", SINGLE_VM)]
        run_node_command(
            vms=vms,
            utility_pods=workers_utility_pods,
            command=node_command["setup"],
        )

        yield
        run_node_command(
            vms=vms,
            utility_pods=workers_utility_pods,
            command=node_command["cleanup"],
        )
    else:
        yield


@pytest.fixture()
def vm_metrics_setup(request, vm_list):
    """
    This fixture runs commands against the vms to generate metrics

    Args:
        vm_list (list): Gets the list of vms created as a part of suite level set up

    Yields:
        list: list of vm objects against which commands to generate metric has been issued
    """
    vm_commands = request.param.get("vm_commands")
    vms = vm_list[: request.param.get("num_vms", SINGLE_VM)]
    if vm_commands:
        run_vm_commands(vms=vms, commands=vm_commands)

    yield vms


@pytest.fixture(scope="class")
def vmi_phase_count_before(request, prometheus):
    """
    This fixture queries Prometheus with the query in the get_vmi_phase_count before a VM is created
    and keeps the value for verification
    """
    return get_vmi_phase_count(
        prometheus=prometheus,
        os_name=request.param["labels"]["os"],
        flavor=request.param["labels"]["flavor"],
        workload=request.param["labels"]["workload"],
        query=request.param["query"],
    )


@pytest.fixture(scope="module", autouse=True)
def metrics_sanity(admin_client):
    """
    Perform verification in order to ensure that the cluster is ready for metrics-related tests
    """
    LOGGER.info("Verify that Prometheus pods exist and running as expected")
    samples = TimeoutSampler(
        wait_timeout=TIMEOUT_2MIN,
        sleep=1,
        func=get_not_running_prometheus_pods,
        admin_client=admin_client,
    )
    sample = None
    try:
        for sample in samples:
            if not sample:
                break
    except TimeoutExpiredError:
        LOGGER.error(f"timeout awaiting all Prometheus pods to be in Running status: violating_pods={sample}")
        raise


@pytest.fixture(scope="class")
def stopped_vm(vm_from_template_scope_class):
    vm_from_template_scope_class.stop(wait=True)
    return vm_from_template_scope_class


@pytest.fixture()
def virt_pod_info_from_prometheus(request, prometheus):
    """Get Virt Pod information from the recording rules (query) in the form of query_response dictionary.
    Extract Virt Pod name and it's values from the query_response dictionary and
    store it in the pod_details dictionary.

    Returns:
        set: It contains Pod names from the prometheus query result.
    """
    query_response = prometheus.query_sampler(
        query=request.param,
    )
    return {result["metric"]["pod"] for result in query_response}


@pytest.fixture()
def virt_pod_names_by_label(request, admin_client, hco_namespace):
    """Get pod names by a given label (request.param) in the list."""
    return [
        pod.name
        for pod in Pod.get(
            dyn_client=admin_client,
            namespace=hco_namespace.name,
            label_selector=request.param,
        )
    ]


@pytest.fixture(scope="module")
def single_metrics_namespace(unprivileged_client):
    namespace_name = unique_name(name="test-metrics")
    yield from create_ns(unprivileged_client=unprivileged_client, name=namespace_name)


@pytest.fixture(scope="module")
def single_metric_vm(single_metrics_namespace):
    vm = create_vms(
        name_prefix="test-single-vm",
        namespace_name=single_metrics_namespace.name,
        vm_count=SINGLE_VM,
    )[0]
    running_vm(vm=vm)
    yield vm
    vm.clean_up()


@pytest.fixture()
def virt_up_metrics_values(request, prometheus):
    """Get value(int) from the 'up' recording rules(metrics)."""
    query_response = prometheus.query_sampler(
        query=request.param,
    )
    return int(query_response[0]["value"][1])


@pytest.fixture()
def vmi_domain_total_memory_bytes_metric_value_from_prometheus(prometheus, single_metric_vm):
    return get_vmi_memory_domain_metric_value_from_prometheus(
        prometheus=prometheus,
        vmi_name=single_metric_vm.vmi.name,
        query=KUBEVIRT_VMI_MEMORY_DOMAIN_BYTE,
    )


@pytest.fixture()
def vmi_domain_total_memory_in_bytes_from_vm(single_metric_vm):
    return get_vmi_dommemstat_from_vm(
        vmi_dommemstat=single_metric_vm.privileged_vmi.get_dommemstat(),
        domain_memory_string="actual",
    )


@pytest.fixture()
def cluster_network_addons_operator_scaled_down_and_up(request, prometheus, hco_namespace):
    metric_name = request.param
    deployment = Deployment(name=CLUSTER_NETWORK_ADDONS_OPERATOR, namespace=hco_namespace.name)
    initial_replicas = deployment.instance.spec.replicas
    deployment.scale_replicas(replica_count=0)
    deployment.wait_for_replicas(deployed=False)
    wait_for_metric_reset(
        prometheus=prometheus,
        metric_name=metric_name,
    )
    deployment.scale_replicas(replica_count=initial_replicas)
    deployment.wait_for_replicas(deployed=initial_replicas > 0)


@pytest.fixture()
def windows_dv_with_block_volume_mode(
    namespace,
    unprivileged_client,
    storage_class_with_block_volume_mode,
):
    with create_dv(
        dv_name="test-dv-windows-image",
        namespace=namespace.name,
        url=get_http_image_url(image_directory=Images.Windows.UEFI_WIN_DIR, image_name=Images.Windows.WIN2k19_IMG),
        size=Images.Windows.DEFAULT_DV_SIZE,
        storage_class=storage_class_with_block_volume_mode,
        client=unprivileged_client,
        volume_mode=DataVolume.VolumeMode.BLOCK,
    ) as dv:
        dv.wait_for_dv_success(timeout=TIMEOUT_30MIN)
        yield dv


@pytest.fixture()
def cloned_dv_from_block_to_fs(
    unprivileged_client,
    windows_dv_with_block_volume_mode,
    storage_class_with_filesystem_volume_mode,
):
    with create_dv(
        source=PVC,
        dv_name="cloned-test-dv-windows-image",
        namespace=windows_dv_with_block_volume_mode.namespace,
        source_pvc=windows_dv_with_block_volume_mode.name,
        source_namespace=windows_dv_with_block_volume_mode.namespace,
        size=windows_dv_with_block_volume_mode.size,
        storage_class=storage_class_with_filesystem_volume_mode,
        client=unprivileged_client,
        volume_mode=DataVolume.VolumeMode.FILE,
    ) as cdv:
        cdv.wait_for_status(status=DataVolume.Status.CLONE_IN_PROGRESS, timeout=TIMEOUT_2MIN)
        yield cdv


@pytest.fixture()
def running_cdi_worker_pod(cloned_dv_from_block_to_fs):
    for pod_name in [CDI_UPLOAD_TMP_PVC, SOURCE_POD]:
        wait_for_cdi_worker_pod(
            pod_name=pod_name,
            storage_ns_name=cloned_dv_from_block_to_fs.namespace,
        ).wait_for_status(status=Pod.Status.RUNNING, timeout=TIMEOUT_2MIN)


@pytest.fixture()
def restarted_cdi_dv_clone(
    unprivileged_client,
    cloned_dv_from_block_to_fs,
    running_cdi_worker_pod,
):
    restart_cdi_worker_pod(
        unprivileged_client=unprivileged_client,
        dv=cloned_dv_from_block_to_fs,
        pod_prefix=CDI_UPLOAD_TMP_PVC,
    )


@pytest.fixture()
def ready_uploaded_dv(unprivileged_client, namespace):
    with create_dv(
        source=UPLOAD_STR,
        dv_name=f"{UPLOAD_STR}-dv",
        namespace=namespace.name,
        storage_class=py_config["default_storage_class"],
        client=unprivileged_client,
    ) as dv:
        dv.wait_for_status(status=DataVolume.Status.UPLOAD_READY, timeout=TIMEOUT_2MIN)
        yield dv


@pytest.fixture()
def restarted_cdi_dv_upload(unprivileged_client, ready_uploaded_dv):
    restart_cdi_worker_pod(
        unprivileged_client=unprivileged_client,
        dv=ready_uploaded_dv,
        pod_prefix=CDI_UPLOAD_PRIME,
    )
    ready_uploaded_dv.wait_for_status(status=DataVolume.Status.UPLOAD_READY, timeout=TIMEOUT_2MIN)


@pytest.fixture()
def zero_clone_dv_restart_count(cloned_dv_from_block_to_fs):
    fail_if_not_zero_restartcount(dv=cloned_dv_from_block_to_fs)


@pytest.fixture()
def zero_upload_dv_restart_count(ready_uploaded_dv):
    fail_if_not_zero_restartcount(dv=ready_uploaded_dv)


@pytest.fixture(scope="class")
def kubevirt_vmi_phase_count_metric_no_value(prometheus):
    wait_for_no_metrics_value(prometheus=prometheus, metric_name=KUBEVIRT_VMI_PHASE_COUNT_STR)


@pytest.fixture(scope="class")
def cnv_vmi_status_running_count_metric_no_value(prometheus):
    wait_for_no_metrics_value(prometheus=prometheus, metric_name=CNV_VMI_STATUS_RUNNING_COUNT)


@pytest.fixture(scope="class")
def validated_preference_instance_type_of_target_vm(
    rhel_vm_with_instancetype_and_preference_for_cloning, cloning_job_scope_class
):
    with target_vm_from_cloning_job(cloning_job=cloning_job_scope_class) as target_vm:
        target_vm_instance_spec = target_vm.instance.spec
        assert (
            rhel_vm_with_instancetype_and_preference_for_cloning.vm_instance_type.name
            == target_vm_instance_spec.instancetype.name
        )
        assert (
            rhel_vm_with_instancetype_and_preference_for_cloning.vm_preference.name
            == target_vm_instance_spec.preference.name
        )
        yield target_vm


@pytest.fixture()
def connected_vm_console_successfully(vm_for_test, prometheus):
    with console.Console(vm=vm_for_test) as vmc:
        vmc.sendline("ls")
        yield
    validate_metrics_value(
        prometheus=prometheus,
        metric_name=KUBEVIRT_CONSOLE_ACTIVE_CONNECTIONS_BY_VMI.format(vm_name=vm_for_test.name),
        expected_value="0",
    )


@pytest.fixture()
def connected_vnc_console(prometheus, vm_for_test):
    with VNCConnection(vm=vm_for_test):
        LOGGER.info(f"Checking vnc on {vm_for_test.name}")
        yield
    validate_metrics_value(
        prometheus=prometheus,
        metric_name=KUBEVIRT_VNC_ACTIVE_CONNECTIONS_BY_VMI.format(vm_name=vm_for_test.name),
        expected_value="0",
    )


@pytest.fixture()
def memory_cached_sum_from_vm_console(vm_for_test):
    info_to_sum = ["Buffers", "Cached", "SwapCached"]
    proc_meminfo_content = run_ssh_commands(
        host=vm_for_test.ssh_exec,
        commands=shlex.split("cat /proc/meminfo"),
        tcp_timeout=TCP_TIMEOUT_30SEC,
    )[0]
    matches = re.findall(rf"({'|'.join(info_to_sum)}):\s+(\d+)\s+\S+", proc_meminfo_content)
    assert matches, f"/proc/meminfo content: {proc_meminfo_content}"
    assert sorted(list(dict(matches).keys())) == sorted(info_to_sum), (
        f"Expected info to collect: {info_to_sum}, Actual: {matches}"
    )
    return bitmath.kB(value=sum(list(map(int, dict(matches).values())))).bytes


@pytest.fixture()
def generated_network_traffic(vm_for_test):
    run_vm_commands(vms=[vm_for_test], commands=[f"ping -c 20 {vm_for_test.privileged_vmi.interfaces[0]['ipAddress']}"])


@pytest.fixture(scope="class")
def vm_for_test_interface_name(vm_for_test):
    interface_name = vm_for_test.privileged_vmi.virt_launcher_pod.execute(
        command=shlex.split("bash -c \"virsh domiflist 1 | grep ethernet | awk '{print $1}'\"")
    )
    assert interface_name, f"Interface not found for vm {vm_for_test.name}"
    return interface_name


@pytest.fixture(scope="class")
def initial_total_created_vms(prometheus, namespace):
    return get_metric_sum_value(
        prometheus=prometheus, metric=KUBEVIRT_VM_CREATED_TOTAL_STR.format(namespace=namespace.name)
    )


@pytest.fixture()
def vmi_memory_available_memory(vm_for_test):
    memory_available_bytes = run_ssh_commands(
        host=vm_for_test.ssh_exec,
        commands=shlex.split("free -b"),
        tcp_timeout=TCP_TIMEOUT_30SEC,
    )[0]
    memory_available = re.search(r"Mem:\s+(\d+)", memory_available_bytes)
    assert memory_available, f"No information available for vm memory: {memory_available_bytes}"
    return float(memory_available.group(1))


@pytest.fixture(scope="class")
def vm_with_cpu_spec(namespace, unprivileged_client):
    name = "vm-resource-test"
    with VirtualMachineForTests(
        name=name,
        namespace=namespace.name,
        cpu_cores=TWO_CPU_CORES,
        cpu_sockets=TWO_CPU_SOCKETS,
        cpu_threads=TWO_CPU_THREADS,
        body=fedora_vm_body(name=name),
        client=unprivileged_client,
    ) as vm:
        running_vm(vm=vm)
        yield vm


@pytest.fixture(scope="class")
def modified_vm_cpu_requests(vm_with_cpu_spec):
    vm_cpu_spec = vm_with_cpu_spec.instance.to_dict()["spec"]["template"]["spec"]["domain"]["cpu"]
    for cpu_param in vm_cpu_spec:
        vm_cpu_spec[cpu_param] += 1
    with ResourceEditor(patches={vm_with_cpu_spec: {"spec": {"template": {"spec": {"domain": {"cpu": vm_cpu_spec}}}}}}):
        yield vm_cpu_spec


@pytest.fixture()
def vm_ip_address(vm_for_test):
    vm_ip = re.search(
        IP_RE_PATTERN_FROM_INTERFACE,
        vm_for_test.privileged_vmi.virt_launcher_pod.execute(command=IP_ADDR_SHOW_COMMAND),
        re.DOTALL,
    )
    assert vm_ip, f"Failed to find {vm_for_test.name} vm ip."
    return vm_ip.group(1)


@pytest.fixture()
def metric_validate_metric_labels_values_ip_labels(request, prometheus, vm_for_test):
    samples = TimeoutSampler(
        wait_timeout=TIMEOUT_4MIN,
        sleep=TIMEOUT_15SEC,
        func=prometheus.query_sampler,
        query=KUBEVIRT_VMI_STATUS_ADDRESSES.format(vm_name=vm_for_test.name),
    )
    sample = None
    try:
        for sample in samples:
            if sample:
                # Validate that the relevant labels exists
                metric_result = sample[0].get("metric")
                if all(metric_result.get(label) for label in ["instance", "address"]):
                    return metric_result
    except TimeoutExpiredError:
        LOGGER.info(f"Metric missing instance/address values: {sample}")
        raise


@pytest.fixture()
def vm_virt_controller_ip_address(
    prometheus, admin_client, hco_namespace, metric_validate_metric_labels_values_ip_labels
):
    virt_controller_pod_name = metric_validate_metric_labels_values_ip_labels.get("pod")
    assert virt_controller_pod_name, "virt-controller not found"
    virt_controller_pod_ip = re.search(
        IP_RE_PATTERN_FROM_INTERFACE,
        get_pod_by_name_prefix(
            dyn_client=admin_client,
            pod_prefix=virt_controller_pod_name,
            namespace=hco_namespace.name,
        ).execute(command=IP_ADDR_SHOW_COMMAND),
        re.DOTALL,
    )
    assert virt_controller_pod_ip, f"virt-controller: {virt_controller_pod_name} ip not found."
    return virt_controller_pod_ip.group(1)


@pytest.fixture()
def vm_for_test_snapshot(vm_for_test):
    with vm_snapshot(vm=vm_for_test, name=f"{vm_for_test.name}-snapshot") as snapshot:
        yield snapshot


@pytest.fixture()
def dfs_info(vm_for_test):
    return disk_file_system_info(vm=vm_for_test)


@pytest.fixture()
def file_system_metric_mountpoints_existence(request, prometheus, vm_for_test, dfs_info):
    capacity_or_used = request.param
    samples = TimeoutSampler(
        wait_timeout=TIMEOUT_2MIN,
        sleep=TIMEOUT_15SEC,
        func=metric_result_output_dict_by_mountpoint,
        prometheus=prometheus,
        capacity_or_used=capacity_or_used,
        vm_name=vm_for_test.name,
    )
    mount_points_with_value_zero = None
    try:
        for sample in samples:
            if sample:
                if [mount_point for mount_point in dfs_info if not sample.get(mount_point)]:
                    continue
                mount_points_with_value_zero = {
                    mount_point: float(sample[mount_point]) for mount_point in sample if int(sample[mount_point]) == 0
                }
                if not mount_points_with_value_zero:
                    return
    except TimeoutExpiredError:
        LOGGER.info(f"There is at least one mount point with value zero: {mount_points_with_value_zero}")
        raise


@pytest.fixture(scope="class")
def vm_for_test_with_resource_limits(namespace):
    vm_name = "vm-with-limits"
    with VirtualMachineForTests(
        name=vm_name,
        namespace=namespace.name,
        cpu_limits=ONE_CPU_CORE,
        memory_limits=Images.Fedora.DEFAULT_MEMORY_SIZE,
        body=fedora_vm_body(name=vm_name),
    ) as vm:
        running_vm(vm=vm)
        yield vm


@pytest.fixture(scope="class")
def highest_memory_usage_virt_api_pod(hco_namespace, admin_client):
    oc_adm_top_pod_output = (
        run_command(command=shlex.split(f"oc adm top pod -n {hco_namespace.name} -l kubevirt.io=virt-api"))[1]
        .strip()
        .split("\n")[1:]
    )
    virt_api_with_highest_memory_usage = max(
        {pod.split()[0]: int(bitmath.parse_string_unsafe(pod.split()[2])) for pod in oc_adm_top_pod_output}.items(),
        key=lambda pod: pod[1],
    )
    return {
        "virt_api_pod": virt_api_with_highest_memory_usage[0],
        "memory_usage": virt_api_with_highest_memory_usage[1],
    }


@pytest.fixture(scope="class")
def virt_api_requested_memory(hco_namespace, admin_client, highest_memory_usage_virt_api_pod):
    return float(
        bitmath.parse_string_unsafe(
            get_pod_by_name_prefix(
                dyn_client=admin_client,
                pod_prefix=highest_memory_usage_virt_api_pod["virt_api_pod"],
                namespace=hco_namespace.name,
            )
            .instance.spec.containers[0]
            .resources.requests.memory
        )
    )


@pytest.fixture()
def virt_api_rss_memory(admin_client, hco_namespace, highest_memory_usage_virt_api_pod):
    return int(
        bitmath.Byte(
            int(
                get_pod_by_name_prefix(
                    dyn_client=admin_client,
                    pod_prefix=highest_memory_usage_virt_api_pod["virt_api_pod"],
                    namespace=hco_namespace.name,
                ).execute(command=RSS_MEMORY_COMMAND)
            )
        ).MiB
    )


@pytest.fixture()
def vm_memory_working_set_bytes(vm_for_test, virt_launcher_pod_metrics_resource_exists):
    return int(
        bitmath.parse_string_unsafe(
            re.search(
                r"\b(\d+Mi)\b",
                run_command(
                    command=shlex.split(
                        f"oc adm top pod {vm_for_test.vmi.virt_launcher_pod.name} -n {vm_for_test.namespace}"
                    ),
                    check=False,
                )[1],
            ).group(1)
        ).bytes
    )


@pytest.fixture()
def virt_launcher_pod_metrics_resource_exists(vm_for_test):
    vl_name = vm_for_test.vmi.virt_launcher_pod.name
    samples = TimeoutSampler(
        wait_timeout=TIMEOUT_1MIN,
        sleep=TIMEOUT_15SEC,
        func=lambda: PodMetrics(name=vl_name, namespace=vm_for_test.namespace).exists,
    )
    try:
        for sample in samples:
            if sample:
                LOGGER.info(f"PodMetric resource for {vl_name} exists.")
                return
    except TimeoutExpiredError:
        LOGGER.error(f"Resource PodMetrics for pod {vl_name} not found")
        raise


@pytest.fixture()
def vm_memory_rss_bytes(vm_for_test):
    return int(vm_for_test.privileged_vmi.virt_launcher_pod.execute(command=RSS_MEMORY_COMMAND))


@pytest.fixture(scope="class")
def vm_virt_launcher_pod_requested_memory(vm_for_test):
    return int(
        bitmath.parse_string_unsafe(
            vm_for_test.vmi.virt_launcher_pod.instance.spec.containers[0].resources.requests.memory
        ).bytes
    )


@pytest.fixture()
def virt_handler_pods_count(hco_namespace):
    return str(
        DaemonSet(
            name=VIRT_HANDLER,
            namespace=hco_namespace.name,
        ).instance.status.numberReady
    )


@pytest.fixture()
def vm_instance_with_deprecated_api_version(namespace):
    vm_instance = VirtualMachine(name="vm-deprecated-api", namespace=namespace.name, client=get_client())
    vm_instance.api_version = f"{Resource.ApiGroup.KUBEVIRT_IO}/{Resource.ApiVersion.V1ALPHA3}"
    return vm_instance


@pytest.fixture()
def generated_api_deprecated_requests(prometheus, vm_instance_with_deprecated_api_version):
    initial_metric_value = int(
        get_metrics_value(
            prometheus=prometheus,
            metrics_name=KUBEVIRT_API_REQUEST_DEPRECATED_TOTAL_WITH_VERSION_VERB_AND_RESOURCE,
        )
    )
    for _ in range(COUNT_FIVE):
        try:
            vm_instance_with_deprecated_api_version.deploy()
        except UnprocessibleEntityError:
            continue
    return initial_metric_value + COUNT_FIVE


@pytest.fixture()
def storage_class_labels_for_testing(admin_client):
    chosen_sc_name = py_config["default_storage_class"]
    return {
        "storageclass": chosen_sc_name,
        "smartclone": "true" if is_snapshot_supported_by_sc(sc_name=chosen_sc_name, client=admin_client) else "false",
        "virtdefault": "true"
        if StorageClass(client=admin_client, name=chosen_sc_name).instance.metadata.annotations[
            StorageClass.Annotations.IS_DEFAULT_VIRT_CLASS
        ]
        == "true"
        else "false",
    }


@pytest.fixture()
def vm_for_snapshot_for_metrics_test(admin_client, storage_class_for_snapshot, namespace):
    with create_cirros_vm(
        storage_class=storage_class_for_snapshot,
        namespace=namespace.name,
        client=admin_client,
        dv_name="dv-for-snapshot",
        vm_name="vm-for-snapshot",
    ) as vm:
        yield vm


@pytest.fixture()
def vm_snapshot_for_metric_test(vm_for_snapshot_for_metrics_test):
    with vm_snapshot(
        vm=vm_for_snapshot_for_metrics_test, name=f"{vm_for_snapshot_for_metrics_test.name}-snapshot"
    ) as snapshot:
        yield snapshot


@pytest.fixture()
def restored_vm_using_snapshot(vm_for_snapshot_for_metrics_test, vm_snapshot_for_metric_test):
    vm_name = vm_for_snapshot_for_metrics_test.name
    vm_for_snapshot_for_metrics_test.stop(wait=True)
    with VirtualMachineRestore(
        name=f"restore-snapshot-{vm_name}",
        namespace=vm_snapshot_for_metric_test.namespace,
        vm_name=vm_name,
        snapshot_name=vm_snapshot_for_metric_test.name,
    ) as vm_restore:
        vm_restore.wait_restore_done()
        vm_for_snapshot_for_metrics_test.start(wait=True)
        yield vm_restore


@pytest.fixture()
def restored_pvc_name(admin_client, vm_for_snapshot_for_metrics_test):
    for pvc in PersistentVolumeClaim.get(
        dyn_client=admin_client,
        namespace=vm_for_snapshot_for_metrics_test.namespace,
        label_selector=f"restore.kubevirt.io/source-vm-name={vm_for_snapshot_for_metrics_test.name}",
    ):
        return pvc.name


@pytest.fixture()
def snapshot_labels_for_testing(vm_snapshot_for_metric_test, vm_for_snapshot_for_metrics_test, restored_pvc_name):
    return {
        "label_restore_kubevirt_io_source_vm_name": vm_for_snapshot_for_metrics_test.name,
        "persistentvolumeclaim": restored_pvc_name,
        "namespace": vm_snapshot_for_metric_test.namespace,
    }


@pytest.fixture(scope="class")
def template_validator_finalizer(hco_namespace):
    deployment = Deployment(name=VIRT_TEMPLATE_VALIDATOR, namespace=hco_namespace.name)
    with ResourceEditorValidateHCOReconcile(
        patches={deployment: {"metadata": {"finalizers": ["ssp.kubernetes.io/temporary-finalizer"]}}}
    ):
        yield


@pytest.fixture(scope="class")
def deleted_ssp_operator_pod(admin_client, hco_namespace):
    get_pod_by_name_prefix(
        dyn_client=admin_client,
        pod_prefix=SSP_OPERATOR,
        namespace=hco_namespace.name,
    ).delete(wait=True)
    yield
    verify_ssp_pod_is_running(dyn_client=admin_client, hco_namespace=hco_namespace)


@pytest.fixture(scope="class")
def initiate_metric_value(request, prometheus):
    return get_metrics_value(prometheus=prometheus, metrics_name=request.param)


@pytest.fixture()
def vm_for_vm_disk_allocation_size_test(namespace, unprivileged_client, golden_images_namespace):
    with VirtualMachineForTests(
        client=unprivileged_client,
        name="disk-allocation-size-vm",
        namespace=namespace.name,
        data_volume_template=data_volume_template_with_source_ref_dict(
            data_source=DataSource(name=OS_FLAVOR_FEDORA, namespace=golden_images_namespace.name),
            storage_class=py_config["default_storage_class"],
        ),
        memory_guest=Images.Fedora.DEFAULT_MEMORY_SIZE,
    ) as vm:
        running_vm(vm=vm)
        yield vm


@pytest.fixture()
def pvc_size_bytes(vm_for_vm_disk_allocation_size_test):
    return str(
        int(
            bitmath.parse_string_unsafe(
                PersistentVolumeClaim(
                    name=vm_for_vm_disk_allocation_size_test.instance.spec.dataVolumeTemplates[0].metadata.name,
                    namespace=vm_for_vm_disk_allocation_size_test.namespace,
                ).instance.spec.resources.requests.storage
            ).Byte.bytes
        )
    )


@pytest.fixture()
def vnic_info_from_vm_or_vmi(request, running_metric_vm):
    vm_instance = (
        running_metric_vm.vmi.instance.spec if request.param == "vmi" else running_metric_vm.instance.spec.template.spec
    )
    binding_name_and_type = binding_name_and_type_from_vm_or_vmi(vm_interface=vm_instance.domain.devices.interfaces[0])
    return {
        "vnic_name": vm_instance.networks[0].name,
        BINDING_NAME: binding_name_and_type[BINDING_NAME],
        BINDING_TYPE: binding_name_and_type[BINDING_TYPE],
    }


@pytest.fixture()
def allocatable_nodes(nodes):
    return [node for node in nodes if node.instance.status.allocatable.memory != "0"]


<<<<<<< HEAD
@pytest.fixture(scope="class")
def windows_vm_for_test(namespace, admin_client):
    with create_windows11_wsl2_vm(
        dv_name="dv-for-windows",
        namespace=namespace.name,
        client=admin_client,
=======
@pytest.fixture()
def windows_vmi_domain_total_memory_bytes_metric_value_from_prometheus(prometheus, windows_vm_for_test):
    return get_vmi_memory_domain_metric_value_from_prometheus(
        prometheus=prometheus,
        vmi_name=windows_vm_for_test.vmi.name,
        query=KUBEVIRT_VMI_MEMORY_DOMAIN_BYTE,
    )


@pytest.fixture()
def vmi_domain_total_memory_in_bytes_from_windows_vm(windows_vm_for_test):
    return get_vmi_dommemstat_from_vm(
        vmi_dommemstat=windows_vm_for_test.privileged_vmi.get_dommemstat(),
        domain_memory_string="actual",
    )


@pytest.fixture()
def vmi_guest_os_kernel_release_info_linux(single_metric_vm):
    return get_vmi_guest_os_kernel_release_info_metric_from_vm(vm=single_metric_vm)


@pytest.fixture()
def vmi_guest_os_kernel_release_info_windows(windows_vm_for_test):
    return get_vmi_guest_os_kernel_release_info_metric_from_vm(vm=windows_vm_for_test, windows=True)


@pytest.fixture()
def linux_vm_info_to_compare(single_metric_vm):
    return get_vm_comparison_info_dict(vm=single_metric_vm)


@pytest.fixture()
def windows_vm_info_to_compare(windows_vm_for_test):
    return get_vm_comparison_info_dict(vm=windows_vm_for_test)


@pytest.fixture(scope="class")
def windows_vm_for_test(namespace, unprivileged_client):
    with create_windows11_wsl2_vm(
        dv_name="dv-for-windows",
        namespace=namespace.name,
        client=unprivileged_client,
>>>>>>> 454fddc6
        vm_name="win-vm-for-test",
        storage_class=py_config["default_storage_class"],
    ) as vm:
        yield vm<|MERGE_RESOLUTION|>--- conflicted
+++ resolved
@@ -1073,14 +1073,6 @@
     return [node for node in nodes if node.instance.status.allocatable.memory != "0"]
 
 
-<<<<<<< HEAD
-@pytest.fixture(scope="class")
-def windows_vm_for_test(namespace, admin_client):
-    with create_windows11_wsl2_vm(
-        dv_name="dv-for-windows",
-        namespace=namespace.name,
-        client=admin_client,
-=======
 @pytest.fixture()
 def windows_vmi_domain_total_memory_bytes_metric_value_from_prometheus(prometheus, windows_vm_for_test):
     return get_vmi_memory_domain_metric_value_from_prometheus(
@@ -1124,7 +1116,6 @@
         dv_name="dv-for-windows",
         namespace=namespace.name,
         client=unprivileged_client,
->>>>>>> 454fddc6
         vm_name="win-vm-for-test",
         storage_class=py_config["default_storage_class"],
     ) as vm:
