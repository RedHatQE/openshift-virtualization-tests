import logging
import re
import shlex

import bitmath
import pytest
from kubernetes.dynamic.exceptions import UnprocessibleEntityError
from ocp_resources.daemonset import DaemonSet
from ocp_resources.data_source import DataSource
from ocp_resources.datavolume import DataVolume
from ocp_resources.deployment import Deployment
from ocp_resources.persistent_volume_claim import PersistentVolumeClaim
from ocp_resources.pod import Pod
from ocp_resources.pod_metrics import PodMetrics
from ocp_resources.resource import Resource, ResourceEditor, get_client
from ocp_resources.storage_class import StorageClass
from ocp_resources.virtual_machine import VirtualMachine
from ocp_resources.virtual_machine_restore import VirtualMachineRestore
from pyhelper_utils.shell import run_command, run_ssh_commands
from pytest_testconfig import py_config
from timeout_sampler import TimeoutExpiredError, TimeoutSampler

from tests.observability.metrics.constants import (
    CNV_VMI_STATUS_RUNNING_COUNT,
    KUBEVIRT_API_REQUEST_DEPRECATED_TOTAL_WITH_VERSION_VERB_AND_RESOURCE,
    KUBEVIRT_CONSOLE_ACTIVE_CONNECTIONS_BY_VMI,
    KUBEVIRT_VM_CREATED_TOTAL_STR,
    KUBEVIRT_VMI_MEMORY_DOMAIN_BYTE,
    KUBEVIRT_VMI_PHASE_COUNT_STR,
    KUBEVIRT_VMI_STATUS_ADDRESSES,
    KUBEVIRT_VMSNAPSHOT_PERSISTENTVOLUMECLAIM_LABELS,
    KUBEVIRT_VNC_ACTIVE_CONNECTIONS_BY_VMI,
)
from tests.observability.metrics.utils import (
    SINGLE_VM,
    ZERO_CPU_CORES,
    disk_file_system_info,
    enable_swap_fedora_vm,
    fail_if_not_zero_restartcount,
    get_metric_sum_value,
    get_mutation_component_value_from_prometheus,
    get_not_running_prometheus_pods,
    get_resource_object,
    get_vmi_dommemstat_from_vm,
    get_vmi_memory_domain_metric_value_from_prometheus,
    get_vmi_phase_count,
    metric_result_output_dict_by_mountpoint,
    pause_unpause_dommemstat,
    restart_cdi_worker_pod,
    run_node_command,
    run_vm_commands,
    wait_for_metric_reset,
    wait_for_metric_vmi_request_cpu_cores_output,
    wait_for_no_metrics_value,
    wait_for_non_empty_metrics_value,
)
from tests.observability.utils import validate_metrics_value
from tests.utils import create_cirros_vm, create_vms, wait_for_cr_labels_change
from utilities import console
from utilities.constants import (
    CDI_UPLOAD_TMP_PVC,
    CLUSTER_NETWORK_ADDONS_OPERATOR,
    COUNT_FIVE,
    NODE_STR,
    ONE_CPU_CORE,
    OS_FLAVOR_FEDORA,
    PVC,
    SOURCE_POD,
    SSP_OPERATOR,
    TCP_TIMEOUT_30SEC,
    TIMEOUT_1MIN,
    TIMEOUT_2MIN,
    TIMEOUT_4MIN,
    TIMEOUT_10MIN,
    TIMEOUT_15SEC,
    TIMEOUT_30MIN,
    TWO_CPU_CORES,
    TWO_CPU_SOCKETS,
    TWO_CPU_THREADS,
    VERSION_LABEL_KEY,
    VIRT_HANDLER,
    VIRT_TEMPLATE_VALIDATOR,
    Images,
)
from utilities.hco import ResourceEditorValidateHCOReconcile, wait_for_hco_conditions
from utilities.infra import create_ns, get_http_image_url, get_node_selector_dict, get_pod_by_name_prefix, unique_name
from utilities.monitoring import get_metrics_value
from utilities.ssp import verify_ssp_pod_is_running
from utilities.storage import (
    create_dv,
    data_volume_template_with_source_ref_dict,
    is_snapshot_supported_by_sc,
    vm_snapshot,
    wait_for_cdi_worker_pod,
)
from utilities.virt import (
    VirtualMachineForTests,
    fedora_vm_body,
    running_vm,
    target_vm_from_cloning_job,
)
from utilities.vnc_utils import VNCConnection

UPLOAD_STR = "upload"
CDI_UPLOAD_PRIME = "cdi-upload-prime"
IP_RE_PATTERN_FROM_INTERFACE = r"eth0.*?inet (\d+\.\d+\.\d+\.\d+)/\d+"
IP_ADDR_SHOW_COMMAND = shlex.split("ip addr show")
RSS_MEMORY_COMMAND = shlex.split("bash -c \"cat /sys/fs/cgroup/memory.stat | grep '^anon ' | awk '{print $2}'\"")
LOGGER = logging.getLogger(__name__)


def wait_for_component_value_to_be_expected(prometheus, component_name, expected_count):
    """This function will wait till the expected value is greater than or equal to
    the value from Prometheus for the specific component_name.

    Args:
        prometheus (:obj:`Prometheus`): Prometheus object.
        component_name (String): Name of the component.
        expected_count (int): Expected value of the component after update.

    Returns:
        int: It will return the value of the component once it matches to the expected_count.
    """
    samples = TimeoutSampler(
        wait_timeout=TIMEOUT_10MIN,
        sleep=50,
        func=get_mutation_component_value_from_prometheus,
        prometheus=prometheus,
        component_name=component_name,
    )
    sample = None
    try:
        for sample in samples:
            if sample >= expected_count:
                return sample
    except TimeoutExpiredError:
        LOGGER.error(
            f"{component_name} value did not update. Current value {sample} and expected value {expected_count}"
        )
        raise


@pytest.fixture()
def updated_resource_with_invalid_label(request, admin_client, hco_namespace, hco_status_related_objects):
    resource_name = request.param["name"]
    resource = get_resource_object(
        related_objects=hco_status_related_objects,
        admin_client=admin_client,
        resource_kind=request.param["resource"],
        resource_name=request.param["name"],
    )
    labels = resource.instance.metadata.labels
    LOGGER.info(f"Updating metadata.label.{VERSION_LABEL_KEY} for {resource_name} ")
    with ResourceEditor(
        patches={
            resource: {
                "metadata": {
                    "labels": {VERSION_LABEL_KEY: None},
                    "namespace": hco_namespace.name,
                },
            }
        }
    ):
        wait_for_cr_labels_change(component=resource, expected_value=labels)
        yield


@pytest.fixture()
def updated_resource_multiple_times_with_invalid_label(
    request, prometheus, admin_client, hco_namespace, hco_status_related_objects
):
    """
    This fixture will repeatedly modify the given resource with invalid metadata labels.

    Args:
        admin_client (DynamicClient): OCP client with Admin permissions
        hco_namespace (Namespace): HCO namespace

    Returns:
        int: Returns latest metrics value of a given component once it matches to the expected_count
    """
    count = request.param["count"]
    comp_name = request.param["comp_name"]
    resource_name = request.param["name"]
    resource_version = None
    resource = get_resource_object(
        related_objects=hco_status_related_objects,
        admin_client=admin_client,
        resource_kind=request.param["resource"],
        resource_name=resource_name,
    )
    assert resource.exists, f"Resource: {comp_name} does not exist"
    labels = resource.instance.metadata.labels
    # Create the ResourceEditor once and then re-use it to make sure we are modifying
    # the resource exactly X times. Since the resource would be reconciled by HCO, there is no need to restore.
    increasing_value = get_mutation_component_value_from_prometheus(prometheus=prometheus, component_name=comp_name)
    LOGGER.warning(f"For {resource.name} starting value:{increasing_value}, resource version: {resource_version}")
    updated_value = 0
    for index in range(count):
        increasing_value += 1
        resource_editor = ResourceEditor(
            patches={
                resource: {
                    "metadata": {
                        "labels": {VERSION_LABEL_KEY: None},
                    },
                }
            }
        )
        resource_editor.update()
        wait_for_cr_labels_change(component=resource, expected_value=labels)
        updated_value = wait_for_component_value_to_be_expected(
            prometheus=prometheus,
            component_name=comp_name,
            expected_count=increasing_value,
        )
    yield updated_value
    wait_for_hco_conditions(admin_client=admin_client, hco_namespace=hco_namespace)


@pytest.fixture()
def mutation_count_before_change(request, prometheus):
    component_name = request.param
    LOGGER.info(f"Getting component '{component_name}' mutation count before change.")
    return get_mutation_component_value_from_prometheus(
        prometheus=prometheus,
        component_name=component_name,
    )


@pytest.fixture(scope="module")
def unique_namespace(unprivileged_client):
    """
    Creates a namespace to be used by key metrics test cases.

    Yields:
        Namespace object to be used by the tests
    """
    namespace_name = unique_name(name="key-metrics")
    yield from create_ns(unprivileged_client=unprivileged_client, name=namespace_name)


@pytest.fixture()
def stopped_metrics_vm(running_metric_vm):
    running_metric_vm.stop(wait=True)
    yield


@pytest.fixture()
def starting_metrics_vm(running_metric_vm):
    running_metric_vm.start(wait=True)
    yield


@pytest.fixture()
def paused_metrics_vm(running_metric_vm):
    running_metric_vm.privileged_vmi.pause(wait=True)
    yield


@pytest.fixture(scope="module")
def initial_metric_cpu_value_zero(prometheus):
    wait_for_metric_vmi_request_cpu_cores_output(prometheus=prometheus, expected_cpu=ZERO_CPU_CORES)


@pytest.fixture(scope="class")
def error_state_vm(unique_namespace, unprivileged_client):
    vm_name = "vm-in-error-state"
    with VirtualMachineForTests(
        name=vm_name,
        namespace=unique_namespace.name,
        body=fedora_vm_body(name=vm_name),
        client=unprivileged_client,
        node_selector=get_node_selector_dict(node_selector="non-existent-node"),
    ) as vm:
        vm.start()
        vm.wait_for_specific_status(status=VirtualMachine.Status.ERROR_UNSCHEDULABLE)
        yield


@pytest.fixture(scope="module")
def vm_list(unique_namespace):
    """
    Creates n vms, waits for them all to go to running state and cleans them up at the end

    Args:
        unique_namespace (Namespace): Creates namespaces to be used by the test

    Yields:
        list: list of VirtualMachineForTests created
    """
    vms_list = create_vms(name_prefix="key-metric-vm", namespace_name=unique_namespace.name)
    for vm in vms_list:
        running_vm(vm=vm)
        enable_swap_fedora_vm(vm=vm)
    yield vms_list
    for vm in vms_list:
        vm.clean_up()


@pytest.fixture()
def node_setup(request, vm_list, workers_utility_pods):
    """
    This fixture runs commands on nodes hosting vms and reverses the changes at the end.

    Args:
        vm_list (list): Gets the list of vms created as a part of suite level set up.
        workers_utility_pods (list): Utility pods from worker nodes.

    """
    node_command = request.param.get("node_command")

    if node_command:
        vms = vm_list[: request.param.get("num_vms", SINGLE_VM)]
        run_node_command(
            vms=vms,
            utility_pods=workers_utility_pods,
            command=node_command["setup"],
        )

        yield
        run_node_command(
            vms=vms,
            utility_pods=workers_utility_pods,
            command=node_command["cleanup"],
        )
    else:
        yield


@pytest.fixture()
def vm_metrics_setup(request, vm_list):
    """
    This fixture runs commands against the vms to generate metrics

    Args:
        vm_list (list): Gets the list of vms created as a part of suite level set up

    Yields:
        list: list of vm objects against which commands to generate metric has been issued
    """
    vm_commands = request.param.get("vm_commands")
    vms = vm_list[: request.param.get("num_vms", SINGLE_VM)]
    if vm_commands:
        run_vm_commands(vms=vms, commands=vm_commands)

    yield vms


@pytest.fixture(scope="class")
def vmi_phase_count_before(request, prometheus):
    """
    This fixture queries Prometheus with the query in the get_vmi_phase_count before a VM is created
    and keeps the value for verification
    """
    return get_vmi_phase_count(
        prometheus=prometheus,
        os_name=request.param["labels"]["os"],
        flavor=request.param["labels"]["flavor"],
        workload=request.param["labels"]["workload"],
        query=request.param["query"],
    )


@pytest.fixture(scope="module", autouse=True)
def metrics_sanity(admin_client):
    """
    Perform verification in order to ensure that the cluster is ready for metrics-related tests
    """
    LOGGER.info("Verify that Prometheus pods exist and running as expected")
    samples = TimeoutSampler(
        wait_timeout=TIMEOUT_2MIN,
        sleep=1,
        func=get_not_running_prometheus_pods,
        admin_client=admin_client,
    )
    sample = None
    try:
        for sample in samples:
            if not sample:
                break
    except TimeoutExpiredError:
        LOGGER.error(f"timeout awaiting all Prometheus pods to be in Running status: violating_pods={sample}")
        raise


@pytest.fixture(scope="class")
def stopped_vm(vm_from_template_scope_class):
    vm_from_template_scope_class.stop(wait=True)
    return vm_from_template_scope_class


@pytest.fixture()
def virt_pod_info_from_prometheus(request, prometheus):
    """Get Virt Pod information from the recording rules (query) in the form of query_response dictionary.
    Extract Virt Pod name and it's values from the query_response dictionary and
    store it in the pod_details dictionary.

    Returns:
        set: It contains Pod names from the prometheus query result.
    """
    query_response = prometheus.query_sampler(
        query=request.param,
    )
    return {result["metric"]["pod"] for result in query_response}


@pytest.fixture()
def virt_pod_names_by_label(request, admin_client, hco_namespace):
    """Get pod names by a given label (request.param) in the list."""
    return [
        pod.name
        for pod in Pod.get(
            dyn_client=admin_client,
            namespace=hco_namespace.name,
            label_selector=request.param,
        )
    ]


@pytest.fixture(scope="module")
def single_metrics_namespace(unprivileged_client):
    namespace_name = unique_name(name="test-metrics")
    yield from create_ns(unprivileged_client=unprivileged_client, name=namespace_name)


@pytest.fixture(scope="module")
def single_metric_vm(single_metrics_namespace):
    vm = create_vms(
        name_prefix="test-single-vm",
        namespace_name=single_metrics_namespace.name,
        vm_count=SINGLE_VM,
    )[0]
    running_vm(vm=vm)
    yield vm
    vm.clean_up()


@pytest.fixture()
def virt_up_metrics_values(request, prometheus):
    """Get value(int) from the 'up' recording rules(metrics)."""
    query_response = prometheus.query_sampler(
        query=request.param,
    )
    return int(query_response[0]["value"][1])


@pytest.fixture()
def vmi_domain_total_memory_bytes_metric_value_from_prometheus(prometheus, single_metric_vm):
    return get_vmi_memory_domain_metric_value_from_prometheus(
        prometheus=prometheus,
        vmi_name=single_metric_vm.vmi.name,
        query=KUBEVIRT_VMI_MEMORY_DOMAIN_BYTE,
    )


@pytest.fixture()
def updated_dommemstat(single_metric_vm):
    run_vm_commands(
        vms=[single_metric_vm],
        commands=["stress-ng --vm 1 --vm-bytes 512M --vm-populate --timeout 600s &>1 &"],
    )
    # give the stress-ng command some time to build up load on the vm
    pause_unpause_dommemstat(vm=single_metric_vm)
    yield
    pause_unpause_dommemstat(vm=single_metric_vm, period=1)


@pytest.fixture()
def vmi_domain_total_memory_in_bytes_from_vm(single_metric_vm):
    return get_vmi_dommemstat_from_vm(
        vmi_dommemstat=single_metric_vm.vmi.get_dommemstat(),
        domain_memory_string="actual",
    )


@pytest.fixture()
def cluster_network_addons_operator_scaled_down_and_up(request, prometheus, hco_namespace):
    metric_name = request.param
    deployment = Deployment(name=CLUSTER_NETWORK_ADDONS_OPERATOR, namespace=hco_namespace.name)
    initial_replicas = deployment.instance.spec.replicas
    deployment.scale_replicas(replica_count=0)
    deployment.wait_for_replicas(deployed=False)
    wait_for_metric_reset(
        prometheus=prometheus,
        metric_name=metric_name,
    )
    deployment.scale_replicas(replica_count=initial_replicas)
    deployment.wait_for_replicas(deployed=initial_replicas > 0)


@pytest.fixture()
def windows_dv_with_block_volume_mode(
    namespace,
    unprivileged_client,
    storage_class_with_block_volume_mode,
):
    with create_dv(
        dv_name="test-dv-windows-image",
        namespace=namespace.name,
        url=get_http_image_url(image_directory=Images.Windows.UEFI_WIN_DIR, image_name=Images.Windows.WIN19_RAW),
        size=Images.Windows.DEFAULT_DV_SIZE,
        storage_class=storage_class_with_block_volume_mode,
        client=unprivileged_client,
        volume_mode=DataVolume.VolumeMode.BLOCK,
    ) as dv:
        dv.wait_for_dv_success(timeout=TIMEOUT_30MIN)
        yield dv


@pytest.fixture()
def cloned_dv_from_block_to_fs(
    unprivileged_client,
    windows_dv_with_block_volume_mode,
    storage_class_with_filesystem_volume_mode,
):
    with create_dv(
        source=PVC,
        dv_name="cloned-test-dv-windows-image",
        namespace=windows_dv_with_block_volume_mode.namespace,
        source_pvc=windows_dv_with_block_volume_mode.name,
        source_namespace=windows_dv_with_block_volume_mode.namespace,
        size=windows_dv_with_block_volume_mode.size,
        storage_class=storage_class_with_filesystem_volume_mode,
        client=unprivileged_client,
        volume_mode=DataVolume.VolumeMode.FILE,
    ) as cdv:
        cdv.wait_for_status(status=DataVolume.Status.CLONE_IN_PROGRESS, timeout=TIMEOUT_2MIN)
        yield cdv


@pytest.fixture()
def running_cdi_worker_pod(cloned_dv_from_block_to_fs):
    for pod_name in [CDI_UPLOAD_TMP_PVC, SOURCE_POD]:
        wait_for_cdi_worker_pod(
            pod_name=pod_name,
            storage_ns_name=cloned_dv_from_block_to_fs.namespace,
        ).wait_for_status(status=Pod.Status.RUNNING, timeout=TIMEOUT_2MIN)


@pytest.fixture()
def restarted_cdi_dv_clone(
    unprivileged_client,
    cloned_dv_from_block_to_fs,
    running_cdi_worker_pod,
):
    restart_cdi_worker_pod(
        unprivileged_client=unprivileged_client,
        dv=cloned_dv_from_block_to_fs,
        pod_prefix=CDI_UPLOAD_TMP_PVC,
    )


@pytest.fixture()
def ready_uploaded_dv(unprivileged_client, namespace):
    with create_dv(
        source=UPLOAD_STR,
        dv_name=f"{UPLOAD_STR}-dv",
        namespace=namespace.name,
        storage_class=py_config["default_storage_class"],
        client=unprivileged_client,
    ) as dv:
        dv.wait_for_status(status=DataVolume.Status.UPLOAD_READY, timeout=TIMEOUT_2MIN)
        yield dv


@pytest.fixture()
def restarted_cdi_dv_upload(unprivileged_client, ready_uploaded_dv):
    restart_cdi_worker_pod(
        unprivileged_client=unprivileged_client,
        dv=ready_uploaded_dv,
        pod_prefix=CDI_UPLOAD_PRIME,
    )
    ready_uploaded_dv.wait_for_status(status=DataVolume.Status.UPLOAD_READY, timeout=TIMEOUT_2MIN)


@pytest.fixture()
def zero_clone_dv_restart_count(cloned_dv_from_block_to_fs):
    fail_if_not_zero_restartcount(dv=cloned_dv_from_block_to_fs)


@pytest.fixture()
def zero_upload_dv_restart_count(ready_uploaded_dv):
    fail_if_not_zero_restartcount(dv=ready_uploaded_dv)


@pytest.fixture(scope="class")
def kubevirt_vmi_phase_count_metric_no_value(prometheus):
    wait_for_no_metrics_value(prometheus=prometheus, metric_name=KUBEVIRT_VMI_PHASE_COUNT_STR)


@pytest.fixture(scope="class")
def cnv_vmi_status_running_count_metric_no_value(prometheus):
    wait_for_no_metrics_value(prometheus=prometheus, metric_name=CNV_VMI_STATUS_RUNNING_COUNT)


@pytest.fixture(scope="class")
def validated_preference_instance_type_of_target_vm(
    rhel_vm_with_instancetype_and_preference_for_cloning, cloning_job_scope_class
):
    with target_vm_from_cloning_job(cloning_job=cloning_job_scope_class) as target_vm:
        target_vm_instance_spec = target_vm.instance.spec
        assert (
            rhel_vm_with_instancetype_and_preference_for_cloning.vm_instance_type.name
            == target_vm_instance_spec.instancetype.name
        )
        assert (
            rhel_vm_with_instancetype_and_preference_for_cloning.vm_preference.name
            == target_vm_instance_spec.preference.name
        )
        yield target_vm


@pytest.fixture()
def connected_vm_console_successfully(vm_for_test, prometheus):
    with console.Console(vm=vm_for_test) as vmc:
        vmc.sendline("ls")
        yield
    validate_metrics_value(
        prometheus=prometheus,
        metric_name=KUBEVIRT_CONSOLE_ACTIVE_CONNECTIONS_BY_VMI.format(vm_name=vm_for_test.name),
        expected_value="0",
    )


@pytest.fixture()
def connected_vnc_console(prometheus, vm_for_test):
    with VNCConnection(vm=vm_for_test):
        LOGGER.info(f"Checking vnc on {vm_for_test.name}")
        yield
    validate_metrics_value(
        prometheus=prometheus,
        metric_name=KUBEVIRT_VNC_ACTIVE_CONNECTIONS_BY_VMI.format(vm_name=vm_for_test.name),
        expected_value="0",
    )


@pytest.fixture()
def memory_cached_sum_from_vm_console(vm_for_test):
    info_to_sum = ["Buffers", "Cached", "SwapCached"]
    proc_meminfo_content = run_ssh_commands(
        host=vm_for_test.ssh_exec,
        commands=shlex.split("cat /proc/meminfo"),
        tcp_timeout=TCP_TIMEOUT_30SEC,
    )[0]
    matches = re.findall(rf"({'|'.join(info_to_sum)}):\s+(\d+)\s+\S+", proc_meminfo_content)
    assert matches, f"/proc/meminfo content: {proc_meminfo_content}"
    assert sorted(list(dict(matches).keys())) == sorted(info_to_sum), (
        f"Expected info to collect: {info_to_sum}, Actual: {matches}"
    )
    return bitmath.kB(value=sum(list(map(int, dict(matches).values())))).bytes


@pytest.fixture()
def generated_network_traffic(vm_for_test):
    run_vm_commands(vms=[vm_for_test], commands=[f"ping -c 20 {vm_for_test.privileged_vmi.interfaces[0]['ipAddress']}"])


@pytest.fixture(scope="class")
def vm_for_test_interface_name(vm_for_test):
    interface_name = vm_for_test.privileged_vmi.virt_launcher_pod.execute(
        command=shlex.split("bash -c \"virsh domiflist 1 | grep ethernet | awk '{print $1}'\"")
    )
    assert interface_name, f"Interface not found for vm {vm_for_test.name}"
    return interface_name


@pytest.fixture(scope="class")
def initial_total_created_vms(prometheus, namespace):
    return get_metric_sum_value(
        prometheus=prometheus, metric=KUBEVIRT_VM_CREATED_TOTAL_STR.format(namespace=namespace.name)
    )


@pytest.fixture()
def single_metric_vmi_guest_os_kernel_release_info(single_metric_vm):
    return {
        "guest_os_kernel_release": run_ssh_commands(host=single_metric_vm.ssh_exec, commands=shlex.split("uname -r"))[
            0
        ].strip(),
        "namespace": single_metric_vm.namespace,
        NODE_STR: single_metric_vm.vmi.virt_launcher_pod.node.name,
        "vmi_pod": single_metric_vm.vmi.virt_launcher_pod.name,
    }


@pytest.fixture()
def vmi_memory_available_memory(vm_for_test):
    memory_available_bytes = run_ssh_commands(
        host=vm_for_test.ssh_exec,
        commands=shlex.split("free -b"),
        tcp_timeout=TCP_TIMEOUT_30SEC,
    )[0]
    memory_available = re.search(r"Mem:\s+(\d+)", memory_available_bytes)
    assert memory_available, f"No information available for vm memory: {memory_available_bytes}"
    return float(memory_available.group(1))


@pytest.fixture(scope="class")
def vm_with_cpu_spec(namespace, unprivileged_client):
    name = "vm-resource-test"
    with VirtualMachineForTests(
        name=name,
        namespace=namespace.name,
        cpu_cores=TWO_CPU_CORES,
        cpu_sockets=TWO_CPU_SOCKETS,
        cpu_threads=TWO_CPU_THREADS,
        body=fedora_vm_body(name=name),
        client=unprivileged_client,
    ) as vm:
        running_vm(vm=vm)
        yield vm


@pytest.fixture(scope="class")
def modified_vm_cpu_requests(vm_with_cpu_spec):
    vm_cpu_spec = vm_with_cpu_spec.instance.to_dict()["spec"]["template"]["spec"]["domain"]["cpu"]
    for cpu_param in vm_cpu_spec:
        vm_cpu_spec[cpu_param] += 1
    with ResourceEditor(patches={vm_with_cpu_spec: {"spec": {"template": {"spec": {"domain": {"cpu": vm_cpu_spec}}}}}}):
        yield vm_cpu_spec


@pytest.fixture()
def vm_ip_address(vm_for_test):
    vm_ip = re.search(
        IP_RE_PATTERN_FROM_INTERFACE,
        vm_for_test.privileged_vmi.virt_launcher_pod.execute(command=IP_ADDR_SHOW_COMMAND),
        re.DOTALL,
    )
    assert vm_ip, f"Failed to find {vm_for_test.name} vm ip."
    return vm_ip.group(1)


@pytest.fixture()
def metric_validate_metric_labels_values_ip_labels(request, prometheus, vm_for_test):
    samples = TimeoutSampler(
        wait_timeout=TIMEOUT_4MIN,
        sleep=TIMEOUT_15SEC,
        func=prometheus.query_sampler,
        query=KUBEVIRT_VMI_STATUS_ADDRESSES.format(vm_name=vm_for_test.name),
    )
    sample = None
    try:
        for sample in samples:
            if sample:
                # Validate that the relevant labels exists
                metric_result = sample[0].get("metric")
                if all(metric_result.get(label) for label in ["instance", "address"]):
                    return metric_result
    except TimeoutExpiredError:
        LOGGER.info(f"Metric missing instance/address values: {sample}")
        raise


@pytest.fixture()
def vm_virt_controller_ip_address(
    prometheus, admin_client, hco_namespace, metric_validate_metric_labels_values_ip_labels
):
    virt_controller_pod_name = metric_validate_metric_labels_values_ip_labels.get("pod")
    assert virt_controller_pod_name, "virt-controller not found"
    virt_controller_pod_ip = re.search(
        IP_RE_PATTERN_FROM_INTERFACE,
        get_pod_by_name_prefix(
            dyn_client=admin_client,
            pod_prefix=virt_controller_pod_name,
            namespace=hco_namespace.name,
        ).execute(command=IP_ADDR_SHOW_COMMAND),
        re.DOTALL,
    )
    assert virt_controller_pod_ip, f"virt-controller: {virt_controller_pod_name} ip not found."
    return virt_controller_pod_ip.group(1)


@pytest.fixture()
def vm_for_test_snapshot(vm_for_test):
    with vm_snapshot(vm=vm_for_test, name=f"{vm_for_test.name}-snapshot") as snapshot:
        yield snapshot


@pytest.fixture()
def dfs_info(vm_for_test):
    return disk_file_system_info(vm=vm_for_test)


@pytest.fixture()
def file_system_metric_mountpoints_existence(request, prometheus, vm_for_test, dfs_info):
    capacity_or_used = request.param
    samples = TimeoutSampler(
        wait_timeout=TIMEOUT_2MIN,
        sleep=TIMEOUT_15SEC,
        func=metric_result_output_dict_by_mountpoint,
        prometheus=prometheus,
        capacity_or_used=capacity_or_used,
        vm_name=vm_for_test.name,
    )
    mount_points_with_value_zero = None
    try:
        for sample in samples:
            if sample:
                if [mount_point for mount_point in dfs_info if not sample.get(mount_point)]:
                    continue
                mount_points_with_value_zero = {
                    mount_point: float(sample[mount_point]) for mount_point in sample if int(sample[mount_point]) == 0
                }
                if not mount_points_with_value_zero:
                    return
    except TimeoutExpiredError:
        LOGGER.info(f"There is at least one mount point with value zero: {mount_points_with_value_zero}")
        raise


@pytest.fixture(scope="class")
def vm_for_test_with_resource_limits(namespace):
    vm_name = "vm-with-limits"
    with VirtualMachineForTests(
        name=vm_name,
        namespace=namespace.name,
        cpu_limits=ONE_CPU_CORE,
        memory_limits=Images.Fedora.DEFAULT_MEMORY_SIZE,
        body=fedora_vm_body(name=vm_name),
    ) as vm:
        running_vm(vm=vm)
        yield vm


@pytest.fixture(scope="class")
def highest_memory_usage_virt_api_pod(hco_namespace, admin_client):
    oc_adm_top_pod_output = (
        run_command(command=shlex.split(f"oc adm top pod -n {hco_namespace.name} -l kubevirt.io=virt-api"))[1]
        .strip()
        .split("\n")[1:]
    )
    virt_api_with_highest_memory_usage = max(
        {pod.split()[0]: int(bitmath.parse_string_unsafe(pod.split()[2])) for pod in oc_adm_top_pod_output}.items(),
        key=lambda pod: pod[1],
    )
    return {
        "virt_api_pod": virt_api_with_highest_memory_usage[0],
        "memory_usage": virt_api_with_highest_memory_usage[1],
    }


@pytest.fixture(scope="class")
def virt_api_requested_memory(hco_namespace, admin_client, highest_memory_usage_virt_api_pod):
    return float(
        bitmath.parse_string_unsafe(
            get_pod_by_name_prefix(
                dyn_client=admin_client,
                pod_prefix=highest_memory_usage_virt_api_pod["virt_api_pod"],
                namespace=hco_namespace.name,
            )
            .instance.spec.containers[0]
            .resources.requests.memory
        )
    )


@pytest.fixture()
def virt_api_rss_memory(admin_client, hco_namespace, highest_memory_usage_virt_api_pod):
    return int(
        bitmath.Byte(
            int(
                get_pod_by_name_prefix(
                    dyn_client=admin_client,
                    pod_prefix=highest_memory_usage_virt_api_pod["virt_api_pod"],
                    namespace=hco_namespace.name,
                ).execute(command=RSS_MEMORY_COMMAND)
            )
        ).MiB
    )


@pytest.fixture()
def vm_memory_working_set_bytes(vm_for_test, virt_launcher_pod_metrics_resource_exists):
    return int(
        bitmath.parse_string_unsafe(
            re.search(
                r"\b(\d+Mi)\b",
                run_command(
                    command=shlex.split(
                        f"oc adm top pod {vm_for_test.vmi.virt_launcher_pod.name} -n {vm_for_test.namespace}"
                    ),
                    check=False,
                )[1],
            ).group(1)
        ).bytes
    )


@pytest.fixture()
def virt_launcher_pod_metrics_resource_exists(vm_for_test):
    vl_name = vm_for_test.vmi.virt_launcher_pod.name
    samples = TimeoutSampler(
        wait_timeout=TIMEOUT_1MIN,
        sleep=TIMEOUT_15SEC,
        func=lambda: PodMetrics(name=vl_name, namespace=vm_for_test.namespace).exists,
    )
    try:
        for sample in samples:
            if sample:
                LOGGER.info(f"PodMetric resource for {vl_name} exists.")
                return
    except TimeoutExpiredError:
        LOGGER.error(f"Resource PodMetrics for pod {vl_name} not found")
        raise


@pytest.fixture()
def vm_memory_rss_bytes(vm_for_test):
    return int(vm_for_test.privileged_vmi.virt_launcher_pod.execute(command=RSS_MEMORY_COMMAND))


@pytest.fixture(scope="class")
def vm_virt_launcher_pod_requested_memory(vm_for_test):
    return int(
        bitmath.parse_string_unsafe(
            vm_for_test.vmi.virt_launcher_pod.instance.spec.containers[0].resources.requests.memory
        ).bytes
    )


@pytest.fixture()
def virt_handler_pods_count(hco_namespace):
    return str(
        DaemonSet(
            name=VIRT_HANDLER,
            namespace=hco_namespace.name,
        ).instance.status.numberReady
    )


@pytest.fixture()
def vm_instance_with_deprecated_api_version(namespace):
    vm_instance = VirtualMachine(name="vm-deprecated-api", namespace=namespace.name, client=get_client())
    vm_instance.api_version = f"{Resource.ApiGroup.KUBEVIRT_IO}/{Resource.ApiVersion.V1ALPHA3}"
    return vm_instance


@pytest.fixture()
def generated_api_deprecated_requests(prometheus, vm_instance_with_deprecated_api_version):
    initial_metric_value = int(
        get_metrics_value(
            prometheus=prometheus,
            metrics_name=KUBEVIRT_API_REQUEST_DEPRECATED_TOTAL_WITH_VERSION_VERB_AND_RESOURCE,
        )
    )
    for _ in range(COUNT_FIVE):
        try:
            vm_instance_with_deprecated_api_version.deploy()
        except UnprocessibleEntityError:
            continue
    return initial_metric_value + COUNT_FIVE


@pytest.fixture()
def storage_class_labels_for_testing(admin_client):
    chosen_sc_name = py_config["default_storage_class"]
    return {
        "storageclass": chosen_sc_name,
        "smartclone": "true" if is_snapshot_supported_by_sc(sc_name=chosen_sc_name, client=admin_client) else "false",
        "virtdefault": "true"
        if StorageClass(client=admin_client, name=chosen_sc_name).instance.metadata.annotations[
            StorageClass.Annotations.IS_DEFAULT_VIRT_CLASS
        ]
        == "true"
        else "false",
    }


@pytest.fixture()
def vm_for_snapshot_for_metrics_test(admin_client, storage_class_for_snapshot, namespace):
    with create_cirros_vm(
        storage_class=storage_class_for_snapshot,
        namespace=namespace.name,
        client=admin_client,
        dv_name="dv-for-snapshot",
        vm_name="vm-for-snapshot",
    ) as vm:
        yield vm


@pytest.fixture()
def vm_snapshot_for_metric_test(vm_for_snapshot_for_metrics_test):
    with vm_snapshot(
        vm=vm_for_snapshot_for_metrics_test, name=f"{vm_for_snapshot_for_metrics_test.name}-snapshot"
    ) as snapshot:
        yield snapshot


@pytest.fixture()
def restored_vm_using_snapshot(vm_for_snapshot_for_metrics_test, vm_snapshot_for_metric_test):
    vm_name = vm_for_snapshot_for_metrics_test.name
    vm_for_snapshot_for_metrics_test.stop(wait=True)
    with VirtualMachineRestore(
        name=f"restore-snapshot-{vm_name}",
        namespace=vm_snapshot_for_metric_test.namespace,
        vm_name=vm_name,
        snapshot_name=vm_snapshot_for_metric_test.name,
    ) as vm_restore:
        vm_restore.wait_restore_done()
        vm_for_snapshot_for_metrics_test.start(wait=True)
        yield vm_restore


@pytest.fixture()
def restored_pvc_name(admin_client, vm_for_snapshot_for_metrics_test):
    for pvc in PersistentVolumeClaim.get(
        dyn_client=admin_client,
        namespace=vm_for_snapshot_for_metrics_test.namespace,
        label_selector=f"restore.kubevirt.io/source-vm-name={vm_for_snapshot_for_metrics_test.name}",
    ):
        return pvc.name


@pytest.fixture()
def snapshot_labels_for_testing(vm_snapshot_for_metric_test, vm_for_snapshot_for_metrics_test, restored_pvc_name):
    return {
        "label_restore_kubevirt_io_source_vm_name": vm_for_snapshot_for_metrics_test.name,
        "persistentvolumeclaim": restored_pvc_name,
        "namespace": vm_snapshot_for_metric_test.namespace,
    }


@pytest.fixture()
def kubevirt_vmsnapshot_persistentvolumeclaim_labels_non_empty_value(prometheus, vm_for_snapshot_for_metrics_test):
    wait_for_non_empty_metrics_value(
        prometheus=prometheus,
        metric_name=KUBEVIRT_VMSNAPSHOT_PERSISTENTVOLUMECLAIM_LABELS.format(
            vm_name=vm_for_snapshot_for_metrics_test.name
        ),
    )


@pytest.fixture(scope="class")
def template_validator_finalizer(hco_namespace):
    deployment = Deployment(name=VIRT_TEMPLATE_VALIDATOR, namespace=hco_namespace.name)
    with ResourceEditorValidateHCOReconcile(
        patches={deployment: {"metadata": {"finalizers": ["ssp.kubernetes.io/temporary-finalizer"]}}}
    ):
        yield


@pytest.fixture(scope="class")
def deleted_ssp_operator_pod(admin_client, hco_namespace):
    get_pod_by_name_prefix(
        dyn_client=admin_client,
        pod_prefix=SSP_OPERATOR,
        namespace=hco_namespace.name,
    ).delete(wait=True)
    yield
    verify_ssp_pod_is_running(dyn_client=admin_client, hco_namespace=hco_namespace)


@pytest.fixture(scope="class")
def initiate_metric_value(request, prometheus):
    return get_metrics_value(prometheus=prometheus, metrics_name=request.param)


@pytest.fixture()
<<<<<<< HEAD
def vm_for_vm_disk_allocation_size_test(namespace, admin_client, golden_images_namespace):
    with VirtualMachineForTests(
        client=admin_client,
        name="disk-allocation-size-vm",
        namespace=namespace.name,
        data_volume_template=data_volume_template_with_source_ref_dict(
            data_source=DataSource(name=OS_FLAVOR_FEDORA, namespace=golden_images_namespace.name),
            storage_class=py_config["default_storage_class"],
        ),
        memory_guest=Images.Fedora.DEFAULT_MEMORY_SIZE,
    ) as vm:
        running_vm(vm=vm)
        yield vm


@pytest.fixture()
def pvc_size_bytes(vm_for_vm_disk_allocation_size_test):
    return PersistentVolumeClaim(
        name=vm_for_vm_disk_allocation_size_test.instance.spec.dataVolumeTemplates[0].metadata.name,
        namespace=vm_for_vm_disk_allocation_size_test.namespace,
    ).instance.spec.resources.requests.storage
=======
def allocatable_nodes(nodes):
    return [node for node in nodes if node.instance.status.allocatable.memory != "0"]
>>>>>>> 7fa5abfd
<|MERGE_RESOLUTION|>--- conflicted
+++ resolved
@@ -1058,10 +1058,9 @@
 
 
 @pytest.fixture()
-<<<<<<< HEAD
-def vm_for_vm_disk_allocation_size_test(namespace, admin_client, golden_images_namespace):
+def vm_for_vm_disk_allocation_size_test(namespace, unprivileged_client, golden_images_namespace):
     with VirtualMachineForTests(
-        client=admin_client,
+        client=unprivileged_client,
         name="disk-allocation-size-vm",
         namespace=namespace.name,
         data_volume_template=data_volume_template_with_source_ref_dict(
@@ -1080,7 +1079,8 @@
         name=vm_for_vm_disk_allocation_size_test.instance.spec.dataVolumeTemplates[0].metadata.name,
         namespace=vm_for_vm_disk_allocation_size_test.namespace,
     ).instance.spec.resources.requests.storage
-=======
+
+
+@pytest.fixture()
 def allocatable_nodes(nodes):
-    return [node for node in nodes if node.instance.status.allocatable.memory != "0"]
->>>>>>> 7fa5abfd
+    return [node for node in nodes if node.instance.status.allocatable.memory != "0"]