--- conflicted
+++ resolved
@@ -939,7 +939,6 @@
     }
 
 
-<<<<<<< HEAD
 @pytest.fixture()
 def vm_for_snapshot_for_metrics_test(admin_client, storage_class_for_snapshot, namespace):
     with create_cirros_vm(
@@ -1008,7 +1007,8 @@
             vm_name=vm_for_snapshot_for_metrics_test.name
         ),
     )
-=======
+
+
 @pytest.fixture(scope="class")
 def template_validator_finalizer(hco_namespace):
     deployment = Deployment(name=VIRT_TEMPLATE_VALIDATOR, namespace=hco_namespace.name)
@@ -1031,5 +1031,4 @@
 
 @pytest.fixture(scope="class")
 def initiate_metric_value(request, prometheus):
-    return get_metrics_value(prometheus=prometheus, metrics_name=request.param)
->>>>>>> 6c1a61e0
+    return get_metrics_value(prometheus=prometheus, metrics_name=request.param)