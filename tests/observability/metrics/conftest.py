--- conflicted
+++ resolved
@@ -590,7 +590,6 @@
 
 
 @pytest.fixture(scope="class")
-<<<<<<< HEAD
 def fedora_vm_with_stress_ng(namespace, unprivileged_client, golden_images_namespace):
     with VirtualMachineForTests(
         client=unprivileged_client,
@@ -647,7 +646,6 @@
         vm=fedora_vm_with_stress_ng,
         stress_command=STRESS_CPU_MEM_IO_COMMAND.format(workers="2", memory="50%", timeout="30m"),
     )
-=======
 def expected_cpu_affinity_metric_value(vm_with_cpu_spec):
     """Calculate expected kubevirt_vmi_node_cpu_affinity metric value."""
     # Calculate VM CPU count
@@ -657,5 +655,4 @@
     cpu_count_from_vm_node = int(vm_with_cpu_spec.privileged_vmi.node.instance.status.capacity.cpu)
 
     # return multiplication for multi-CPU VMs
-    return str(cpu_count_from_vm_node * cpu_count_from_vm)
->>>>>>> 8eb3a2bd
+    return str(cpu_count_from_vm_node * cpu_count_from_vm)