import logging
import shlex

import bitmath
import pytest
from ocp_resources.data_source import DataSource
from ocp_resources.datavolume import DataVolume
from ocp_resources.deployment import Deployment
from ocp_resources.pod import Pod
from ocp_resources.resource import ResourceEditor
from ocp_resources.storage_class import StorageClass
from ocp_resources.virtual_machine_cluster_instancetype import VirtualMachineClusterInstancetype
from ocp_resources.virtual_machine_cluster_preference import VirtualMachineClusterPreference
from ocp_resources.virtual_machine_instance_migration import VirtualMachineInstanceMigration
from packaging.version import Version
from pyhelper_utils.shell import run_ssh_commands
from pytest_testconfig import py_config
from timeout_sampler import TimeoutExpiredError, TimeoutSampler

from tests.observability.metrics.constants import (
    GUEST_LOAD_TIME_PERIODS,
    KUBEVIRT_CONSOLE_ACTIVE_CONNECTIONS_BY_VMI,
    KUBEVIRT_VM_CREATED_BY_POD_TOTAL,
    KUBEVIRT_VMI_MIGRATIONS_IN_RUNNING_PHASE,
    KUBEVIRT_VMI_MIGRATIONS_IN_SCHEDULING_PHASE,
    KUBEVIRT_VMI_STATUS_ADDRESSES,
    KUBEVIRT_VNC_ACTIVE_CONNECTIONS_BY_VMI,
)
from tests.observability.metrics.utils import (
    SINGLE_VM,
    create_windows11_wsl2_vm,
    disk_file_system_info,
    enable_swap_fedora_vm,
    get_metric_sum_value,
    get_vm_comparison_info_dict,
    get_vmi_guest_os_kernel_release_info_metric_from_vm,
    metric_result_output_dict_by_mountpoint,
    vnic_info_from_vm_or_vmi,
)
from tests.observability.utils import validate_metrics_value
from tests.utils import create_vms, start_stress_on_vm
from utilities import console
from utilities.constants import (
    DEFAULT_FEDORA_REGISTRY_URL,
    IPV4_STR,
    KUBEVIRT_VMI_MEMORY_PGMAJFAULT_TOTAL,
    KUBEVIRT_VMI_MEMORY_PGMINFAULT_TOTAL,
    KUBEVIRT_VMI_MEMORY_SWAP_IN_TRAFFIC_BYTES,
    KUBEVIRT_VMI_MEMORY_SWAP_OUT_TRAFFIC_BYTES,
    KUBEVIRT_VMI_MEMORY_UNUSED_BYTES,
    KUBEVIRT_VMI_MEMORY_USABLE_BYTES,
    MIGRATION_POLICY_VM_LABEL,
    ONE_CPU_CORE,
    OS_FLAVOR_FEDORA,
    REGISTRY_STR,
    SSP_OPERATOR,
    STRESS_CPU_MEM_IO_COMMAND,
    TIMEOUT_2MIN,
    TIMEOUT_3MIN,
    TIMEOUT_4MIN,
    TIMEOUT_5MIN,
    TIMEOUT_15SEC,
    TWO_CPU_CORES,
    TWO_CPU_SOCKETS,
    TWO_CPU_THREADS,
    U1_MEDIUM_STR,
    VIRT_TEMPLATE_VALIDATOR,
    Images,
)
from utilities.hco import ResourceEditorValidateHCOReconcile, enabled_aaq_in_hco
from utilities.infra import (
    create_ns,
    get_linux_guest_agent_version,
    get_node_selector_dict,
    get_pod_by_name_prefix,
    unique_name,
)
from utilities.jira import is_jira_open
from utilities.monitoring import get_metrics_value
from utilities.network import assert_ping_successful, get_ip_from_vm_or_virt_handler_pod, ping
from utilities.ssp import verify_ssp_pod_is_running
from utilities.storage import (
    data_volume_template_with_source_ref_dict,
    is_snapshot_supported_by_sc,
    vm_snapshot,
)
from utilities.virt import (
    VirtualMachineForTests,
    fedora_vm_body,
    running_vm,
    vm_instance_from_template,
)
from utilities.vnc_utils import VNCConnection

CDI_UPLOAD_PRIME = "cdi-upload-prime"
IP_RE_PATTERN_FROM_INTERFACE = r"eth0.*?inet (\d+\.\d+\.\d+\.\d+)/\d+"
IP_ADDR_SHOW_COMMAND = shlex.split("ip addr show")
LOGGER = logging.getLogger(__name__)
METRICS_WITH_WINDOWS_VM_BUGS = [
    KUBEVIRT_VMI_MEMORY_UNUSED_BYTES,
    KUBEVIRT_VMI_MEMORY_SWAP_OUT_TRAFFIC_BYTES,
    KUBEVIRT_VMI_MEMORY_SWAP_IN_TRAFFIC_BYTES,
    KUBEVIRT_VMI_MEMORY_PGMAJFAULT_TOTAL,
    KUBEVIRT_VMI_MEMORY_USABLE_BYTES,
    KUBEVIRT_VMI_MEMORY_PGMINFAULT_TOTAL,
]
MINIMUM_QEMU_GUEST_AGENT_VERSION_FOR_GUEST_LOAD_METRICS = "9.6"


@pytest.fixture(scope="module")
def unique_namespace(admin_client, unprivileged_client):
    """
    Creates a namespace to be used by key metrics test cases.

    Yields:
        Namespace object to be used by the tests
    """
    namespace_name = unique_name(name="key-metrics")
    yield from create_ns(admin_client=admin_client, unprivileged_client=unprivileged_client, name=namespace_name)


@pytest.fixture(scope="module")
def vm_list(unique_namespace):
    """
    Creates n vms, waits for them all to go to running state and cleans them up at the end

    Args:
        unique_namespace (Namespace): Creates namespaces to be used by the test

    Yields:
        list: list of VirtualMachineForTests created
    """
    vms_list = create_vms(name_prefix="key-metric-vm", namespace_name=unique_namespace.name)
    for vm in vms_list:
        running_vm(vm=vm)
        enable_swap_fedora_vm(vm=vm)
    yield vms_list
    for vm in vms_list:
        vm.clean_up()


@pytest.fixture()
def virt_pod_info_from_prometheus(request, prometheus):
    """Get Virt Pod information from the recording rules (query) in the form of query_response dictionary.
    Extract Virt Pod name and it's values from the query_response dictionary and
    store it in the pod_details dictionary.

    Returns:
        set: It contains Pod names from the prometheus query result.
    """
    query_response = prometheus.query_sampler(
        query=request.param,
    )
    return {result["metric"]["pod"] for result in query_response}


@pytest.fixture()
def virt_pod_names_by_label(request, admin_client, hco_namespace):
    """Get pod names by a given label (request.param) in the list."""
    return [
        pod.name
        for pod in Pod.get(
            dyn_client=admin_client,
            namespace=hco_namespace.name,
            label_selector=request.param,
        )
    ]


@pytest.fixture(scope="module")
def single_metrics_namespace(admin_client, unprivileged_client):
    namespace_name = unique_name(name="test-metrics")
    yield from create_ns(admin_client=admin_client, unprivileged_client=unprivileged_client, name=namespace_name)


@pytest.fixture(scope="module")
def single_metric_vm(single_metrics_namespace):
    vm = create_vms(
        name_prefix="test-single-vm",
        namespace_name=single_metrics_namespace.name,
        vm_count=SINGLE_VM,
    )[0]
    running_vm(vm=vm)
    yield vm
    vm.clean_up()


@pytest.fixture()
def virt_up_metrics_values(request, prometheus):
    """Get value(int) from the 'up' recording rules(metrics)."""
    query_response = prometheus.query_sampler(
        query=request.param,
    )
    return int(query_response[0]["value"][1])


@pytest.fixture()
def connected_vm_console_successfully(vm_for_test, prometheus):
    with console.Console(vm=vm_for_test) as vmc:
        vmc.sendline("ls")
        yield
    validate_metrics_value(
        prometheus=prometheus,
        metric_name=KUBEVIRT_CONSOLE_ACTIVE_CONNECTIONS_BY_VMI.format(vm_name=vm_for_test.name),
        expected_value="0",
    )


@pytest.fixture()
def connected_vnc_console(prometheus, vm_for_test):
    with VNCConnection(vm=vm_for_test):
        LOGGER.info(f"Checking vnc on {vm_for_test.name}")
        yield
    validate_metrics_value(
        prometheus=prometheus,
        metric_name=KUBEVIRT_VNC_ACTIVE_CONNECTIONS_BY_VMI.format(vm_name=vm_for_test.name),
        expected_value="0",
    )


@pytest.fixture()
def generated_network_traffic(vm_for_test):
    assert_ping_successful(
        src_vm=vm_for_test,
        dst_ip=vm_for_test.privileged_vmi.interfaces[0]["ipAddress"],
        count=20,
    )


@pytest.fixture()
def generated_network_traffic_windows_vm(windows_vm_for_test):
    ping(
        src_vm=windows_vm_for_test,
        dst_ip=get_ip_from_vm_or_virt_handler_pod(family=IPV4_STR, vm=windows_vm_for_test),
        windows=True,
    )


@pytest.fixture(scope="class")
def linux_vm_for_test_interface_name(vm_for_test):
    return vm_for_test.vmi.interfaces[0].interfaceName


@pytest.fixture(scope="class")
def windows_vm_for_test_interface_name(windows_vm_for_test):
    return windows_vm_for_test.vmi.interfaces[0].interfaceName


@pytest.fixture(scope="class")
def vm_with_cpu_spec(namespace, unprivileged_client):
    name = "vm-resource-test"
    with VirtualMachineForTests(
        name=name,
        namespace=namespace.name,
        cpu_cores=TWO_CPU_CORES,
        cpu_sockets=TWO_CPU_SOCKETS,
        cpu_threads=TWO_CPU_THREADS,
        body=fedora_vm_body(name=name),
        client=unprivileged_client,
    ) as vm:
        running_vm(vm=vm)
        yield vm


@pytest.fixture(scope="class")
def modified_vm_cpu_requests(vm_with_cpu_spec):
    vm_cpu_spec = vm_with_cpu_spec.instance.to_dict()["spec"]["template"]["spec"]["domain"]["cpu"]
    for cpu_param in vm_cpu_spec:
        vm_cpu_spec[cpu_param] += 1
    with ResourceEditor(patches={vm_with_cpu_spec: {"spec": {"template": {"spec": {"domain": {"cpu": vm_cpu_spec}}}}}}):
        yield vm_cpu_spec


@pytest.fixture()
def kubevirt_vmi_status_addresses_ip_labels_values(prometheus, vm_for_test):
    samples = TimeoutSampler(
        wait_timeout=TIMEOUT_4MIN,
        sleep=TIMEOUT_15SEC,
        func=prometheus.query_sampler,
        query=KUBEVIRT_VMI_STATUS_ADDRESSES.format(vm_name=vm_for_test.name),
    )
    sample = None
    try:
        for sample in samples:
            if sample:
                # Validate that the relevant labels exists
                metric_result = sample[0].get("metric")
                if all(metric_result.get(label) for label in ["instance", "address"]):
                    return metric_result
    except TimeoutExpiredError:
        LOGGER.info(f"Metric missing instance/address values: {sample}")
        raise


@pytest.fixture()
def vm_virt_controller_ip_address(admin_client, hco_namespace, kubevirt_vmi_status_addresses_ip_labels_values):
    virt_controller_pod_name = kubevirt_vmi_status_addresses_ip_labels_values.get("pod")
    assert virt_controller_pod_name, "virt-controller not found"
    virt_controller_pod_ip = get_pod_by_name_prefix(
        dyn_client=admin_client,
        pod_prefix=virt_controller_pod_name,
        namespace=hco_namespace.name,
    ).ip
    assert virt_controller_pod_ip, f"virt-controller: {virt_controller_pod_name} ip not found."
    return virt_controller_pod_ip


@pytest.fixture()
def vm_for_test_snapshot(vm_for_test):
    with vm_snapshot(vm=vm_for_test, name=f"{vm_for_test.name}-snapshot") as snapshot:
        yield snapshot


@pytest.fixture()
def disk_file_system_info_linux(vm_for_test):
    return disk_file_system_info(vm=vm_for_test)


@pytest.fixture()
def disk_file_system_info_windows(windows_vm_for_test):
    return disk_file_system_info(vm=windows_vm_for_test)


@pytest.fixture()
def file_system_metric_mountpoints_existence(request, prometheus, vm_for_test, disk_file_system_info_linux):
    capacity_or_used = request.param
    samples = TimeoutSampler(
        wait_timeout=TIMEOUT_2MIN,
        sleep=TIMEOUT_15SEC,
        func=metric_result_output_dict_by_mountpoint,
        prometheus=prometheus,
        capacity_or_used=capacity_or_used,
        vm_name=vm_for_test.name,
    )
    mount_points_with_value_zero = None
    try:
        for sample in samples:
            if sample:
                if [mount_point for mount_point in disk_file_system_info_linux if not sample.get(mount_point)]:
                    continue
                mount_points_with_value_zero = {
                    mount_point: float(sample[mount_point]) for mount_point in sample if int(sample[mount_point]) == 0
                }
                if not mount_points_with_value_zero:
                    return
    except TimeoutExpiredError:
        LOGGER.info(f"There is at least one mount point with value zero: {mount_points_with_value_zero}")
        raise


@pytest.fixture(scope="class")
def vm_for_test_with_resource_limits(namespace):
    vm_name = "vm-with-limits"
    with VirtualMachineForTests(
        name=vm_name,
        namespace=namespace.name,
        cpu_limits=ONE_CPU_CORE,
        memory_limits=Images.Fedora.DEFAULT_MEMORY_SIZE,
        body=fedora_vm_body(name=vm_name),
    ) as vm:
        running_vm(vm=vm)
        yield vm


@pytest.fixture()
def storage_class_labels_for_testing(admin_client):
    chosen_sc_name = py_config["default_storage_class"]
    return {
        "storageclass": chosen_sc_name,
        "smartclone": "true" if is_snapshot_supported_by_sc(sc_name=chosen_sc_name, client=admin_client) else "false",
        "virtdefault": "true"
        if StorageClass(client=admin_client, name=chosen_sc_name).instance.metadata.annotations[
            StorageClass.Annotations.IS_DEFAULT_VIRT_CLASS
        ]
        == "true"
        else "false",
    }


@pytest.fixture(scope="class")
def template_validator_finalizer(admin_client, hco_namespace):
    deployment = Deployment(name=VIRT_TEMPLATE_VALIDATOR, namespace=hco_namespace.name, client=admin_client)
    with ResourceEditorValidateHCOReconcile(
        patches={deployment: {"metadata": {"finalizers": ["ssp.kubernetes.io/temporary-finalizer"]}}}
    ):
        yield


@pytest.fixture(scope="class")
def deleted_ssp_operator_pod(admin_client, hco_namespace):
    get_pod_by_name_prefix(
        dyn_client=admin_client,
        pod_prefix=SSP_OPERATOR,
        namespace=hco_namespace.name,
    ).delete(wait=True)
    yield
    verify_ssp_pod_is_running(dyn_client=admin_client, hco_namespace=hco_namespace)


@pytest.fixture(scope="class")
def initiate_metric_value(request, prometheus):
    return get_metrics_value(prometheus=prometheus, metrics_name=request.param)


@pytest.fixture()
def vm_for_vm_disk_allocation_size_test(namespace, unprivileged_client, golden_images_namespace):
    with VirtualMachineForTests(
        client=unprivileged_client,
        name="disk-allocation-size-vm",
        namespace=namespace.name,
        data_volume_template=data_volume_template_with_source_ref_dict(
            data_source=DataSource(
                name=OS_FLAVOR_FEDORA, namespace=golden_images_namespace.name, client=unprivileged_client
            ),
            storage_class=py_config["default_storage_class"],
        ),
        memory_guest=Images.Fedora.DEFAULT_MEMORY_SIZE,
    ) as vm:
        running_vm(vm=vm)
        yield vm


@pytest.fixture()
def vnic_info_from_vm_or_vmi_linux(request, running_metric_vm):
    return vnic_info_from_vm_or_vmi(vm_or_vmi=request.param, vm=running_metric_vm)


@pytest.fixture()
def vnic_info_from_vmi_windows(windows_vm_for_test):
    return vnic_info_from_vm_or_vmi(vm_or_vmi="vmi", vm=windows_vm_for_test)


@pytest.fixture()
def vmi_guest_os_kernel_release_info_linux(single_metric_vm):
    return get_vmi_guest_os_kernel_release_info_metric_from_vm(vm=single_metric_vm)


@pytest.fixture()
def vmi_guest_os_kernel_release_info_windows(windows_vm_for_test):
    return get_vmi_guest_os_kernel_release_info_metric_from_vm(vm=windows_vm_for_test, windows=True)


@pytest.fixture()
def linux_vm_info_to_compare(single_metric_vm):
    return get_vm_comparison_info_dict(vm=single_metric_vm)


@pytest.fixture()
def windows_vm_info_to_compare(windows_vm_for_test):
    return get_vm_comparison_info_dict(vm=windows_vm_for_test)


@pytest.fixture(scope="module")
def windows_vm_for_test(namespace, unprivileged_client):
    with create_windows11_wsl2_vm(
        dv_name="dv-for-windows",
        namespace=namespace.name,
        client=unprivileged_client,
        vm_name="win-vm-for-test",
        storage_class=py_config["default_storage_class"],
    ) as vm:
        yield vm


@pytest.fixture(scope="session")
def memory_metric_has_bug():
    return is_jira_open(jira_id="CNV-71827")


@pytest.fixture()
def xfail_if_memory_metric_has_bug(memory_metric_has_bug, cnv_vmi_monitoring_metrics_matrix__function__):
    if cnv_vmi_monitoring_metrics_matrix__function__ in METRICS_WITH_WINDOWS_VM_BUGS and memory_metric_has_bug:
        pytest.xfail(
            f"Bug (CNV-71827), Metric: {cnv_vmi_monitoring_metrics_matrix__function__} not showing "
            "any value for windows vm"
        )


@pytest.fixture()
def initial_migration_metrics_values(prometheus):
    yield {
        metric: get_metric_sum_value(prometheus=prometheus, metric=metric)
        for metric in [KUBEVIRT_VMI_MIGRATIONS_IN_SCHEDULING_PHASE, KUBEVIRT_VMI_MIGRATIONS_IN_RUNNING_PHASE]
    }


@pytest.fixture(scope="class")
def vm_for_migration_metrics_test(namespace, cpu_for_migration):
    name = "vm-for-migration-metrics-test"
    with VirtualMachineForTests(
        name=name,
        namespace=namespace.name,
        body=fedora_vm_body(name=name),
        cpu_model=cpu_for_migration,
        additional_labels=MIGRATION_POLICY_VM_LABEL,
    ) as vm:
        running_vm(vm=vm, check_ssh_connectivity=False)
        yield vm


@pytest.fixture()
def vm_migration_metrics_vmim(admin_client, vm_for_migration_metrics_test):
    with VirtualMachineInstanceMigration(
        name="vm-migration-metrics-vmim",
        namespace=vm_for_migration_metrics_test.namespace,
        vmi_name=vm_for_migration_metrics_test.vmi.name,
        client=admin_client,
    ) as vmim:
        yield vmim


@pytest.fixture(scope="class")
def vm_migration_metrics_vmim_scope_class(admin_client, vm_for_migration_metrics_test):
    with VirtualMachineInstanceMigration(
        name="vm-migration-metrics-vmim",
        namespace=vm_for_migration_metrics_test.namespace,
        vmi_name=vm_for_migration_metrics_test.vmi.name,
        client=admin_client,
    ) as vmim:
        vmim.wait_for_status(status=vmim.Status.RUNNING, timeout=TIMEOUT_3MIN)
        yield vmim


@pytest.fixture()
def vm_with_node_selector(namespace, worker_node1):
    name = "vm-with-node-selector"
    with VirtualMachineForTests(
        name=name,
        namespace=namespace.name,
        body=fedora_vm_body(name=name),
        additional_labels=MIGRATION_POLICY_VM_LABEL,
        node_selector=get_node_selector_dict(node_selector=worker_node1.name),
    ) as vm:
        running_vm(vm=vm)
        yield vm


@pytest.fixture()
def vm_with_node_selector_vmim(admin_client, vm_with_node_selector):
    with VirtualMachineInstanceMigration(
        name="vm-with-node-selector-vmim",
        namespace=vm_with_node_selector.namespace,
        vmi_name=vm_with_node_selector.vmi.name,
        client=admin_client,
    ) as vmim:
        yield vmim


@pytest.fixture(scope="class")
def migration_succeeded_scope_class(vm_migration_metrics_vmim_scope_class):
    vm_migration_metrics_vmim_scope_class.wait_for_status(
        status=vm_migration_metrics_vmim_scope_class.Status.SUCCEEDED, timeout=TIMEOUT_5MIN
    )


@pytest.fixture()
def initial_metric_value(request, prometheus):
    return int(get_metrics_value(prometheus=prometheus, metrics_name=request.param))


@pytest.fixture()
def deleted_vmi(running_metric_vm):
    running_metric_vm.delete(wait=True)


@pytest.fixture()
def deleted_windows_vmi(windows_vm_for_test):
    windows_vm_for_test.delete(wait=True)


@pytest.fixture(scope="module")
def enabled_aaq_in_hco_scope_module(admin_client, hco_namespace, hyperconverged_resource_scope_module):
    with enabled_aaq_in_hco(
        client=admin_client,
        hco_namespace=hco_namespace,
        hyperconverged_resource=hyperconverged_resource_scope_module,
    ):
        yield


@pytest.fixture()
def application_aware_resource_quota_creation_timestamp(application_aware_resource_quota):
    return application_aware_resource_quota.instance.metadata.creationTimestamp


@pytest.fixture()
def aaq_resource_hard_limit_and_used(application_aware_resource_quota):
    application_aware_resource_quota_instance = application_aware_resource_quota.instance
    resource_hard_limit = application_aware_resource_quota_instance.spec.hard
    resource_used = application_aware_resource_quota_instance.status.used
    formatted_hard_limit = {
        key: int(bitmath.parse_string_unsafe(value).to_Byte().value) if isinstance(value, str) else int(value)
        for key, value in resource_hard_limit.items()
    }
    formatted_used_value = {
        key: int(bitmath.parse_string_unsafe(value).to_Byte().value) if isinstance(value, str) else int(value)
        for key, value in resource_used.items()
    }
    return formatted_hard_limit, formatted_used_value


@pytest.fixture(scope="class")
def fedora_vm_with_stress_ng(namespace, unprivileged_client, golden_images_namespace):
    with VirtualMachineForTests(
        client=unprivileged_client,
        name="fedora-vm-test-with-stress-ng",
        namespace=namespace.name,
        vm_instance_type=VirtualMachineClusterInstancetype(name=U1_MEDIUM_STR),
        vm_preference=VirtualMachineClusterPreference(name=OS_FLAVOR_FEDORA),
        data_volume_template=data_volume_template_with_source_ref_dict(
            data_source=DataSource(
                name=OS_FLAVOR_FEDORA,
                namespace=golden_images_namespace.name,
            ),
            storage_class=py_config["default_storage_class"],
        ),
    ) as vm:
        running_vm(vm=vm)
        LOGGER.info(f"Installing stress-ng on VM: {vm.name}")
        run_ssh_commands(
            host=vm.ssh_exec,
            commands=shlex.split("sudo dnf install stress-ng -y"),
        )
        yield vm


@pytest.fixture(scope="class")
def qemu_guest_agent_version_validated(fedora_vm_with_stress_ng):
    LOGGER.info(f"Checking qemu-guest-agent package on VM: {fedora_vm_with_stress_ng.name}")
    guest_agent_version_str = get_linux_guest_agent_version(ssh_exec=fedora_vm_with_stress_ng.ssh_exec)
    LOGGER.info(f"qemu-guest-agent version: {guest_agent_version_str}")
    guest_agent_version = Version(version=guest_agent_version_str)
    assert guest_agent_version >= Version(version=MINIMUM_QEMU_GUEST_AGENT_VERSION_FOR_GUEST_LOAD_METRICS), (
        f"qemu-guest-agent version {guest_agent_version} is less than required "
        f"{MINIMUM_QEMU_GUEST_AGENT_VERSION_FOR_GUEST_LOAD_METRICS}"
    )


@pytest.fixture(scope="class")
def initial_guest_load_metrics_values(prometheus, fedora_vm_with_stress_ng):
    """Capture initial values for all guest load metrics before stressing the VM."""

    return {
        metric: get_metrics_value(
            prometheus=prometheus,
            metrics_name=f"{metric}{{name='{fedora_vm_with_stress_ng.name}'}}",
        )
        for metric in GUEST_LOAD_TIME_PERIODS
    }


@pytest.fixture(scope="class")
def stressed_vm_cpu_fedora(fedora_vm_with_stress_ng):
    LOGGER.info(f"Starting CPU stress test on VM: {fedora_vm_with_stress_ng.name}")
    start_stress_on_vm(
        vm=fedora_vm_with_stress_ng,
        stress_command=STRESS_CPU_MEM_IO_COMMAND.format(workers="2", memory="50%", timeout="30m"),
    )


@pytest.fixture(scope="class")
def vm_created_pod_total_initial_metric_value(prometheus, namespace):
    return int(
        get_metrics_value(
            prometheus=prometheus, metrics_name=KUBEVIRT_VM_CREATED_BY_POD_TOTAL.format(namespace=namespace.name)
        )
    )


<<<<<<< HEAD
@pytest.fixture()
def non_evictable_vm_from_template(request, unprivileged_client, namespace):
    """
    Create a VM from template with RWO DataVolume created via data_volume_template.
    This VM will have LiveMigrate eviction strategy with RWO storage, making it non-evictable.
    The DataVolume is created by the VM itself, which works correctly with WaitForFirstConsumer storage classes.
    """
    # Create a DataVolume template (not deployed yet - VM will create it)
    dv = DataVolume(
        client=unprivileged_client,
        source=REGISTRY_STR,
        name="non-evictable-vm-dv-for-test",
        namespace=namespace.name,
        url=DEFAULT_FEDORA_REGISTRY_URL,
        size=Images.Fedora.DEFAULT_DV_SIZE,
        storage_class=py_config["default_storage_class"],
        access_modes=DataVolume.AccessMode.RWO,
        api_name="storage",
    )
    dv.to_dict()
    dv_res = dv.res
    with vm_instance_from_template(
        request=request,
        unprivileged_client=unprivileged_client,
        namespace=namespace,
        data_volume_template={"metadata": dv_res["metadata"], "spec": dv_res["spec"]},
    ) as vm:
        yield vm
=======
@pytest.fixture(scope="class")
def expected_cpu_affinity_metric_value(vm_with_cpu_spec):
    """Calculate expected kubevirt_vmi_node_cpu_affinity metric value."""
    # Calculate VM CPU count
    vm_cpu = vm_with_cpu_spec.vmi.instance.spec.domain.cpu
    cpu_count_from_vm = (vm_cpu.threads or 1) * (vm_cpu.cores or 1) * (vm_cpu.sockets or 1)
    # Get node CPU capacity
    cpu_count_from_vm_node = int(vm_with_cpu_spec.privileged_vmi.node.instance.status.capacity.cpu)

    # return multiplication for multi-CPU VMs
    return str(cpu_count_from_vm_node * cpu_count_from_vm)
>>>>>>> c5698d3d
<|MERGE_RESOLUTION|>--- conflicted
+++ resolved
@@ -667,7 +667,6 @@
     )
 
 
-<<<<<<< HEAD
 @pytest.fixture()
 def non_evictable_vm_from_template(request, unprivileged_client, namespace):
     """
@@ -696,7 +695,8 @@
         data_volume_template={"metadata": dv_res["metadata"], "spec": dv_res["spec"]},
     ) as vm:
         yield vm
-=======
+        
+        
 @pytest.fixture(scope="class")
 def expected_cpu_affinity_metric_value(vm_with_cpu_spec):
     """Calculate expected kubevirt_vmi_node_cpu_affinity metric value."""
@@ -707,5 +707,4 @@
     cpu_count_from_vm_node = int(vm_with_cpu_spec.privileged_vmi.node.instance.status.capacity.cpu)
 
     # return multiplication for multi-CPU VMs
-    return str(cpu_count_from_vm_node * cpu_count_from_vm)
->>>>>>> c5698d3d
+    return str(cpu_count_from_vm_node * cpu_count_from_vm)