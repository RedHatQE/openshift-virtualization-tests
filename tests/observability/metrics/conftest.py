import logging
import re
import shlex

import bitmath
import pytest
<<<<<<< HEAD
from kubernetes.dynamic.exceptions import UnprocessibleEntityError
=======
from ocp_resources.daemonset import DaemonSet
>>>>>>> a75cfbe8
from ocp_resources.data_source import DataSource
from ocp_resources.datavolume import DataVolume
from ocp_resources.deployment import Deployment
from ocp_resources.persistent_volume_claim import PersistentVolumeClaim
from ocp_resources.pod import Pod
from ocp_resources.resource import ResourceEditor
from ocp_resources.storage_class import StorageClass
from ocp_resources.virtual_machine import VirtualMachine
from pyhelper_utils.shell import run_ssh_commands
from pytest_testconfig import py_config
from timeout_sampler import TimeoutExpiredError, TimeoutSampler

from tests.observability.metrics.constants import (
    KUBEVIRT_CONSOLE_ACTIVE_CONNECTIONS_BY_VMI,
    KUBEVIRT_VMI_MEMORY_DOMAIN_BYTE,
    KUBEVIRT_VMI_STATUS_ADDRESSES,
    KUBEVIRT_VNC_ACTIVE_CONNECTIONS_BY_VMI,
)
from tests.observability.metrics.utils import (
    SINGLE_VM,
    ZERO_CPU_CORES,
    disk_file_system_info,
    enable_swap_fedora_vm,
    fail_if_not_zero_restartcount,
    get_mutation_component_value_from_prometheus,
    get_not_running_prometheus_pods,
    get_resource_object,
    get_vmi_dommemstat_from_vm,
    get_vmi_memory_domain_metric_value_from_prometheus,
    metric_result_output_dict_by_mountpoint,
    restart_cdi_worker_pod,
    run_node_command,
    run_vm_commands,
    wait_for_metric_reset,
    wait_for_metric_vmi_request_cpu_cores_output,
)
from tests.observability.utils import validate_metrics_value
from tests.utils import create_vms, wait_for_cr_labels_change
from utilities import console
from utilities.constants import (
    CDI_UPLOAD_TMP_PVC,
    CLUSTER_NETWORK_ADDONS_OPERATOR,
    NODE_STR,
    ONE_CPU_CORE,
    OS_FLAVOR_FEDORA,
    PVC,
    SOURCE_POD,
    SSP_OPERATOR,
    TCP_TIMEOUT_30SEC,
    TIMEOUT_2MIN,
    TIMEOUT_4MIN,
    TIMEOUT_10MIN,
    TIMEOUT_15SEC,
    TIMEOUT_30MIN,
    TWO_CPU_CORES,
    TWO_CPU_SOCKETS,
    TWO_CPU_THREADS,
    VERSION_LABEL_KEY,
    VIRT_TEMPLATE_VALIDATOR,
    Images,
)
from utilities.hco import ResourceEditorValidateHCOReconcile, wait_for_hco_conditions
from utilities.infra import create_ns, get_http_image_url, get_node_selector_dict, get_pod_by_name_prefix, unique_name
from utilities.monitoring import get_metrics_value
from utilities.network import assert_ping_successful
from utilities.ssp import verify_ssp_pod_is_running
from utilities.storage import (
    create_dv,
    data_volume_template_with_source_ref_dict,
    is_snapshot_supported_by_sc,
    vm_snapshot,
    wait_for_cdi_worker_pod,
)
from utilities.virt import (
    VirtualMachineForTests,
    fedora_vm_body,
    running_vm,
)
from utilities.vnc_utils import VNCConnection

UPLOAD_STR = "upload"
CDI_UPLOAD_PRIME = "cdi-upload-prime"
IP_RE_PATTERN_FROM_INTERFACE = r"eth0.*?inet (\d+\.\d+\.\d+\.\d+)/\d+"
IP_ADDR_SHOW_COMMAND = shlex.split("ip addr show")
LOGGER = logging.getLogger(__name__)


def wait_for_component_value_to_be_expected(prometheus, component_name, expected_count):
    """This function will wait till the expected value is greater than or equal to
    the value from Prometheus for the specific component_name.

    Args:
        prometheus (:obj:`Prometheus`): Prometheus object.
        component_name (String): Name of the component.
        expected_count (int): Expected value of the component after update.

    Returns:
        int: It will return the value of the component once it matches to the expected_count.
    """
    samples = TimeoutSampler(
        wait_timeout=TIMEOUT_10MIN,
        sleep=50,
        func=get_mutation_component_value_from_prometheus,
        prometheus=prometheus,
        component_name=component_name,
    )
    sample = None
    try:
        for sample in samples:
            if sample >= expected_count:
                return sample
    except TimeoutExpiredError:
        LOGGER.error(
            f"{component_name} value did not update. Current value {sample} and expected value {expected_count}"
        )
        raise


@pytest.fixture()
def updated_resource_with_invalid_label(request, admin_client, hco_namespace, hco_status_related_objects):
    resource_name = request.param["name"]
    resource = get_resource_object(
        related_objects=hco_status_related_objects,
        admin_client=admin_client,
        resource_kind=request.param["resource"],
        resource_name=request.param["name"],
    )
    labels = resource.instance.metadata.labels
    LOGGER.info(f"Updating metadata.label.{VERSION_LABEL_KEY} for {resource_name} ")
    with ResourceEditor(
        patches={
            resource: {
                "metadata": {
                    "labels": {VERSION_LABEL_KEY: None},
                    "namespace": hco_namespace.name,
                },
            }
        }
    ):
        wait_for_cr_labels_change(component=resource, expected_value=labels)
        yield


@pytest.fixture()
def updated_resource_multiple_times_with_invalid_label(
    request, prometheus, admin_client, hco_namespace, hco_status_related_objects
):
    """
    This fixture will repeatedly modify the given resource with invalid metadata labels.

    Args:
        admin_client (DynamicClient): OCP client with Admin permissions
        hco_namespace (Namespace): HCO namespace

    Returns:
        int: Returns latest metrics value of a given component once it matches to the expected_count
    """
    count = request.param["count"]
    comp_name = request.param["comp_name"]
    resource_name = request.param["name"]
    resource_version = None
    resource = get_resource_object(
        related_objects=hco_status_related_objects,
        admin_client=admin_client,
        resource_kind=request.param["resource"],
        resource_name=resource_name,
    )
    assert resource.exists, f"Resource: {comp_name} does not exist"
    labels = resource.instance.metadata.labels
    # Create the ResourceEditor once and then re-use it to make sure we are modifying
    # the resource exactly X times. Since the resource would be reconciled by HCO, there is no need to restore.
    increasing_value = get_mutation_component_value_from_prometheus(prometheus=prometheus, component_name=comp_name)
    LOGGER.warning(f"For {resource.name} starting value:{increasing_value}, resource version: {resource_version}")
    updated_value = 0
    for index in range(count):
        increasing_value += 1
        resource_editor = ResourceEditor(
            patches={
                resource: {
                    "metadata": {
                        "labels": {VERSION_LABEL_KEY: None},
                    },
                }
            }
        )
        resource_editor.update()
        wait_for_cr_labels_change(component=resource, expected_value=labels)
        updated_value = wait_for_component_value_to_be_expected(
            prometheus=prometheus,
            component_name=comp_name,
            expected_count=increasing_value,
        )
    yield updated_value
    wait_for_hco_conditions(admin_client=admin_client, hco_namespace=hco_namespace)


@pytest.fixture()
def mutation_count_before_change(request, prometheus):
    component_name = request.param
    LOGGER.info(f"Getting component '{component_name}' mutation count before change.")
    return get_mutation_component_value_from_prometheus(
        prometheus=prometheus,
        component_name=component_name,
    )


@pytest.fixture(scope="module")
def unique_namespace(unprivileged_client):
    """
    Creates a namespace to be used by key metrics test cases.

    Yields:
        Namespace object to be used by the tests
    """
    namespace_name = unique_name(name="key-metrics")
    yield from create_ns(unprivileged_client=unprivileged_client, name=namespace_name)


@pytest.fixture()
def stopped_metrics_vm(running_metric_vm):
    running_metric_vm.stop(wait=True)
    yield


@pytest.fixture()
def starting_metrics_vm(running_metric_vm):
    running_metric_vm.start(wait=True)
    yield


@pytest.fixture()
def paused_metrics_vm(running_metric_vm):
    running_metric_vm.privileged_vmi.pause(wait=True)
    yield


@pytest.fixture(scope="module")
def initial_metric_cpu_value_zero(prometheus):
    wait_for_metric_vmi_request_cpu_cores_output(prometheus=prometheus, expected_cpu=ZERO_CPU_CORES)


@pytest.fixture(scope="class")
def error_state_vm(unique_namespace, unprivileged_client):
    vm_name = "vm-in-error-state"
    with VirtualMachineForTests(
        name=vm_name,
        namespace=unique_namespace.name,
        body=fedora_vm_body(name=vm_name),
        client=unprivileged_client,
        node_selector=get_node_selector_dict(node_selector="non-existent-node"),
    ) as vm:
        vm.start()
        vm.wait_for_specific_status(status=VirtualMachine.Status.ERROR_UNSCHEDULABLE)
        yield


@pytest.fixture(scope="module")
def vm_list(unique_namespace):
    """
    Creates n vms, waits for them all to go to running state and cleans them up at the end

    Args:
        unique_namespace (Namespace): Creates namespaces to be used by the test

    Yields:
        list: list of VirtualMachineForTests created
    """
    vms_list = create_vms(name_prefix="key-metric-vm", namespace_name=unique_namespace.name)
    for vm in vms_list:
        running_vm(vm=vm)
        enable_swap_fedora_vm(vm=vm)
    yield vms_list
    for vm in vms_list:
        vm.clean_up()


@pytest.fixture()
def node_setup(request, vm_list, workers_utility_pods):
    """
    This fixture runs commands on nodes hosting vms and reverses the changes at the end.

    Args:
        vm_list (list): Gets the list of vms created as a part of suite level set up.
        workers_utility_pods (list): Utility pods from worker nodes.

    """
    node_command = request.param.get("node_command")

    if node_command:
        vms = vm_list[: request.param.get("num_vms", SINGLE_VM)]
        run_node_command(
            vms=vms,
            utility_pods=workers_utility_pods,
            command=node_command["setup"],
        )

        yield
        run_node_command(
            vms=vms,
            utility_pods=workers_utility_pods,
            command=node_command["cleanup"],
        )
    else:
        yield


@pytest.fixture()
def vm_metrics_setup(request, vm_list):
    """
    This fixture runs commands against the vms to generate metrics

    Args:
        vm_list (list): Gets the list of vms created as a part of suite level set up

    Yields:
        list: list of vm objects against which commands to generate metric has been issued
    """
    vm_commands = request.param.get("vm_commands")
    vms = vm_list[: request.param.get("num_vms", SINGLE_VM)]
    if vm_commands:
        run_vm_commands(vms=vms, commands=vm_commands)

    yield vms


@pytest.fixture(scope="module", autouse=True)
def metrics_sanity(admin_client):
    """
    Perform verification in order to ensure that the cluster is ready for metrics-related tests
    """
    LOGGER.info("Verify that Prometheus pods exist and running as expected")
    samples = TimeoutSampler(
        wait_timeout=TIMEOUT_2MIN,
        sleep=1,
        func=get_not_running_prometheus_pods,
        admin_client=admin_client,
    )
    sample = None
    try:
        for sample in samples:
            if not sample:
                break
    except TimeoutExpiredError:
        LOGGER.error(f"timeout awaiting all Prometheus pods to be in Running status: violating_pods={sample}")
        raise


@pytest.fixture()
def virt_pod_info_from_prometheus(request, prometheus):
    """Get Virt Pod information from the recording rules (query) in the form of query_response dictionary.
    Extract Virt Pod name and it's values from the query_response dictionary and
    store it in the pod_details dictionary.

    Returns:
        set: It contains Pod names from the prometheus query result.
    """
    query_response = prometheus.query_sampler(
        query=request.param,
    )
    return {result["metric"]["pod"] for result in query_response}


@pytest.fixture()
def virt_pod_names_by_label(request, admin_client, hco_namespace):
    """Get pod names by a given label (request.param) in the list."""
    return [
        pod.name
        for pod in Pod.get(
            dyn_client=admin_client,
            namespace=hco_namespace.name,
            label_selector=request.param,
        )
    ]


@pytest.fixture(scope="module")
def single_metrics_namespace(unprivileged_client):
    namespace_name = unique_name(name="test-metrics")
    yield from create_ns(unprivileged_client=unprivileged_client, name=namespace_name)


@pytest.fixture(scope="module")
def single_metric_vm(single_metrics_namespace):
    vm = create_vms(
        name_prefix="test-single-vm",
        namespace_name=single_metrics_namespace.name,
        vm_count=SINGLE_VM,
    )[0]
    running_vm(vm=vm)
    yield vm
    vm.clean_up()


@pytest.fixture()
def virt_up_metrics_values(request, prometheus):
    """Get value(int) from the 'up' recording rules(metrics)."""
    query_response = prometheus.query_sampler(
        query=request.param,
    )
    return int(query_response[0]["value"][1])


@pytest.fixture()
def vmi_domain_total_memory_bytes_metric_value_from_prometheus(prometheus, single_metric_vm):
    return get_vmi_memory_domain_metric_value_from_prometheus(
        prometheus=prometheus,
        vmi_name=single_metric_vm.vmi.name,
        query=KUBEVIRT_VMI_MEMORY_DOMAIN_BYTE,
    )


@pytest.fixture()
def vmi_domain_total_memory_in_bytes_from_vm(single_metric_vm):
    return get_vmi_dommemstat_from_vm(
        vmi_dommemstat=single_metric_vm.vmi.get_dommemstat(),
        domain_memory_string="actual",
    )


@pytest.fixture()
def cluster_network_addons_operator_scaled_down_and_up(request, prometheus, hco_namespace):
    metric_name = request.param
    deployment = Deployment(name=CLUSTER_NETWORK_ADDONS_OPERATOR, namespace=hco_namespace.name)
    initial_replicas = deployment.instance.spec.replicas
    deployment.scale_replicas(replica_count=0)
    deployment.wait_for_replicas(deployed=False)
    wait_for_metric_reset(
        prometheus=prometheus,
        metric_name=metric_name,
    )
    deployment.scale_replicas(replica_count=initial_replicas)
    deployment.wait_for_replicas(deployed=initial_replicas > 0)


@pytest.fixture()
def windows_dv_with_block_volume_mode(
    namespace,
    unprivileged_client,
    storage_class_with_block_volume_mode,
):
    with create_dv(
        dv_name="test-dv-windows-image",
        namespace=namespace.name,
        url=get_http_image_url(image_directory=Images.Windows.UEFI_WIN_DIR, image_name=Images.Windows.WIN2k19_IMG),
        size=Images.Windows.DEFAULT_DV_SIZE,
        storage_class=storage_class_with_block_volume_mode,
        client=unprivileged_client,
        volume_mode=DataVolume.VolumeMode.BLOCK,
    ) as dv:
        dv.wait_for_dv_success(timeout=TIMEOUT_30MIN)
        yield dv


@pytest.fixture()
def cloned_dv_from_block_to_fs(
    unprivileged_client,
    windows_dv_with_block_volume_mode,
    storage_class_with_filesystem_volume_mode,
):
    with create_dv(
        source=PVC,
        dv_name="cloned-test-dv-windows-image",
        namespace=windows_dv_with_block_volume_mode.namespace,
        source_pvc=windows_dv_with_block_volume_mode.name,
        source_namespace=windows_dv_with_block_volume_mode.namespace,
        size=windows_dv_with_block_volume_mode.size,
        storage_class=storage_class_with_filesystem_volume_mode,
        client=unprivileged_client,
        volume_mode=DataVolume.VolumeMode.FILE,
    ) as cdv:
        cdv.wait_for_status(status=DataVolume.Status.CLONE_IN_PROGRESS, timeout=TIMEOUT_2MIN)
        yield cdv


@pytest.fixture()
def running_cdi_worker_pod(cloned_dv_from_block_to_fs):
    for pod_name in [CDI_UPLOAD_TMP_PVC, SOURCE_POD]:
        wait_for_cdi_worker_pod(
            pod_name=pod_name,
            storage_ns_name=cloned_dv_from_block_to_fs.namespace,
        ).wait_for_status(status=Pod.Status.RUNNING, timeout=TIMEOUT_2MIN)


@pytest.fixture()
def restarted_cdi_dv_clone(
    unprivileged_client,
    cloned_dv_from_block_to_fs,
    running_cdi_worker_pod,
):
    restart_cdi_worker_pod(
        unprivileged_client=unprivileged_client,
        dv=cloned_dv_from_block_to_fs,
        pod_prefix=CDI_UPLOAD_TMP_PVC,
    )


@pytest.fixture()
def ready_uploaded_dv(unprivileged_client, namespace):
    with create_dv(
        source=UPLOAD_STR,
        dv_name=f"{UPLOAD_STR}-dv",
        namespace=namespace.name,
        storage_class=py_config["default_storage_class"],
        client=unprivileged_client,
    ) as dv:
        dv.wait_for_status(status=DataVolume.Status.UPLOAD_READY, timeout=TIMEOUT_2MIN)
        yield dv


@pytest.fixture()
def restarted_cdi_dv_upload(unprivileged_client, ready_uploaded_dv):
    restart_cdi_worker_pod(
        unprivileged_client=unprivileged_client,
        dv=ready_uploaded_dv,
        pod_prefix=CDI_UPLOAD_PRIME,
    )
    ready_uploaded_dv.wait_for_status(status=DataVolume.Status.UPLOAD_READY, timeout=TIMEOUT_2MIN)


@pytest.fixture()
def zero_clone_dv_restart_count(cloned_dv_from_block_to_fs):
    fail_if_not_zero_restartcount(dv=cloned_dv_from_block_to_fs)


@pytest.fixture()
def zero_upload_dv_restart_count(ready_uploaded_dv):
    fail_if_not_zero_restartcount(dv=ready_uploaded_dv)


@pytest.fixture()
def connected_vm_console_successfully(vm_for_test, prometheus):
    with console.Console(vm=vm_for_test) as vmc:
        vmc.sendline("ls")
        yield
    validate_metrics_value(
        prometheus=prometheus,
        metric_name=KUBEVIRT_CONSOLE_ACTIVE_CONNECTIONS_BY_VMI.format(vm_name=vm_for_test.name),
        expected_value="0",
    )


@pytest.fixture()
def connected_vnc_console(prometheus, vm_for_test):
    with VNCConnection(vm=vm_for_test):
        LOGGER.info(f"Checking vnc on {vm_for_test.name}")
        yield
    validate_metrics_value(
        prometheus=prometheus,
        metric_name=KUBEVIRT_VNC_ACTIVE_CONNECTIONS_BY_VMI.format(vm_name=vm_for_test.name),
        expected_value="0",
    )


@pytest.fixture()
def memory_cached_sum_from_vm_console(vm_for_test):
    info_to_sum = ["Buffers", "Cached", "SwapCached"]
    proc_meminfo_content = run_ssh_commands(
        host=vm_for_test.ssh_exec,
        commands=shlex.split("cat /proc/meminfo"),
        tcp_timeout=TCP_TIMEOUT_30SEC,
    )[0]
    matches = re.findall(rf"({'|'.join(info_to_sum)}):\s+(\d+)\s+\S+", proc_meminfo_content)
    assert matches, f"/proc/meminfo content: {proc_meminfo_content}"
    assert sorted(list(dict(matches).keys())) == sorted(info_to_sum), (
        f"Expected info to collect: {info_to_sum}, Actual: {matches}"
    )
    return bitmath.kB(value=sum(list(map(int, dict(matches).values())))).bytes


@pytest.fixture()
def generated_network_traffic(vm_for_test):
    assert_ping_successful(
        src_vm=vm_for_test,
        dst_ip=vm_for_test.privileged_vmi.interfaces[0]["ipAddress"],
        count=20,
    )


@pytest.fixture(scope="class")
def vm_for_test_interface_name(vm_for_test):
    interface_name = vm_for_test.privileged_vmi.virt_launcher_pod.execute(
        command=shlex.split("bash -c \"virsh domiflist 1 | grep ethernet | awk '{print $1}'\"")
    )
    assert interface_name, f"Interface not found for vm {vm_for_test.name}"
    return interface_name


@pytest.fixture()
def single_metric_vmi_guest_os_kernel_release_info(single_metric_vm):
    return {
        "guest_os_kernel_release": run_ssh_commands(host=single_metric_vm.ssh_exec, commands=shlex.split("uname -r"))[
            0
        ].strip(),
        "namespace": single_metric_vm.namespace,
        NODE_STR: single_metric_vm.vmi.virt_launcher_pod.node.name,
    }


@pytest.fixture()
def vmi_memory_available_memory(vm_for_test):
    memory_available_bytes = run_ssh_commands(
        host=vm_for_test.ssh_exec,
        commands=shlex.split("free -b"),
        tcp_timeout=TCP_TIMEOUT_30SEC,
    )[0]
    memory_available = re.search(r"Mem:\s+(\d+)", memory_available_bytes)
    assert memory_available, f"No information available for vm memory: {memory_available_bytes}"
    return float(memory_available.group(1))


@pytest.fixture(scope="class")
def vm_with_cpu_spec(namespace, unprivileged_client):
    name = "vm-resource-test"
    with VirtualMachineForTests(
        name=name,
        namespace=namespace.name,
        cpu_cores=TWO_CPU_CORES,
        cpu_sockets=TWO_CPU_SOCKETS,
        cpu_threads=TWO_CPU_THREADS,
        body=fedora_vm_body(name=name),
        client=unprivileged_client,
    ) as vm:
        running_vm(vm=vm)
        yield vm


@pytest.fixture(scope="class")
def modified_vm_cpu_requests(vm_with_cpu_spec):
    vm_cpu_spec = vm_with_cpu_spec.instance.to_dict()["spec"]["template"]["spec"]["domain"]["cpu"]
    for cpu_param in vm_cpu_spec:
        vm_cpu_spec[cpu_param] += 1
    with ResourceEditor(patches={vm_with_cpu_spec: {"spec": {"template": {"spec": {"domain": {"cpu": vm_cpu_spec}}}}}}):
        yield vm_cpu_spec


@pytest.fixture()
def vm_ip_address(vm_for_test):
    vm_ip = re.search(
        IP_RE_PATTERN_FROM_INTERFACE,
        vm_for_test.privileged_vmi.virt_launcher_pod.execute(command=IP_ADDR_SHOW_COMMAND),
        re.DOTALL,
    )
    assert vm_ip, f"Failed to find {vm_for_test.name} vm ip."
    return vm_ip.group(1)


@pytest.fixture()
def metric_validate_metric_labels_values_ip_labels(request, prometheus, vm_for_test):
    samples = TimeoutSampler(
        wait_timeout=TIMEOUT_4MIN,
        sleep=TIMEOUT_15SEC,
        func=prometheus.query_sampler,
        query=KUBEVIRT_VMI_STATUS_ADDRESSES.format(vm_name=vm_for_test.name),
    )
    sample = None
    try:
        for sample in samples:
            if sample:
                # Validate that the relevant labels exists
                metric_result = sample[0].get("metric")
                if all(metric_result.get(label) for label in ["instance", "address"]):
                    return metric_result
    except TimeoutExpiredError:
        LOGGER.info(f"Metric missing instance/address values: {sample}")
        raise


@pytest.fixture()
def vm_virt_controller_ip_address(
    prometheus, admin_client, hco_namespace, metric_validate_metric_labels_values_ip_labels
):
    virt_controller_pod_name = metric_validate_metric_labels_values_ip_labels.get("pod")
    assert virt_controller_pod_name, "virt-controller not found"
    virt_controller_pod_ip = re.search(
        IP_RE_PATTERN_FROM_INTERFACE,
        get_pod_by_name_prefix(
            dyn_client=admin_client,
            pod_prefix=virt_controller_pod_name,
            namespace=hco_namespace.name,
        ).execute(command=IP_ADDR_SHOW_COMMAND),
        re.DOTALL,
    )
    assert virt_controller_pod_ip, f"virt-controller: {virt_controller_pod_name} ip not found."
    return virt_controller_pod_ip.group(1)


@pytest.fixture()
def vm_for_test_snapshot(vm_for_test):
    with vm_snapshot(vm=vm_for_test, name=f"{vm_for_test.name}-snapshot") as snapshot:
        yield snapshot


@pytest.fixture()
def dfs_info(vm_for_test):
    return disk_file_system_info(vm=vm_for_test)


@pytest.fixture()
def file_system_metric_mountpoints_existence(request, prometheus, vm_for_test, dfs_info):
    capacity_or_used = request.param
    samples = TimeoutSampler(
        wait_timeout=TIMEOUT_2MIN,
        sleep=TIMEOUT_15SEC,
        func=metric_result_output_dict_by_mountpoint,
        prometheus=prometheus,
        capacity_or_used=capacity_or_used,
        vm_name=vm_for_test.name,
    )
    mount_points_with_value_zero = None
    try:
        for sample in samples:
            if sample:
                if [mount_point for mount_point in dfs_info if not sample.get(mount_point)]:
                    continue
                mount_points_with_value_zero = {
                    mount_point: float(sample[mount_point]) for mount_point in sample if int(sample[mount_point]) == 0
                }
                if not mount_points_with_value_zero:
                    return
    except TimeoutExpiredError:
        LOGGER.info(f"There is at least one mount point with value zero: {mount_points_with_value_zero}")
        raise


@pytest.fixture(scope="class")
def vm_for_test_with_resource_limits(namespace):
    vm_name = "vm-with-limits"
    with VirtualMachineForTests(
        name=vm_name,
        namespace=namespace.name,
        cpu_limits=ONE_CPU_CORE,
        memory_limits=Images.Fedora.DEFAULT_MEMORY_SIZE,
        body=fedora_vm_body(name=vm_name),
    ) as vm:
        running_vm(vm=vm)
        yield vm


@pytest.fixture()
<<<<<<< HEAD
def vm_memory_working_set_bytes(vm_for_test, virt_launcher_pod_metrics_resource_exists):
    samples = TimeoutSampler(
        wait_timeout=TIMEOUT_2MIN,
        sleep=TIMEOUT_5SEC,
        func=run_command,
        command=shlex.split(
            f"oc adm top pod {vm_for_test.vmi.virt_launcher_pod.name} -n {vm_for_test.namespace} --no-headers"
        ),
        check=False,
    )
    try:
        for sample in samples:
            if sample and (out := sample[1]):
                return int(
                    bitmath.parse_string_unsafe(
                        re.search(
                            r"\b(\d+Mi)\b",
                            out,
                        ).group(1)
                    ).bytes
                )
    except TimeoutExpiredError:
        LOGGER.error(f"working_set bytes is not available for VM {vm_for_test.name} after {TIMEOUT_2MIN} seconds")
        raise


@pytest.fixture()
def virt_launcher_pod_metrics_resource_exists(vm_for_test):
    vl_name = vm_for_test.vmi.virt_launcher_pod.name
    samples = TimeoutSampler(
        wait_timeout=TIMEOUT_1MIN,
        sleep=TIMEOUT_15SEC,
        func=lambda: PodMetrics(name=vl_name, namespace=vm_for_test.namespace).exists,
    )
    try:
        for sample in samples:
            if sample:
                LOGGER.info(f"PodMetric resource for {vl_name} exists.")
                return
    except TimeoutExpiredError:
        LOGGER.error(f"Resource PodMetrics for pod {vl_name} not found")
        raise


@pytest.fixture()
def vm_memory_rss_bytes(vm_for_test):
    return int(vm_for_test.privileged_vmi.virt_launcher_pod.execute(command=RSS_MEMORY_COMMAND))


@pytest.fixture(scope="class")
def vm_virt_launcher_pod_requested_memory(vm_for_test):
    return int(
        bitmath.parse_string_unsafe(
            vm_for_test.vmi.virt_launcher_pod.instance.spec.containers[0].resources.requests.memory
        ).bytes
    )


@pytest.fixture()
def vm_instance_with_deprecated_api_version(namespace):
    vm_instance = VirtualMachine(name="vm-deprecated-api", namespace=namespace.name, client=get_client())
    vm_instance.api_version = f"{Resource.ApiGroup.KUBEVIRT_IO}/{Resource.ApiVersion.V1ALPHA3}"
    return vm_instance


@pytest.fixture()
def generated_api_deprecated_requests(prometheus, vm_instance_with_deprecated_api_version):
    initial_metric_value = int(
        get_metrics_value(
            prometheus=prometheus,
            metrics_name=KUBEVIRT_API_REQUEST_DEPRECATED_TOTAL_WITH_VERSION_VERB_AND_RESOURCE,
        )
    )
    for _ in range(COUNT_FIVE):
        try:
            vm_instance_with_deprecated_api_version.deploy()
        except UnprocessibleEntityError:
            continue
    return initial_metric_value + COUNT_FIVE
=======
def virt_handler_pods_count(hco_namespace):
    return str(
        DaemonSet(
            name=VIRT_HANDLER,
            namespace=hco_namespace.name,
        ).instance.status.numberReady
    )
>>>>>>> a75cfbe8


@pytest.fixture()
def storage_class_labels_for_testing(admin_client):
    chosen_sc_name = py_config["default_storage_class"]
    return {
        "storageclass": chosen_sc_name,
        "smartclone": "true" if is_snapshot_supported_by_sc(sc_name=chosen_sc_name, client=admin_client) else "false",
        "virtdefault": "true"
        if StorageClass(client=admin_client, name=chosen_sc_name).instance.metadata.annotations[
            StorageClass.Annotations.IS_DEFAULT_VIRT_CLASS
        ]
        == "true"
        else "false",
    }


@pytest.fixture(scope="class")
def template_validator_finalizer(hco_namespace):
    deployment = Deployment(name=VIRT_TEMPLATE_VALIDATOR, namespace=hco_namespace.name)
    with ResourceEditorValidateHCOReconcile(
        patches={deployment: {"metadata": {"finalizers": ["ssp.kubernetes.io/temporary-finalizer"]}}}
    ):
        yield


@pytest.fixture(scope="class")
def deleted_ssp_operator_pod(admin_client, hco_namespace):
    get_pod_by_name_prefix(
        dyn_client=admin_client,
        pod_prefix=SSP_OPERATOR,
        namespace=hco_namespace.name,
    ).delete(wait=True)
    yield
    verify_ssp_pod_is_running(dyn_client=admin_client, hco_namespace=hco_namespace)


@pytest.fixture(scope="class")
def initiate_metric_value(request, prometheus):
    return get_metrics_value(prometheus=prometheus, metrics_name=request.param)


@pytest.fixture()
def vm_migration_state(vm_for_migration_metrics_test):
    return vm_for_migration_metrics_test.vmi.instance.status.migrationState


@pytest.fixture()
def vm_for_vm_disk_allocation_size_test(namespace, unprivileged_client, golden_images_namespace):
    with VirtualMachineForTests(
        client=unprivileged_client,
        name="disk-allocation-size-vm",
        namespace=namespace.name,
        data_volume_template=data_volume_template_with_source_ref_dict(
            data_source=DataSource(name=OS_FLAVOR_FEDORA, namespace=golden_images_namespace.name),
            storage_class=py_config["default_storage_class"],
        ),
        memory_guest=Images.Fedora.DEFAULT_MEMORY_SIZE,
    ) as vm:
        running_vm(vm=vm)
        yield vm


@pytest.fixture()
def pvc_size_bytes(vm_for_vm_disk_allocation_size_test):
    return PersistentVolumeClaim(
        name=vm_for_vm_disk_allocation_size_test.instance.spec.dataVolumeTemplates[0].metadata.name,
        namespace=vm_for_vm_disk_allocation_size_test.namespace,
    ).instance.spec.resources.requests.storage<|MERGE_RESOLUTION|>--- conflicted
+++ resolved
@@ -4,11 +4,6 @@
 
 import bitmath
 import pytest
-<<<<<<< HEAD
-from kubernetes.dynamic.exceptions import UnprocessibleEntityError
-=======
-from ocp_resources.daemonset import DaemonSet
->>>>>>> a75cfbe8
 from ocp_resources.data_source import DataSource
 from ocp_resources.datavolume import DataVolume
 from ocp_resources.deployment import Deployment
@@ -748,98 +743,6 @@
 
 
 @pytest.fixture()
-<<<<<<< HEAD
-def vm_memory_working_set_bytes(vm_for_test, virt_launcher_pod_metrics_resource_exists):
-    samples = TimeoutSampler(
-        wait_timeout=TIMEOUT_2MIN,
-        sleep=TIMEOUT_5SEC,
-        func=run_command,
-        command=shlex.split(
-            f"oc adm top pod {vm_for_test.vmi.virt_launcher_pod.name} -n {vm_for_test.namespace} --no-headers"
-        ),
-        check=False,
-    )
-    try:
-        for sample in samples:
-            if sample and (out := sample[1]):
-                return int(
-                    bitmath.parse_string_unsafe(
-                        re.search(
-                            r"\b(\d+Mi)\b",
-                            out,
-                        ).group(1)
-                    ).bytes
-                )
-    except TimeoutExpiredError:
-        LOGGER.error(f"working_set bytes is not available for VM {vm_for_test.name} after {TIMEOUT_2MIN} seconds")
-        raise
-
-
-@pytest.fixture()
-def virt_launcher_pod_metrics_resource_exists(vm_for_test):
-    vl_name = vm_for_test.vmi.virt_launcher_pod.name
-    samples = TimeoutSampler(
-        wait_timeout=TIMEOUT_1MIN,
-        sleep=TIMEOUT_15SEC,
-        func=lambda: PodMetrics(name=vl_name, namespace=vm_for_test.namespace).exists,
-    )
-    try:
-        for sample in samples:
-            if sample:
-                LOGGER.info(f"PodMetric resource for {vl_name} exists.")
-                return
-    except TimeoutExpiredError:
-        LOGGER.error(f"Resource PodMetrics for pod {vl_name} not found")
-        raise
-
-
-@pytest.fixture()
-def vm_memory_rss_bytes(vm_for_test):
-    return int(vm_for_test.privileged_vmi.virt_launcher_pod.execute(command=RSS_MEMORY_COMMAND))
-
-
-@pytest.fixture(scope="class")
-def vm_virt_launcher_pod_requested_memory(vm_for_test):
-    return int(
-        bitmath.parse_string_unsafe(
-            vm_for_test.vmi.virt_launcher_pod.instance.spec.containers[0].resources.requests.memory
-        ).bytes
-    )
-
-
-@pytest.fixture()
-def vm_instance_with_deprecated_api_version(namespace):
-    vm_instance = VirtualMachine(name="vm-deprecated-api", namespace=namespace.name, client=get_client())
-    vm_instance.api_version = f"{Resource.ApiGroup.KUBEVIRT_IO}/{Resource.ApiVersion.V1ALPHA3}"
-    return vm_instance
-
-
-@pytest.fixture()
-def generated_api_deprecated_requests(prometheus, vm_instance_with_deprecated_api_version):
-    initial_metric_value = int(
-        get_metrics_value(
-            prometheus=prometheus,
-            metrics_name=KUBEVIRT_API_REQUEST_DEPRECATED_TOTAL_WITH_VERSION_VERB_AND_RESOURCE,
-        )
-    )
-    for _ in range(COUNT_FIVE):
-        try:
-            vm_instance_with_deprecated_api_version.deploy()
-        except UnprocessibleEntityError:
-            continue
-    return initial_metric_value + COUNT_FIVE
-=======
-def virt_handler_pods_count(hco_namespace):
-    return str(
-        DaemonSet(
-            name=VIRT_HANDLER,
-            namespace=hco_namespace.name,
-        ).instance.status.numberReady
-    )
->>>>>>> a75cfbe8
-
-
-@pytest.fixture()
 def storage_class_labels_for_testing(admin_client):
     chosen_sc_name = py_config["default_storage_class"]
     return {
