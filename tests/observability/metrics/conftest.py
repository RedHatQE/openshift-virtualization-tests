import logging
import shlex

import pytest
from ocp_resources.data_source import DataSource
from ocp_resources.deployment import Deployment
from ocp_resources.pod import Pod
from ocp_resources.resource import ResourceEditor
from ocp_resources.storage_class import StorageClass
from ocp_resources.virtual_machine import VirtualMachine
from ocp_resources.virtual_machine_instance_migration import VirtualMachineInstanceMigration
from pytest_testconfig import py_config
from timeout_sampler import TimeoutExpiredError, TimeoutSampler

from tests.observability.metrics.constants import (
    KUBEVIRT_CONSOLE_ACTIVE_CONNECTIONS_BY_VMI,
    KUBEVIRT_VMI_MIGRATIONS_IN_RUNNING_PHASE,
    KUBEVIRT_VMI_MIGRATIONS_IN_SCHEDULING_PHASE,
    KUBEVIRT_VMI_STATUS_ADDRESSES,
    KUBEVIRT_VNC_ACTIVE_CONNECTIONS_BY_VMI,
)
from tests.observability.metrics.utils import (
    SINGLE_VM,
    ZERO_CPU_CORES,
    create_windows11_wsl2_vm,
    disk_file_system_info,
    enable_swap_fedora_vm,
    get_interface_name_from_vm,
    get_metric_sum_value,
    get_vm_comparison_info_dict,
    get_vmi_guest_os_kernel_release_info_metric_from_vm,
    metric_result_output_dict_by_mountpoint,
<<<<<<< HEAD
    run_node_command,
    run_vm_commands,
=======
    restart_cdi_worker_pod,
>>>>>>> b5153b0d
    vnic_info_from_vm_or_vmi,
    wait_for_metric_vmi_request_cpu_cores_output,
)
from tests.observability.utils import validate_metrics_value
from tests.utils import create_vms
from utilities import console
from utilities.constants import (
<<<<<<< HEAD
    CLUSTER_NETWORK_ADDONS_OPERATOR,
=======
    CDI_UPLOAD_TMP_PVC,
>>>>>>> b5153b0d
    IPV4_STR,
    KUBEVIRT_VMI_MEMORY_PGMAJFAULT_TOTAL,
    KUBEVIRT_VMI_MEMORY_PGMINFAULT_TOTAL,
    KUBEVIRT_VMI_MEMORY_SWAP_IN_TRAFFIC_BYTES,
    KUBEVIRT_VMI_MEMORY_SWAP_OUT_TRAFFIC_BYTES,
    KUBEVIRT_VMI_MEMORY_UNUSED_BYTES,
    KUBEVIRT_VMI_MEMORY_USABLE_BYTES,
    MIGRATION_POLICY_VM_LABEL,
    ONE_CPU_CORE,
    OS_FLAVOR_FEDORA,
    SSP_OPERATOR,
    TIMEOUT_2MIN,
    TIMEOUT_3MIN,
    TIMEOUT_4MIN,
    TIMEOUT_5MIN,
    TIMEOUT_15SEC,
    TWO_CPU_CORES,
    TWO_CPU_SOCKETS,
    TWO_CPU_THREADS,
    VIRT_TEMPLATE_VALIDATOR,
    Images,
)
from utilities.hco import ResourceEditorValidateHCOReconcile
from utilities.infra import (
    create_ns,
    get_node_selector_dict,
    get_pod_by_name_prefix,
    is_jira_open,
    unique_name,
)
from utilities.monitoring import get_metrics_value
from utilities.network import assert_ping_successful, get_ip_from_vm_or_virt_handler_pod, ping
from utilities.ssp import verify_ssp_pod_is_running
from utilities.storage import (
    data_volume_template_with_source_ref_dict,
    is_snapshot_supported_by_sc,
    vm_snapshot,
)
from utilities.virt import (
    VirtualMachineForTests,
    fedora_vm_body,
    running_vm,
)
from utilities.vnc_utils import VNCConnection

UPLOAD_STR = "upload"
CDI_UPLOAD_PRIME = "cdi-upload-prime"
IP_RE_PATTERN_FROM_INTERFACE = r"eth0.*?inet (\d+\.\d+\.\d+\.\d+)/\d+"
IP_ADDR_SHOW_COMMAND = shlex.split("ip addr show")
LOGGER = logging.getLogger(__name__)
METRICS_WITH_WINDOWS_VM_BUGS = [
    KUBEVIRT_VMI_MEMORY_UNUSED_BYTES,
    KUBEVIRT_VMI_MEMORY_SWAP_OUT_TRAFFIC_BYTES,
    KUBEVIRT_VMI_MEMORY_SWAP_IN_TRAFFIC_BYTES,
    KUBEVIRT_VMI_MEMORY_PGMAJFAULT_TOTAL,
    KUBEVIRT_VMI_MEMORY_USABLE_BYTES,
    KUBEVIRT_VMI_MEMORY_PGMINFAULT_TOTAL,
]


@pytest.fixture(scope="module")
def unique_namespace(admin_client, unprivileged_client):
    """
    Creates a namespace to be used by key metrics test cases.

    Yields:
        Namespace object to be used by the tests
    """
    namespace_name = unique_name(name="key-metrics")
    yield from create_ns(admin_client=admin_client, unprivileged_client=unprivileged_client, name=namespace_name)


@pytest.fixture()
def stopped_metrics_vm(running_metric_vm):
    running_metric_vm.stop(wait=True)
    yield


@pytest.fixture()
def starting_metrics_vm(running_metric_vm):
    running_metric_vm.start(wait=True)
    yield


@pytest.fixture()
def paused_metrics_vm(running_metric_vm):
    running_metric_vm.privileged_vmi.pause(wait=True)
    yield


@pytest.fixture(scope="module")
def initial_metric_cpu_value_zero(prometheus):
    wait_for_metric_vmi_request_cpu_cores_output(prometheus=prometheus, expected_cpu=ZERO_CPU_CORES)


@pytest.fixture(scope="class")
def error_state_vm(unique_namespace, unprivileged_client):
    vm_name = "vm-in-error-state"
    with VirtualMachineForTests(
        name=vm_name,
        namespace=unique_namespace.name,
        body=fedora_vm_body(name=vm_name),
        client=unprivileged_client,
        node_selector=get_node_selector_dict(node_selector="non-existent-node"),
    ) as vm:
        vm.start()
        vm.wait_for_specific_status(status=VirtualMachine.Status.ERROR_UNSCHEDULABLE)
        yield


@pytest.fixture(scope="module")
def vm_list(unique_namespace):
    """
    Creates n vms, waits for them all to go to running state and cleans them up at the end

    Args:
        unique_namespace (Namespace): Creates namespaces to be used by the test

    Yields:
        list: list of VirtualMachineForTests created
    """
    vms_list = create_vms(name_prefix="key-metric-vm", namespace_name=unique_namespace.name)
    for vm in vms_list:
        running_vm(vm=vm)
        enable_swap_fedora_vm(vm=vm)
    yield vms_list
    for vm in vms_list:
        vm.clean_up()


@pytest.fixture()
def virt_pod_info_from_prometheus(request, prometheus):
    """Get Virt Pod information from the recording rules (query) in the form of query_response dictionary.
    Extract Virt Pod name and it's values from the query_response dictionary and
    store it in the pod_details dictionary.

    Returns:
        set: It contains Pod names from the prometheus query result.
    """
    query_response = prometheus.query_sampler(
        query=request.param,
    )
    return {result["metric"]["pod"] for result in query_response}


@pytest.fixture()
def virt_pod_names_by_label(request, admin_client, hco_namespace):
    """Get pod names by a given label (request.param) in the list."""
    return [
        pod.name
        for pod in Pod.get(
            dyn_client=admin_client,
            namespace=hco_namespace.name,
            label_selector=request.param,
        )
    ]


@pytest.fixture(scope="module")
def single_metrics_namespace(admin_client, unprivileged_client):
    namespace_name = unique_name(name="test-metrics")
    yield from create_ns(admin_client=admin_client, unprivileged_client=unprivileged_client, name=namespace_name)


@pytest.fixture(scope="module")
def single_metric_vm(single_metrics_namespace):
    vm = create_vms(
        name_prefix="test-single-vm",
        namespace_name=single_metrics_namespace.name,
        vm_count=SINGLE_VM,
    )[0]
    running_vm(vm=vm)
    yield vm
    vm.clean_up()


@pytest.fixture()
def virt_up_metrics_values(request, prometheus):
    """Get value(int) from the 'up' recording rules(metrics)."""
    query_response = prometheus.query_sampler(
        query=request.param,
    )
    return int(query_response[0]["value"][1])


@pytest.fixture()
<<<<<<< HEAD
def vmi_domain_total_memory_bytes_metric_value_from_prometheus(prometheus, single_metric_vm):
    return get_vmi_memory_domain_metric_value_from_prometheus(
        prometheus=prometheus,
        vmi_name=single_metric_vm.vmi.name,
        query=KUBEVIRT_VMI_MEMORY_DOMAIN_BYTES,
    )


@pytest.fixture()
def vmi_domain_total_memory_in_bytes_from_vm(single_metric_vm):
    return get_vmi_dommemstat_from_vm(
        vmi_dommemstat=single_metric_vm.privileged_vmi.get_dommemstat(),
        domain_memory_string="actual",
=======
def windows_dv_with_block_volume_mode(
    namespace,
    unprivileged_client,
    storage_class_with_block_volume_mode,
):
    with create_dv(
        dv_name="test-dv-windows-image",
        namespace=namespace.name,
        url=get_http_image_url(image_directory=Images.Windows.UEFI_WIN_DIR, image_name=Images.Windows.WIN2k19_IMG),
        size=Images.Windows.DEFAULT_DV_SIZE,
        storage_class=storage_class_with_block_volume_mode,
        client=unprivileged_client,
        volume_mode=DataVolume.VolumeMode.BLOCK,
    ) as dv:
        dv.wait_for_dv_success(timeout=TIMEOUT_30MIN)
        yield dv


@pytest.fixture()
def cloned_dv_from_block_to_fs(
    unprivileged_client,
    windows_dv_with_block_volume_mode,
    storage_class_with_filesystem_volume_mode,
):
    with create_dv(
        source=PVC,
        dv_name="cloned-test-dv-windows-image",
        namespace=windows_dv_with_block_volume_mode.namespace,
        source_pvc=windows_dv_with_block_volume_mode.name,
        source_namespace=windows_dv_with_block_volume_mode.namespace,
        size=windows_dv_with_block_volume_mode.size,
        storage_class=storage_class_with_filesystem_volume_mode,
        client=unprivileged_client,
        volume_mode=DataVolume.VolumeMode.FILE,
    ) as cdv:
        cdv.wait_for_status(status=DataVolume.Status.CLONE_IN_PROGRESS, timeout=TIMEOUT_2MIN)
        yield cdv


@pytest.fixture()
def running_cdi_worker_pod(cloned_dv_from_block_to_fs):
    for pod_name in [CDI_UPLOAD_TMP_PVC, SOURCE_POD]:
        wait_for_cdi_worker_pod(
            pod_name=pod_name,
            storage_ns_name=cloned_dv_from_block_to_fs.namespace,
        ).wait_for_status(status=Pod.Status.RUNNING, timeout=TIMEOUT_2MIN)


@pytest.fixture()
def restarted_cdi_dv_clone(
    unprivileged_client,
    cloned_dv_from_block_to_fs,
    running_cdi_worker_pod,
):
    restart_cdi_worker_pod(
        unprivileged_client=unprivileged_client,
        dv=cloned_dv_from_block_to_fs,
        pod_prefix=CDI_UPLOAD_TMP_PVC,
>>>>>>> b5153b0d
    )


@pytest.fixture()
<<<<<<< HEAD
def cluster_network_addons_operator_scaled_down_and_up(request, prometheus, hco_namespace):
    metric_name = request.param
    deployment = Deployment(name=CLUSTER_NETWORK_ADDONS_OPERATOR, namespace=hco_namespace.name)
    initial_replicas = deployment.instance.spec.replicas
    deployment.scale_replicas(replica_count=0)
    deployment.wait_for_replicas(deployed=False)
    wait_for_metric_reset(
        prometheus=prometheus,
        metric_name=metric_name,
    )
    deployment.scale_replicas(replica_count=initial_replicas)
    deployment.wait_for_replicas(deployed=initial_replicas > 0)
=======
def ready_uploaded_dv(unprivileged_client, namespace):
    with create_dv(
        source=UPLOAD_STR,
        dv_name=f"{UPLOAD_STR}-dv",
        namespace=namespace.name,
        storage_class=py_config["default_storage_class"],
        client=unprivileged_client,
    ) as dv:
        dv.wait_for_status(status=DataVolume.Status.UPLOAD_READY, timeout=TIMEOUT_2MIN)
        yield dv


@pytest.fixture()
def restarted_cdi_dv_upload(unprivileged_client, ready_uploaded_dv):
    restart_cdi_worker_pod(
        unprivileged_client=unprivileged_client,
        dv=ready_uploaded_dv,
        pod_prefix=CDI_UPLOAD_PRIME,
    )
    ready_uploaded_dv.wait_for_status(status=DataVolume.Status.UPLOAD_READY, timeout=TIMEOUT_2MIN)


@pytest.fixture()
def zero_clone_dv_restart_count(cloned_dv_from_block_to_fs):
    fail_if_not_zero_restartcount(dv=cloned_dv_from_block_to_fs)


@pytest.fixture()
def zero_upload_dv_restart_count(ready_uploaded_dv):
    fail_if_not_zero_restartcount(dv=ready_uploaded_dv)
>>>>>>> b5153b0d


@pytest.fixture()
def connected_vm_console_successfully(vm_for_test, prometheus):
    with console.Console(vm=vm_for_test) as vmc:
        vmc.sendline("ls")
        yield
    validate_metrics_value(
        prometheus=prometheus,
        metric_name=KUBEVIRT_CONSOLE_ACTIVE_CONNECTIONS_BY_VMI.format(vm_name=vm_for_test.name),
        expected_value="0",
    )


@pytest.fixture()
def connected_vnc_console(prometheus, vm_for_test):
    with VNCConnection(vm=vm_for_test):
        LOGGER.info(f"Checking vnc on {vm_for_test.name}")
        yield
    validate_metrics_value(
        prometheus=prometheus,
        metric_name=KUBEVIRT_VNC_ACTIVE_CONNECTIONS_BY_VMI.format(vm_name=vm_for_test.name),
        expected_value="0",
    )


@pytest.fixture()
def generated_network_traffic(vm_for_test):
    assert_ping_successful(
        src_vm=vm_for_test,
        dst_ip=vm_for_test.privileged_vmi.interfaces[0]["ipAddress"],
        count=20,
    )


@pytest.fixture()
def generated_network_traffic_windows_vm(windows_vm_for_test):
    ping(
        src_vm=windows_vm_for_test,
        dst_ip=get_ip_from_vm_or_virt_handler_pod(family=IPV4_STR, vm=windows_vm_for_test),
        windows=True,
    )


@pytest.fixture(scope="class")
def linux_vm_for_test_interface_name(vm_for_test):
    return get_interface_name_from_vm(vm=vm_for_test)


@pytest.fixture(scope="class")
def windows_vm_for_test_interface_name(windows_vm_for_test):
    return get_interface_name_from_vm(vm=windows_vm_for_test)


@pytest.fixture(scope="class")
def vm_with_cpu_spec(namespace, unprivileged_client):
    name = "vm-resource-test"
    with VirtualMachineForTests(
        name=name,
        namespace=namespace.name,
        cpu_cores=TWO_CPU_CORES,
        cpu_sockets=TWO_CPU_SOCKETS,
        cpu_threads=TWO_CPU_THREADS,
        body=fedora_vm_body(name=name),
        client=unprivileged_client,
    ) as vm:
        running_vm(vm=vm)
        yield vm


@pytest.fixture(scope="class")
def modified_vm_cpu_requests(vm_with_cpu_spec):
    vm_cpu_spec = vm_with_cpu_spec.instance.to_dict()["spec"]["template"]["spec"]["domain"]["cpu"]
    for cpu_param in vm_cpu_spec:
        vm_cpu_spec[cpu_param] += 1
    with ResourceEditor(patches={vm_with_cpu_spec: {"spec": {"template": {"spec": {"domain": {"cpu": vm_cpu_spec}}}}}}):
        yield vm_cpu_spec


@pytest.fixture()
def kubevirt_vmi_status_addresses_ip_labels_values(prometheus, vm_for_test):
    samples = TimeoutSampler(
        wait_timeout=TIMEOUT_4MIN,
        sleep=TIMEOUT_15SEC,
        func=prometheus.query_sampler,
        query=KUBEVIRT_VMI_STATUS_ADDRESSES.format(vm_name=vm_for_test.name),
    )
    sample = None
    try:
        for sample in samples:
            if sample:
                # Validate that the relevant labels exists
                metric_result = sample[0].get("metric")
                if all(metric_result.get(label) for label in ["instance", "address"]):
                    return metric_result
    except TimeoutExpiredError:
        LOGGER.info(f"Metric missing instance/address values: {sample}")
        raise


@pytest.fixture()
def vm_virt_controller_ip_address(admin_client, hco_namespace, kubevirt_vmi_status_addresses_ip_labels_values):
    virt_controller_pod_name = kubevirt_vmi_status_addresses_ip_labels_values.get("pod")
    assert virt_controller_pod_name, "virt-controller not found"
    virt_controller_pod_ip = get_pod_by_name_prefix(
        dyn_client=admin_client,
        pod_prefix=virt_controller_pod_name,
        namespace=hco_namespace.name,
    ).ip
    assert virt_controller_pod_ip, f"virt-controller: {virt_controller_pod_name} ip not found."
    return virt_controller_pod_ip


@pytest.fixture()
def vm_for_test_snapshot(vm_for_test):
    with vm_snapshot(vm=vm_for_test, name=f"{vm_for_test.name}-snapshot") as snapshot:
        yield snapshot


@pytest.fixture()
def disk_file_system_info_linux(vm_for_test):
    return disk_file_system_info(vm=vm_for_test)


@pytest.fixture()
def disk_file_system_info_windows(windows_vm_for_test):
    return disk_file_system_info(vm=windows_vm_for_test)


@pytest.fixture()
def file_system_metric_mountpoints_existence(request, prometheus, vm_for_test, disk_file_system_info_linux):
    capacity_or_used = request.param
    samples = TimeoutSampler(
        wait_timeout=TIMEOUT_2MIN,
        sleep=TIMEOUT_15SEC,
        func=metric_result_output_dict_by_mountpoint,
        prometheus=prometheus,
        capacity_or_used=capacity_or_used,
        vm_name=vm_for_test.name,
    )
    mount_points_with_value_zero = None
    try:
        for sample in samples:
            if sample:
                if [mount_point for mount_point in disk_file_system_info_linux if not sample.get(mount_point)]:
                    continue
                mount_points_with_value_zero = {
                    mount_point: float(sample[mount_point]) for mount_point in sample if int(sample[mount_point]) == 0
                }
                if not mount_points_with_value_zero:
                    return
    except TimeoutExpiredError:
        LOGGER.info(f"There is at least one mount point with value zero: {mount_points_with_value_zero}")
        raise


@pytest.fixture(scope="class")
def vm_for_test_with_resource_limits(namespace):
    vm_name = "vm-with-limits"
    with VirtualMachineForTests(
        name=vm_name,
        namespace=namespace.name,
        cpu_limits=ONE_CPU_CORE,
        memory_limits=Images.Fedora.DEFAULT_MEMORY_SIZE,
        body=fedora_vm_body(name=vm_name),
    ) as vm:
        running_vm(vm=vm)
        yield vm


@pytest.fixture()
def storage_class_labels_for_testing(admin_client):
    chosen_sc_name = py_config["default_storage_class"]
    return {
        "storageclass": chosen_sc_name,
        "smartclone": "true" if is_snapshot_supported_by_sc(sc_name=chosen_sc_name, client=admin_client) else "false",
        "virtdefault": "true"
        if StorageClass(client=admin_client, name=chosen_sc_name).instance.metadata.annotations[
            StorageClass.Annotations.IS_DEFAULT_VIRT_CLASS
        ]
        == "true"
        else "false",
    }


@pytest.fixture(scope="class")
def template_validator_finalizer(hco_namespace):
    deployment = Deployment(name=VIRT_TEMPLATE_VALIDATOR, namespace=hco_namespace.name)
    with ResourceEditorValidateHCOReconcile(
        patches={deployment: {"metadata": {"finalizers": ["ssp.kubernetes.io/temporary-finalizer"]}}}
    ):
        yield


@pytest.fixture(scope="class")
def deleted_ssp_operator_pod(admin_client, hco_namespace):
    get_pod_by_name_prefix(
        dyn_client=admin_client,
        pod_prefix=SSP_OPERATOR,
        namespace=hco_namespace.name,
    ).delete(wait=True)
    yield
    verify_ssp_pod_is_running(dyn_client=admin_client, hco_namespace=hco_namespace)


@pytest.fixture(scope="class")
def initiate_metric_value(request, prometheus):
    return get_metrics_value(prometheus=prometheus, metrics_name=request.param)


@pytest.fixture()
def vm_for_vm_disk_allocation_size_test(namespace, unprivileged_client, golden_images_namespace):
    with VirtualMachineForTests(
        client=unprivileged_client,
        name="disk-allocation-size-vm",
        namespace=namespace.name,
        data_volume_template=data_volume_template_with_source_ref_dict(
            data_source=DataSource(name=OS_FLAVOR_FEDORA, namespace=golden_images_namespace.name),
            storage_class=py_config["default_storage_class"],
        ),
        memory_guest=Images.Fedora.DEFAULT_MEMORY_SIZE,
    ) as vm:
        running_vm(vm=vm)
        yield vm


@pytest.fixture()
def vnic_info_from_vm_or_vmi_linux(request, running_metric_vm):
    return vnic_info_from_vm_or_vmi(vm_or_vmi=request.param, vm=running_metric_vm)


@pytest.fixture()
def vnic_info_from_vmi_windows(windows_vm_for_test):
    return vnic_info_from_vm_or_vmi(vm_or_vmi="vmi", vm=windows_vm_for_test)


@pytest.fixture()
def vmi_guest_os_kernel_release_info_linux(single_metric_vm):
    return get_vmi_guest_os_kernel_release_info_metric_from_vm(vm=single_metric_vm)


@pytest.fixture()
def vmi_guest_os_kernel_release_info_windows(windows_vm_for_test):
    return get_vmi_guest_os_kernel_release_info_metric_from_vm(vm=windows_vm_for_test, windows=True)


@pytest.fixture()
def linux_vm_info_to_compare(single_metric_vm):
    return get_vm_comparison_info_dict(vm=single_metric_vm)


@pytest.fixture()
def windows_vm_info_to_compare(windows_vm_for_test):
    return get_vm_comparison_info_dict(vm=windows_vm_for_test)


@pytest.fixture(scope="module")
def windows_vm_for_test(namespace, unprivileged_client):
    with create_windows11_wsl2_vm(
        dv_name="dv-for-windows",
        namespace=namespace.name,
        client=unprivileged_client,
        vm_name="win-vm-for-test",
        storage_class=py_config["default_storage_class"],
    ) as vm:
        yield vm


@pytest.fixture(scope="session")
def memory_metric_has_bug():
    return is_jira_open(jira_id="CNV-59679")


@pytest.fixture()
def xfail_if_memory_metric_has_bug(memory_metric_has_bug, cnv_vmi_monitoring_metrics_matrix__function__):
    if cnv_vmi_monitoring_metrics_matrix__function__ in METRICS_WITH_WINDOWS_VM_BUGS and memory_metric_has_bug:
        pytest.xfail(
            f"Bug (CNV-59679), Metric: {cnv_vmi_monitoring_metrics_matrix__function__} not showing "
            "any value for windows vm"
        )


@pytest.fixture()
def initial_migration_metrics_values(prometheus):
    yield {
        metric: get_metric_sum_value(prometheus=prometheus, metric=metric)
        for metric in [KUBEVIRT_VMI_MIGRATIONS_IN_SCHEDULING_PHASE, KUBEVIRT_VMI_MIGRATIONS_IN_RUNNING_PHASE]
    }


@pytest.fixture(scope="class")
def vm_for_migration_metrics_test(namespace, cpu_for_migration):
    name = "vm-for-migration-metrics-test"
    with VirtualMachineForTests(
        name=name,
        namespace=namespace.name,
        body=fedora_vm_body(name=name),
        cpu_model=cpu_for_migration,
        additional_labels=MIGRATION_POLICY_VM_LABEL,
    ) as vm:
        running_vm(vm=vm, check_ssh_connectivity=False)
        yield vm


@pytest.fixture()
def vm_migration_metrics_vmim(vm_for_migration_metrics_test):
    with VirtualMachineInstanceMigration(
        name="vm-migration-metrics-vmim",
        namespace=vm_for_migration_metrics_test.namespace,
        vmi_name=vm_for_migration_metrics_test.vmi.name,
    ) as vmim:
        yield vmim


@pytest.fixture(scope="class")
def vm_migration_metrics_vmim_scope_class(vm_for_migration_metrics_test):
    with VirtualMachineInstanceMigration(
        name="vm-migration-metrics-vmim",
        namespace=vm_for_migration_metrics_test.namespace,
        vmi_name=vm_for_migration_metrics_test.vmi.name,
    ) as vmim:
        vmim.wait_for_status(status=vmim.Status.RUNNING, timeout=TIMEOUT_3MIN)
        yield vmim


@pytest.fixture()
def vm_with_node_selector(namespace, worker_node1):
    name = "vm-with-node-selector"
    with VirtualMachineForTests(
        name=name,
        namespace=namespace.name,
        body=fedora_vm_body(name=name),
        additional_labels=MIGRATION_POLICY_VM_LABEL,
        node_selector=get_node_selector_dict(node_selector=worker_node1.name),
    ) as vm:
        running_vm(vm=vm)
        yield vm


@pytest.fixture()
def vm_with_node_selector_vmim(vm_with_node_selector):
    with VirtualMachineInstanceMigration(
        name="vm-with-node-selector-vmim",
        namespace=vm_with_node_selector.namespace,
        vmi_name=vm_with_node_selector.vmi.name,
    ) as vmim:
        yield vmim


@pytest.fixture(scope="class")
def migration_succeeded_scope_class(vm_migration_metrics_vmim_scope_class):
    vm_migration_metrics_vmim_scope_class.wait_for_status(
        status=vm_migration_metrics_vmim_scope_class.Status.SUCCEEDED, timeout=TIMEOUT_5MIN
    )


@pytest.fixture()
def initial_metric_value(request, prometheus):
    return int(get_metrics_value(prometheus=prometheus, metrics_name=request.param))


@pytest.fixture()
def deleted_vmi(running_metric_vm):
    running_metric_vm.delete(wait=True)


@pytest.fixture()
def deleted_windows_vmi(windows_vm_for_test):
    windows_vm_for_test.delete(wait=True)<|MERGE_RESOLUTION|>--- conflicted
+++ resolved
@@ -30,12 +30,6 @@
     get_vm_comparison_info_dict,
     get_vmi_guest_os_kernel_release_info_metric_from_vm,
     metric_result_output_dict_by_mountpoint,
-<<<<<<< HEAD
-    run_node_command,
-    run_vm_commands,
-=======
-    restart_cdi_worker_pod,
->>>>>>> b5153b0d
     vnic_info_from_vm_or_vmi,
     wait_for_metric_vmi_request_cpu_cores_output,
 )
@@ -43,11 +37,6 @@
 from tests.utils import create_vms
 from utilities import console
 from utilities.constants import (
-<<<<<<< HEAD
-    CLUSTER_NETWORK_ADDONS_OPERATOR,
-=======
-    CDI_UPLOAD_TMP_PVC,
->>>>>>> b5153b0d
     IPV4_STR,
     KUBEVIRT_VMI_MEMORY_PGMAJFAULT_TOTAL,
     KUBEVIRT_VMI_MEMORY_PGMINFAULT_TOTAL,
@@ -234,132 +223,6 @@
 
 
 @pytest.fixture()
-<<<<<<< HEAD
-def vmi_domain_total_memory_bytes_metric_value_from_prometheus(prometheus, single_metric_vm):
-    return get_vmi_memory_domain_metric_value_from_prometheus(
-        prometheus=prometheus,
-        vmi_name=single_metric_vm.vmi.name,
-        query=KUBEVIRT_VMI_MEMORY_DOMAIN_BYTES,
-    )
-
-
-@pytest.fixture()
-def vmi_domain_total_memory_in_bytes_from_vm(single_metric_vm):
-    return get_vmi_dommemstat_from_vm(
-        vmi_dommemstat=single_metric_vm.privileged_vmi.get_dommemstat(),
-        domain_memory_string="actual",
-=======
-def windows_dv_with_block_volume_mode(
-    namespace,
-    unprivileged_client,
-    storage_class_with_block_volume_mode,
-):
-    with create_dv(
-        dv_name="test-dv-windows-image",
-        namespace=namespace.name,
-        url=get_http_image_url(image_directory=Images.Windows.UEFI_WIN_DIR, image_name=Images.Windows.WIN2k19_IMG),
-        size=Images.Windows.DEFAULT_DV_SIZE,
-        storage_class=storage_class_with_block_volume_mode,
-        client=unprivileged_client,
-        volume_mode=DataVolume.VolumeMode.BLOCK,
-    ) as dv:
-        dv.wait_for_dv_success(timeout=TIMEOUT_30MIN)
-        yield dv
-
-
-@pytest.fixture()
-def cloned_dv_from_block_to_fs(
-    unprivileged_client,
-    windows_dv_with_block_volume_mode,
-    storage_class_with_filesystem_volume_mode,
-):
-    with create_dv(
-        source=PVC,
-        dv_name="cloned-test-dv-windows-image",
-        namespace=windows_dv_with_block_volume_mode.namespace,
-        source_pvc=windows_dv_with_block_volume_mode.name,
-        source_namespace=windows_dv_with_block_volume_mode.namespace,
-        size=windows_dv_with_block_volume_mode.size,
-        storage_class=storage_class_with_filesystem_volume_mode,
-        client=unprivileged_client,
-        volume_mode=DataVolume.VolumeMode.FILE,
-    ) as cdv:
-        cdv.wait_for_status(status=DataVolume.Status.CLONE_IN_PROGRESS, timeout=TIMEOUT_2MIN)
-        yield cdv
-
-
-@pytest.fixture()
-def running_cdi_worker_pod(cloned_dv_from_block_to_fs):
-    for pod_name in [CDI_UPLOAD_TMP_PVC, SOURCE_POD]:
-        wait_for_cdi_worker_pod(
-            pod_name=pod_name,
-            storage_ns_name=cloned_dv_from_block_to_fs.namespace,
-        ).wait_for_status(status=Pod.Status.RUNNING, timeout=TIMEOUT_2MIN)
-
-
-@pytest.fixture()
-def restarted_cdi_dv_clone(
-    unprivileged_client,
-    cloned_dv_from_block_to_fs,
-    running_cdi_worker_pod,
-):
-    restart_cdi_worker_pod(
-        unprivileged_client=unprivileged_client,
-        dv=cloned_dv_from_block_to_fs,
-        pod_prefix=CDI_UPLOAD_TMP_PVC,
->>>>>>> b5153b0d
-    )
-
-
-@pytest.fixture()
-<<<<<<< HEAD
-def cluster_network_addons_operator_scaled_down_and_up(request, prometheus, hco_namespace):
-    metric_name = request.param
-    deployment = Deployment(name=CLUSTER_NETWORK_ADDONS_OPERATOR, namespace=hco_namespace.name)
-    initial_replicas = deployment.instance.spec.replicas
-    deployment.scale_replicas(replica_count=0)
-    deployment.wait_for_replicas(deployed=False)
-    wait_for_metric_reset(
-        prometheus=prometheus,
-        metric_name=metric_name,
-    )
-    deployment.scale_replicas(replica_count=initial_replicas)
-    deployment.wait_for_replicas(deployed=initial_replicas > 0)
-=======
-def ready_uploaded_dv(unprivileged_client, namespace):
-    with create_dv(
-        source=UPLOAD_STR,
-        dv_name=f"{UPLOAD_STR}-dv",
-        namespace=namespace.name,
-        storage_class=py_config["default_storage_class"],
-        client=unprivileged_client,
-    ) as dv:
-        dv.wait_for_status(status=DataVolume.Status.UPLOAD_READY, timeout=TIMEOUT_2MIN)
-        yield dv
-
-
-@pytest.fixture()
-def restarted_cdi_dv_upload(unprivileged_client, ready_uploaded_dv):
-    restart_cdi_worker_pod(
-        unprivileged_client=unprivileged_client,
-        dv=ready_uploaded_dv,
-        pod_prefix=CDI_UPLOAD_PRIME,
-    )
-    ready_uploaded_dv.wait_for_status(status=DataVolume.Status.UPLOAD_READY, timeout=TIMEOUT_2MIN)
-
-
-@pytest.fixture()
-def zero_clone_dv_restart_count(cloned_dv_from_block_to_fs):
-    fail_if_not_zero_restartcount(dv=cloned_dv_from_block_to_fs)
-
-
-@pytest.fixture()
-def zero_upload_dv_restart_count(ready_uploaded_dv):
-    fail_if_not_zero_restartcount(dv=ready_uploaded_dv)
->>>>>>> b5153b0d
-
-
-@pytest.fixture()
 def connected_vm_console_successfully(vm_for_test, prometheus):
     with console.Console(vm=vm_for_test) as vmc:
         vmc.sendline("ls")
