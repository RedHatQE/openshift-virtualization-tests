--- conflicted
+++ resolved
@@ -66,11 +66,6 @@
     TWO_CPU_CORES,
     TWO_CPU_SOCKETS,
     TWO_CPU_THREADS,
-<<<<<<< HEAD
-    VIRT_HANDLER,
-=======
-    VERSION_LABEL_KEY,
->>>>>>> e4414e08
     VIRT_TEMPLATE_VALIDATOR,
     Images,
 )
