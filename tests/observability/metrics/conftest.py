--- conflicted
+++ resolved
@@ -28,12 +28,9 @@
     KUBEVIRT_API_REQUEST_DEPRECATED_TOTAL_WITH_VERSION_VERB_AND_RESOURCE,
     KUBEVIRT_CONSOLE_ACTIVE_CONNECTIONS_BY_VMI,
     KUBEVIRT_VM_CREATED_TOTAL_STR,
-<<<<<<< HEAD
-=======
     KUBEVIRT_VMI_MEMORY_DOMAIN_BYTE,
     KUBEVIRT_VMI_MIGRATIONS_IN_RUNNING_PHASE,
     KUBEVIRT_VMI_MIGRATIONS_IN_SCHEDULING_PHASE,
->>>>>>> 45141145
     KUBEVIRT_VMI_PHASE_COUNT_STR,
     KUBEVIRT_VMI_STATUS_ADDRESSES,
     KUBEVIRT_VNC_ACTIVE_CONNECTIONS_BY_VMI,
@@ -71,7 +68,6 @@
     CDI_UPLOAD_TMP_PVC,
     CLUSTER_NETWORK_ADDONS_OPERATOR,
     COUNT_FIVE,
-<<<<<<< HEAD
     KUBEVIRT_VMI_MEMORY_DOMAIN_BYTES,
     KUBEVIRT_VMI_MEMORY_PGMAJFAULT_TOTAL,
     KUBEVIRT_VMI_MEMORY_PGMINFAULT_TOTAL,
@@ -79,9 +75,7 @@
     KUBEVIRT_VMI_MEMORY_SWAP_OUT_TRAFFIC_BYTES,
     KUBEVIRT_VMI_MEMORY_UNUSED_BYTES,
     KUBEVIRT_VMI_MEMORY_USABLE_BYTES,
-=======
     MIGRATION_POLICY_VM_LABEL,
->>>>>>> 45141145
     ONE_CPU_CORE,
     OS_FLAVOR_FEDORA,
     PVC,
@@ -1118,9 +1112,8 @@
         storage_class=py_config["default_storage_class"],
     ) as vm:
         yield vm
-
-
-<<<<<<< HEAD
+        
+        
 @pytest.fixture(scope="session")
 def memory_metric_has_bug():
     return is_jira_open(jira_id="CNV-59679")
@@ -1133,7 +1126,8 @@
             f"Bug (CNV-59679), Metric: {cnv_vmi_monitoring_metrics_matrix__function__} not showing "
             "any value for windows vm"
         )
-=======
+
+        
 @pytest.fixture()
 def initial_migration_metrics_values(prometheus):
     yield {
@@ -1206,5 +1200,4 @@
 def migration_succeeded_scope_class(vm_migration_metrics_vmim_scope_class):
     vm_migration_metrics_vmim_scope_class.wait_for_status(
         status=vm_migration_metrics_vmim_scope_class.Status.SUCCEEDED, timeout=TIMEOUT_5MIN
-    )
->>>>>>> 45141145
+    )