import logging
import re
import shlex

import bitmath
import pytest
from kubernetes.dynamic.exceptions import UnprocessibleEntityError
from ocp_resources.daemonset import DaemonSet
from ocp_resources.datavolume import DataVolume
from ocp_resources.deployment import Deployment
from ocp_resources.persistent_volume_claim import PersistentVolumeClaim
from ocp_resources.pod import Pod
from ocp_resources.pod_metrics import PodMetrics
from ocp_resources.resource import Resource, ResourceEditor, get_client
from ocp_resources.storage_class import StorageClass
from ocp_resources.virtual_machine import VirtualMachine
from ocp_resources.virtual_machine_restore import VirtualMachineRestore
from pyhelper_utils.shell import run_command, run_ssh_commands
from pytest_testconfig import py_config
from timeout_sampler import TimeoutExpiredError, TimeoutSampler

from tests.observability.metrics.constants import (
    BINDING_NAME,
    BINDING_TYPE,
    CNV_VMI_STATUS_RUNNING_COUNT,
    KUBEVIRT_API_REQUEST_DEPRECATED_TOTAL_WITH_VERSION_VERB_AND_RESOURCE,
    KUBEVIRT_CONSOLE_ACTIVE_CONNECTIONS_BY_VMI,
    KUBEVIRT_VM_CREATED_TOTAL_STR,
    KUBEVIRT_VMI_MEMORY_DOMAIN_BYTE,
    KUBEVIRT_VMI_PHASE_COUNT_STR,
    KUBEVIRT_VMI_STATUS_ADDRESSES,
    KUBEVIRT_VMSNAPSHOT_PERSISTENTVOLUMECLAIM_LABELS,
    KUBEVIRT_VNC_ACTIVE_CONNECTIONS_BY_VMI,
)
from tests.observability.metrics.utils import (
    SINGLE_VM,
    ZERO_CPU_CORES,
    binding_name_and_type_from_vm_or_vmi,
    disk_file_system_info,
    enable_swap_fedora_vm,
    fail_if_not_zero_restartcount,
    get_metric_sum_value,
    get_mutation_component_value_from_prometheus,
    get_not_running_prometheus_pods,
    get_resource_object,
    get_vmi_dommemstat_from_vm,
    get_vmi_memory_domain_metric_value_from_prometheus,
    get_vmi_phase_count,
    metric_result_output_dict_by_mountpoint,
    pause_unpause_dommemstat,
    restart_cdi_worker_pod,
    run_node_command,
    run_vm_commands,
    wait_for_metric_reset,
    wait_for_metric_vmi_request_cpu_cores_output,
    wait_for_no_metrics_value,
    wait_for_non_empty_metrics_value,
)
from tests.observability.utils import validate_metrics_value
from tests.utils import create_cirros_vm, create_vms, wait_for_cr_labels_change
from utilities import console
from utilities.constants import (
    CDI_UPLOAD_TMP_PVC,
    CLUSTER_NETWORK_ADDONS_OPERATOR,
    COUNT_FIVE,
    NODE_STR,
    ONE_CPU_CORE,
    PVC,
    SOURCE_POD,
    SSP_OPERATOR,
    TCP_TIMEOUT_30SEC,
    TIMEOUT_1MIN,
    TIMEOUT_2MIN,
    TIMEOUT_4MIN,
    TIMEOUT_10MIN,
    TIMEOUT_15SEC,
    TIMEOUT_30MIN,
    TWO_CPU_CORES,
    TWO_CPU_SOCKETS,
    TWO_CPU_THREADS,
    VERSION_LABEL_KEY,
    VIRT_HANDLER,
    VIRT_TEMPLATE_VALIDATOR,
    Images,
)
from utilities.hco import ResourceEditorValidateHCOReconcile, wait_for_hco_conditions
from utilities.infra import create_ns, get_http_image_url, get_node_selector_dict, get_pod_by_name_prefix, unique_name
from utilities.monitoring import get_metrics_value
from utilities.ssp import verify_ssp_pod_is_running
from utilities.storage import create_dv, is_snapshot_supported_by_sc, vm_snapshot, wait_for_cdi_worker_pod
from utilities.virt import (
    VirtualMachineForTests,
    fedora_vm_body,
    running_vm,
    target_vm_from_cloning_job,
)
from utilities.vnc_utils import VNCConnection

UPLOAD_STR = "upload"
CDI_UPLOAD_PRIME = "cdi-upload-prime"
IP_RE_PATTERN_FROM_INTERFACE = r"eth0.*?inet (\d+\.\d+\.\d+\.\d+)/\d+"
IP_ADDR_SHOW_COMMAND = shlex.split("ip addr show")
RSS_MEMORY_COMMAND = shlex.split("bash -c \"cat /sys/fs/cgroup/memory.stat | grep '^anon ' | awk '{print $2}'\"")
LOGGER = logging.getLogger(__name__)


def wait_for_component_value_to_be_expected(prometheus, component_name, expected_count):
    """This function will wait till the expected value is greater than or equal to
    the value from Prometheus for the specific component_name.

    Args:
        prometheus (:obj:`Prometheus`): Prometheus object.
        component_name (String): Name of the component.
        expected_count (int): Expected value of the component after update.

    Returns:
        int: It will return the value of the component once it matches to the expected_count.
    """
    samples = TimeoutSampler(
        wait_timeout=TIMEOUT_10MIN,
        sleep=50,
        func=get_mutation_component_value_from_prometheus,
        prometheus=prometheus,
        component_name=component_name,
    )
    sample = None
    try:
        for sample in samples:
            if sample >= expected_count:
                return sample
    except TimeoutExpiredError:
        LOGGER.error(
            f"{component_name} value did not update. Current value {sample} and expected value {expected_count}"
        )
        raise


@pytest.fixture()
def updated_resource_with_invalid_label(request, admin_client, hco_namespace, hco_status_related_objects):
    resource_name = request.param["name"]
    resource = get_resource_object(
        related_objects=hco_status_related_objects,
        admin_client=admin_client,
        resource_kind=request.param["resource"],
        resource_name=request.param["name"],
    )
    labels = resource.instance.metadata.labels
    LOGGER.info(f"Updating metadata.label.{VERSION_LABEL_KEY} for {resource_name} ")
    with ResourceEditor(
        patches={
            resource: {
                "metadata": {
                    "labels": {VERSION_LABEL_KEY: None},
                    "namespace": hco_namespace.name,
                },
            }
        }
    ):
        wait_for_cr_labels_change(component=resource, expected_value=labels)
        yield


@pytest.fixture()
def updated_resource_multiple_times_with_invalid_label(
    request, prometheus, admin_client, hco_namespace, hco_status_related_objects
):
    """
    This fixture will repeatedly modify the given resource with invalid metadata labels.

    Args:
        admin_client (DynamicClient): OCP client with Admin permissions
        hco_namespace (Namespace): HCO namespace

    Returns:
        int: Returns latest metrics value of a given component once it matches to the expected_count
    """
    count = request.param["count"]
    comp_name = request.param["comp_name"]
    resource_name = request.param["name"]
    resource_version = None
    resource = get_resource_object(
        related_objects=hco_status_related_objects,
        admin_client=admin_client,
        resource_kind=request.param["resource"],
        resource_name=resource_name,
    )
    assert resource.exists, f"Resource: {comp_name} does not exist"
    labels = resource.instance.metadata.labels
    # Create the ResourceEditor once and then re-use it to make sure we are modifying
    # the resource exactly X times. Since the resource would be reconciled by HCO, there is no need to restore.
    increasing_value = get_mutation_component_value_from_prometheus(prometheus=prometheus, component_name=comp_name)
    LOGGER.warning(f"For {resource.name} starting value:{increasing_value}, resource version: {resource_version}")
    updated_value = 0
    for index in range(count):
        increasing_value += 1
        resource_editor = ResourceEditor(
            patches={
                resource: {
                    "metadata": {
                        "labels": {VERSION_LABEL_KEY: None},
                    },
                }
            }
        )
        resource_editor.update()
        wait_for_cr_labels_change(component=resource, expected_value=labels)
        updated_value = wait_for_component_value_to_be_expected(
            prometheus=prometheus,
            component_name=comp_name,
            expected_count=increasing_value,
        )
    yield updated_value
    wait_for_hco_conditions(admin_client=admin_client, hco_namespace=hco_namespace)


@pytest.fixture()
def mutation_count_before_change(request, prometheus):
    component_name = request.param
    LOGGER.info(f"Getting component '{component_name}' mutation count before change.")
    return get_mutation_component_value_from_prometheus(
        prometheus=prometheus,
        component_name=component_name,
    )


@pytest.fixture(scope="module")
def unique_namespace(unprivileged_client):
    """
    Creates a namespace to be used by key metrics test cases.

    Yields:
        Namespace object to be used by the tests
    """
    namespace_name = unique_name(name="key-metrics")
    yield from create_ns(unprivileged_client=unprivileged_client, name=namespace_name)


@pytest.fixture()
def stopped_metrics_vm(running_metric_vm):
    running_metric_vm.stop(wait=True)
    yield


@pytest.fixture()
def starting_metrics_vm(running_metric_vm):
    running_metric_vm.start(wait=True)
    yield


@pytest.fixture()
def paused_metrics_vm(running_metric_vm):
    running_metric_vm.privileged_vmi.pause(wait=True)
    yield


@pytest.fixture(scope="module")
def initial_metric_cpu_value_zero(prometheus):
    wait_for_metric_vmi_request_cpu_cores_output(prometheus=prometheus, expected_cpu=ZERO_CPU_CORES)


@pytest.fixture(scope="class")
def error_state_vm(unique_namespace, unprivileged_client):
    vm_name = "vm-in-error-state"
    with VirtualMachineForTests(
        name=vm_name,
        namespace=unique_namespace.name,
        body=fedora_vm_body(name=vm_name),
        client=unprivileged_client,
        node_selector=get_node_selector_dict(node_selector="non-existent-node"),
    ) as vm:
        vm.start()
        vm.wait_for_specific_status(status=VirtualMachine.Status.ERROR_UNSCHEDULABLE)
        yield


@pytest.fixture(scope="module")
def vm_list(unique_namespace):
    """
    Creates n vms, waits for them all to go to running state and cleans them up at the end

    Args:
        unique_namespace (Namespace): Creates namespaces to be used by the test

    Yields:
        list: list of VirtualMachineForTests created
    """
    vms_list = create_vms(name_prefix="key-metric-vm", namespace_name=unique_namespace.name)
    for vm in vms_list:
        running_vm(vm=vm)
        enable_swap_fedora_vm(vm=vm)
    yield vms_list
    for vm in vms_list:
        vm.clean_up()


@pytest.fixture()
def node_setup(request, vm_list, workers_utility_pods):
    """
    This fixture runs commands on nodes hosting vms and reverses the changes at the end.

    Args:
        vm_list (list): Gets the list of vms created as a part of suite level set up.
        workers_utility_pods (list): Utility pods from worker nodes.

    """
    node_command = request.param.get("node_command")

    if node_command:
        vms = vm_list[: request.param.get("num_vms", SINGLE_VM)]
        run_node_command(
            vms=vms,
            utility_pods=workers_utility_pods,
            command=node_command["setup"],
        )

        yield
        run_node_command(
            vms=vms,
            utility_pods=workers_utility_pods,
            command=node_command["cleanup"],
        )
    else:
        yield


@pytest.fixture()
def vm_metrics_setup(request, vm_list):
    """
    This fixture runs commands against the vms to generate metrics

    Args:
        vm_list (list): Gets the list of vms created as a part of suite level set up

    Yields:
        list: list of vm objects against which commands to generate metric has been issued
    """
    vm_commands = request.param.get("vm_commands")
    vms = vm_list[: request.param.get("num_vms", SINGLE_VM)]
    if vm_commands:
        run_vm_commands(vms=vms, commands=vm_commands)

    yield vms


@pytest.fixture(scope="class")
def vmi_phase_count_before(request, prometheus):
    """
    This fixture queries Prometheus with the query in the get_vmi_phase_count before a VM is created
    and keeps the value for verification
    """
    return get_vmi_phase_count(
        prometheus=prometheus,
        os_name=request.param["labels"]["os"],
        flavor=request.param["labels"]["flavor"],
        workload=request.param["labels"]["workload"],
        query=request.param["query"],
    )


@pytest.fixture(scope="module", autouse=True)
def metrics_sanity(admin_client):
    """
    Perform verification in order to ensure that the cluster is ready for metrics-related tests
    """
    LOGGER.info("Verify that Prometheus pods exist and running as expected")
    samples = TimeoutSampler(
        wait_timeout=TIMEOUT_2MIN,
        sleep=1,
        func=get_not_running_prometheus_pods,
        admin_client=admin_client,
    )
    sample = None
    try:
        for sample in samples:
            if not sample:
                break
    except TimeoutExpiredError:
        LOGGER.error(f"timeout awaiting all Prometheus pods to be in Running status: violating_pods={sample}")
        raise


@pytest.fixture(scope="class")
def stopped_vm(vm_from_template_scope_class):
    vm_from_template_scope_class.stop(wait=True)
    return vm_from_template_scope_class


@pytest.fixture()
def virt_pod_info_from_prometheus(request, prometheus):
    """Get Virt Pod information from the recording rules (query) in the form of query_response dictionary.
    Extract Virt Pod name and it's values from the query_response dictionary and
    store it in the pod_details dictionary.

    Returns:
        set: It contains Pod names from the prometheus query result.
    """
    query_response = prometheus.query_sampler(
        query=request.param,
    )
    return {result["metric"]["pod"] for result in query_response}


@pytest.fixture()
def virt_pod_names_by_label(request, admin_client, hco_namespace):
    """Get pod names by a given label (request.param) in the list."""
    return [
        pod.name
        for pod in Pod.get(
            dyn_client=admin_client,
            namespace=hco_namespace.name,
            label_selector=request.param,
        )
    ]


@pytest.fixture(scope="module")
def single_metrics_namespace(unprivileged_client):
    namespace_name = unique_name(name="test-metrics")
    yield from create_ns(unprivileged_client=unprivileged_client, name=namespace_name)


@pytest.fixture(scope="module")
def single_metric_vm(single_metrics_namespace):
    vm = create_vms(
        name_prefix="test-single-vm",
        namespace_name=single_metrics_namespace.name,
        vm_count=SINGLE_VM,
    )[0]
    running_vm(vm=vm)
    yield vm
    vm.clean_up()


@pytest.fixture()
def virt_up_metrics_values(request, prometheus):
    """Get value(int) from the 'up' recording rules(metrics)."""
    query_response = prometheus.query_sampler(
        query=request.param,
    )
    return int(query_response[0]["value"][1])


@pytest.fixture()
def vmi_domain_total_memory_bytes_metric_value_from_prometheus(prometheus, single_metric_vm):
    return get_vmi_memory_domain_metric_value_from_prometheus(
        prometheus=prometheus,
        vmi_name=single_metric_vm.vmi.name,
        query=KUBEVIRT_VMI_MEMORY_DOMAIN_BYTE,
    )


@pytest.fixture()
def updated_dommemstat(single_metric_vm):
    run_vm_commands(
        vms=[single_metric_vm],
        commands=["stress-ng --vm 1 --vm-bytes 512M --vm-populate --timeout 600s &>1 &"],
    )
    # give the stress-ng command some time to build up load on the vm
    pause_unpause_dommemstat(vm=single_metric_vm)
    yield
    pause_unpause_dommemstat(vm=single_metric_vm, period=1)


@pytest.fixture()
def vmi_domain_total_memory_in_bytes_from_vm(single_metric_vm):
    return get_vmi_dommemstat_from_vm(
        vmi_dommemstat=single_metric_vm.vmi.get_dommemstat(),
        domain_memory_string="actual",
    )


@pytest.fixture()
def cluster_network_addons_operator_scaled_down_and_up(request, prometheus, hco_namespace):
    metric_name = request.param
    deployment = Deployment(name=CLUSTER_NETWORK_ADDONS_OPERATOR, namespace=hco_namespace.name)
    initial_replicas = deployment.instance.spec.replicas
    deployment.scale_replicas(replica_count=0)
    deployment.wait_for_replicas(deployed=False)
    wait_for_metric_reset(
        prometheus=prometheus,
        metric_name=metric_name,
    )
    deployment.scale_replicas(replica_count=initial_replicas)
    deployment.wait_for_replicas(deployed=initial_replicas > 0)


@pytest.fixture()
def windows_dv_with_block_volume_mode(
    namespace,
    unprivileged_client,
    storage_class_with_block_volume_mode,
):
    with create_dv(
        dv_name="test-dv-windows-image",
        namespace=namespace.name,
        url=get_http_image_url(image_directory=Images.Windows.UEFI_WIN_DIR, image_name=Images.Windows.WIN19_RAW),
        size=Images.Windows.DEFAULT_DV_SIZE,
        storage_class=storage_class_with_block_volume_mode,
        client=unprivileged_client,
        volume_mode=DataVolume.VolumeMode.BLOCK,
    ) as dv:
        dv.wait_for_dv_success(timeout=TIMEOUT_30MIN)
        yield dv


@pytest.fixture()
def cloned_dv_from_block_to_fs(
    unprivileged_client,
    windows_dv_with_block_volume_mode,
    storage_class_with_filesystem_volume_mode,
):
    with create_dv(
        source=PVC,
        dv_name="cloned-test-dv-windows-image",
        namespace=windows_dv_with_block_volume_mode.namespace,
        source_pvc=windows_dv_with_block_volume_mode.name,
        source_namespace=windows_dv_with_block_volume_mode.namespace,
        size=windows_dv_with_block_volume_mode.size,
        storage_class=storage_class_with_filesystem_volume_mode,
        client=unprivileged_client,
        volume_mode=DataVolume.VolumeMode.FILE,
    ) as cdv:
        cdv.wait_for_status(status=DataVolume.Status.CLONE_IN_PROGRESS, timeout=TIMEOUT_2MIN)
        yield cdv


@pytest.fixture()
def running_cdi_worker_pod(cloned_dv_from_block_to_fs):
    for pod_name in [CDI_UPLOAD_TMP_PVC, SOURCE_POD]:
        wait_for_cdi_worker_pod(
            pod_name=pod_name,
            storage_ns_name=cloned_dv_from_block_to_fs.namespace,
        ).wait_for_status(status=Pod.Status.RUNNING, timeout=TIMEOUT_2MIN)


@pytest.fixture()
def restarted_cdi_dv_clone(
    unprivileged_client,
    cloned_dv_from_block_to_fs,
    running_cdi_worker_pod,
):
    restart_cdi_worker_pod(
        unprivileged_client=unprivileged_client,
        dv=cloned_dv_from_block_to_fs,
        pod_prefix=CDI_UPLOAD_TMP_PVC,
    )


@pytest.fixture()
def ready_uploaded_dv(unprivileged_client, namespace):
    with create_dv(
        source=UPLOAD_STR,
        dv_name=f"{UPLOAD_STR}-dv",
        namespace=namespace.name,
        storage_class=py_config["default_storage_class"],
        client=unprivileged_client,
    ) as dv:
        dv.wait_for_status(status=DataVolume.Status.UPLOAD_READY, timeout=TIMEOUT_2MIN)
        yield dv


@pytest.fixture()
def restarted_cdi_dv_upload(unprivileged_client, ready_uploaded_dv):
    restart_cdi_worker_pod(
        unprivileged_client=unprivileged_client,
        dv=ready_uploaded_dv,
        pod_prefix=CDI_UPLOAD_PRIME,
    )
    ready_uploaded_dv.wait_for_status(status=DataVolume.Status.UPLOAD_READY, timeout=TIMEOUT_2MIN)


@pytest.fixture()
def zero_clone_dv_restart_count(cloned_dv_from_block_to_fs):
    fail_if_not_zero_restartcount(dv=cloned_dv_from_block_to_fs)


@pytest.fixture()
def zero_upload_dv_restart_count(ready_uploaded_dv):
    fail_if_not_zero_restartcount(dv=ready_uploaded_dv)


@pytest.fixture(scope="class")
def kubevirt_vmi_phase_count_metric_no_value(prometheus):
    wait_for_no_metrics_value(prometheus=prometheus, metric_name=KUBEVIRT_VMI_PHASE_COUNT_STR)


@pytest.fixture(scope="class")
def cnv_vmi_status_running_count_metric_no_value(prometheus):
    wait_for_no_metrics_value(prometheus=prometheus, metric_name=CNV_VMI_STATUS_RUNNING_COUNT)


@pytest.fixture(scope="class")
def validated_preference_instance_type_of_target_vm(
    rhel_vm_with_instancetype_and_preference_for_cloning, cloning_job_scope_class
):
    with target_vm_from_cloning_job(cloning_job=cloning_job_scope_class) as target_vm:
        target_vm_instance_spec = target_vm.instance.spec
        assert (
            rhel_vm_with_instancetype_and_preference_for_cloning.vm_instance_type.name
            == target_vm_instance_spec.instancetype.name
        )
        assert (
            rhel_vm_with_instancetype_and_preference_for_cloning.vm_preference.name
            == target_vm_instance_spec.preference.name
        )
        yield target_vm


@pytest.fixture()
def connected_vm_console_successfully(vm_for_test, prometheus):
    with console.Console(vm=vm_for_test) as vmc:
        vmc.sendline("ls")
        yield
    validate_metrics_value(
        prometheus=prometheus,
        metric_name=KUBEVIRT_CONSOLE_ACTIVE_CONNECTIONS_BY_VMI.format(vm_name=vm_for_test.name),
        expected_value="0",
    )


@pytest.fixture()
def connected_vnc_console(prometheus, vm_for_test):
    with VNCConnection(vm=vm_for_test):
        LOGGER.info(f"Checking vnc on {vm_for_test.name}")
        yield
    validate_metrics_value(
        prometheus=prometheus,
        metric_name=KUBEVIRT_VNC_ACTIVE_CONNECTIONS_BY_VMI.format(vm_name=vm_for_test.name),
        expected_value="0",
    )


@pytest.fixture()
def memory_cached_sum_from_vm_console(vm_for_test):
    info_to_sum = ["Buffers", "Cached", "SwapCached"]
    proc_meminfo_content = run_ssh_commands(
        host=vm_for_test.ssh_exec,
        commands=shlex.split("cat /proc/meminfo"),
        tcp_timeout=TCP_TIMEOUT_30SEC,
    )[0]
    matches = re.findall(rf"({'|'.join(info_to_sum)}):\s+(\d+)\s+\S+", proc_meminfo_content)
    assert matches, f"/proc/meminfo content: {proc_meminfo_content}"
    assert sorted(list(dict(matches).keys())) == sorted(info_to_sum), (
        f"Expected info to collect: {info_to_sum}, Actual: {matches}"
    )
    return bitmath.kB(value=sum(list(map(int, dict(matches).values())))).bytes


@pytest.fixture()
def generated_network_traffic(vm_for_test):
    run_vm_commands(vms=[vm_for_test], commands=[f"ping -c 20 {vm_for_test.privileged_vmi.interfaces[0]['ipAddress']}"])


@pytest.fixture(scope="class")
def vm_for_test_interface_name(vm_for_test):
    interface_name = vm_for_test.privileged_vmi.virt_launcher_pod.execute(
        command=shlex.split("bash -c \"virsh domiflist 1 | grep ethernet | awk '{print $1}'\"")
    )
    assert interface_name, f"Interface not found for vm {vm_for_test.name}"
    return interface_name


@pytest.fixture(scope="class")
def initial_total_created_vms(prometheus, namespace):
    return get_metric_sum_value(
        prometheus=prometheus, metric=KUBEVIRT_VM_CREATED_TOTAL_STR.format(namespace=namespace.name)
    )


@pytest.fixture()
def single_metric_vmi_guest_os_kernel_release_info(single_metric_vm):
    return {
        "guest_os_kernel_release": run_ssh_commands(host=single_metric_vm.ssh_exec, commands=shlex.split("uname -r"))[
            0
        ].strip(),
        "namespace": single_metric_vm.namespace,
        NODE_STR: single_metric_vm.vmi.virt_launcher_pod.node.name,
        "vmi_pod": single_metric_vm.vmi.virt_launcher_pod.name,
    }


@pytest.fixture()
def vmi_memory_available_memory(vm_for_test):
    memory_available_bytes = run_ssh_commands(
        host=vm_for_test.ssh_exec,
        commands=shlex.split("free -b"),
        tcp_timeout=TCP_TIMEOUT_30SEC,
    )[0]
    memory_available = re.search(r"Mem:\s+(\d+)", memory_available_bytes)
    assert memory_available, f"No information available for vm memory: {memory_available_bytes}"
    return float(memory_available.group(1))


@pytest.fixture(scope="class")
def vm_with_cpu_spec(namespace, unprivileged_client):
    name = "vm-resource-test"
    with VirtualMachineForTests(
        name=name,
        namespace=namespace.name,
        cpu_cores=TWO_CPU_CORES,
        cpu_sockets=TWO_CPU_SOCKETS,
        cpu_threads=TWO_CPU_THREADS,
        body=fedora_vm_body(name=name),
        client=unprivileged_client,
    ) as vm:
        running_vm(vm=vm)
        yield vm


@pytest.fixture(scope="class")
def modified_vm_cpu_requests(vm_with_cpu_spec):
    vm_cpu_spec = vm_with_cpu_spec.instance.to_dict()["spec"]["template"]["spec"]["domain"]["cpu"]
    for cpu_param in vm_cpu_spec:
        vm_cpu_spec[cpu_param] += 1
    with ResourceEditor(patches={vm_with_cpu_spec: {"spec": {"template": {"spec": {"domain": {"cpu": vm_cpu_spec}}}}}}):
        yield vm_cpu_spec


@pytest.fixture()
def vm_ip_address(vm_for_test):
    vm_ip = re.search(
        IP_RE_PATTERN_FROM_INTERFACE,
        vm_for_test.privileged_vmi.virt_launcher_pod.execute(command=IP_ADDR_SHOW_COMMAND),
        re.DOTALL,
    )
    assert vm_ip, f"Failed to find {vm_for_test.name} vm ip."
    return vm_ip.group(1)


@pytest.fixture()
def metric_validate_metric_labels_values_ip_labels(request, prometheus, vm_for_test):
    samples = TimeoutSampler(
        wait_timeout=TIMEOUT_4MIN,
        sleep=TIMEOUT_15SEC,
        func=prometheus.query_sampler,
        query=KUBEVIRT_VMI_STATUS_ADDRESSES.format(vm_name=vm_for_test.name),
    )
    sample = None
    try:
        for sample in samples:
            if sample:
                # Validate that the relevant labels exists
                metric_result = sample[0].get("metric")
                if all(metric_result.get(label) for label in ["instance", "address"]):
                    return metric_result
    except TimeoutExpiredError:
        LOGGER.info(f"Metric missing instance/address values: {sample}")
        raise


@pytest.fixture()
def vm_virt_controller_ip_address(
    prometheus, admin_client, hco_namespace, metric_validate_metric_labels_values_ip_labels
):
    virt_controller_pod_name = metric_validate_metric_labels_values_ip_labels.get("pod")
    assert virt_controller_pod_name, "virt-controller not found"
    virt_controller_pod_ip = re.search(
        IP_RE_PATTERN_FROM_INTERFACE,
        get_pod_by_name_prefix(
            dyn_client=admin_client,
            pod_prefix=virt_controller_pod_name,
            namespace=hco_namespace.name,
        ).execute(command=IP_ADDR_SHOW_COMMAND),
        re.DOTALL,
    )
    assert virt_controller_pod_ip, f"virt-controller: {virt_controller_pod_name} ip not found."
    return virt_controller_pod_ip.group(1)


@pytest.fixture()
def vm_for_test_snapshot(vm_for_test):
    with vm_snapshot(vm=vm_for_test, name=f"{vm_for_test.name}-snapshot") as snapshot:
        yield snapshot


@pytest.fixture()
def dfs_info(vm_for_test):
    return disk_file_system_info(vm=vm_for_test)


@pytest.fixture()
def file_system_metric_mountpoints_existence(request, prometheus, vm_for_test, dfs_info):
    capacity_or_used = request.param
    samples = TimeoutSampler(
        wait_timeout=TIMEOUT_2MIN,
        sleep=TIMEOUT_15SEC,
        func=metric_result_output_dict_by_mountpoint,
        prometheus=prometheus,
        capacity_or_used=capacity_or_used,
        vm_name=vm_for_test.name,
    )
    mount_points_with_value_zero = None
    try:
        for sample in samples:
            if sample:
                if [mount_point for mount_point in dfs_info if not sample.get(mount_point)]:
                    continue
                mount_points_with_value_zero = {
                    mount_point: float(sample[mount_point]) for mount_point in sample if int(sample[mount_point]) == 0
                }
                if not mount_points_with_value_zero:
                    return
    except TimeoutExpiredError:
        LOGGER.info(f"There is at least one mount point with value zero: {mount_points_with_value_zero}")
        raise


@pytest.fixture(scope="class")
def vm_for_test_with_resource_limits(namespace):
    vm_name = "vm-with-limits"
    with VirtualMachineForTests(
        name=vm_name,
        namespace=namespace.name,
        cpu_limits=ONE_CPU_CORE,
        memory_limits=Images.Fedora.DEFAULT_MEMORY_SIZE,
        body=fedora_vm_body(name=vm_name),
    ) as vm:
        running_vm(vm=vm)
        yield vm


@pytest.fixture(scope="class")
def highest_memory_usage_virt_api_pod(hco_namespace, admin_client):
    oc_adm_top_pod_output = (
        run_command(command=shlex.split(f"oc adm top pod -n {hco_namespace.name} -l kubevirt.io=virt-api"))[1]
        .strip()
        .split("\n")[1:]
    )
    virt_api_with_highest_memory_usage = max(
        {pod.split()[0]: int(bitmath.parse_string_unsafe(pod.split()[2])) for pod in oc_adm_top_pod_output}.items(),
        key=lambda pod: pod[1],
    )
    return {
        "virt_api_pod": virt_api_with_highest_memory_usage[0],
        "memory_usage": virt_api_with_highest_memory_usage[1],
    }


@pytest.fixture(scope="class")
def virt_api_requested_memory(hco_namespace, admin_client, highest_memory_usage_virt_api_pod):
    return float(
        bitmath.parse_string_unsafe(
            get_pod_by_name_prefix(
                dyn_client=admin_client,
                pod_prefix=highest_memory_usage_virt_api_pod["virt_api_pod"],
                namespace=hco_namespace.name,
            )
            .instance.spec.containers[0]
            .resources.requests.memory
        )
    )


@pytest.fixture()
def virt_api_rss_memory(admin_client, hco_namespace, highest_memory_usage_virt_api_pod):
    return int(
        bitmath.Byte(
            int(
                get_pod_by_name_prefix(
                    dyn_client=admin_client,
                    pod_prefix=highest_memory_usage_virt_api_pod["virt_api_pod"],
                    namespace=hco_namespace.name,
                ).execute(command=RSS_MEMORY_COMMAND)
            )
        ).MiB
    )


@pytest.fixture()
def vm_memory_working_set_bytes(vm_for_test, virt_launcher_pod_metrics_resource_exists):
    return int(
        bitmath.parse_string_unsafe(
            re.search(
                r"\b(\d+Mi)\b",
                run_command(
                    command=shlex.split(
                        f"oc adm top pod {vm_for_test.vmi.virt_launcher_pod.name} -n {vm_for_test.namespace}"
                    ),
                    check=False,
                )[1],
            ).group(1)
        ).bytes
    )


@pytest.fixture()
def virt_launcher_pod_metrics_resource_exists(vm_for_test):
    vl_name = vm_for_test.vmi.virt_launcher_pod.name
    samples = TimeoutSampler(
        wait_timeout=TIMEOUT_1MIN,
        sleep=TIMEOUT_15SEC,
        func=lambda: PodMetrics(name=vl_name, namespace=vm_for_test.namespace).exists,
    )
    try:
        for sample in samples:
            if sample:
                LOGGER.info(f"PodMetric resource for {vl_name} exists.")
                return
    except TimeoutExpiredError:
        LOGGER.error(f"Resource PodMetrics for pod {vl_name} not found")
        raise


@pytest.fixture()
def vm_memory_rss_bytes(vm_for_test):
    return int(vm_for_test.privileged_vmi.virt_launcher_pod.execute(command=RSS_MEMORY_COMMAND))


@pytest.fixture(scope="class")
def vm_virt_launcher_pod_requested_memory(vm_for_test):
    return int(
        bitmath.parse_string_unsafe(
            vm_for_test.vmi.virt_launcher_pod.instance.spec.containers[0].resources.requests.memory
        ).bytes
    )


@pytest.fixture()
def virt_handler_pods_count(hco_namespace):
    return str(
        DaemonSet(
            name=VIRT_HANDLER,
            namespace=hco_namespace.name,
        ).instance.status.numberReady
    )


@pytest.fixture()
def vm_instance_with_deprecated_api_version(namespace):
    vm_instance = VirtualMachine(name="vm-deprecated-api", namespace=namespace.name, client=get_client())
    vm_instance.api_version = f"{Resource.ApiGroup.KUBEVIRT_IO}/{Resource.ApiVersion.V1ALPHA3}"
    return vm_instance


@pytest.fixture()
def generated_api_deprecated_requests(prometheus, vm_instance_with_deprecated_api_version):
    initial_metric_value = int(
        get_metrics_value(
            prometheus=prometheus,
            metrics_name=KUBEVIRT_API_REQUEST_DEPRECATED_TOTAL_WITH_VERSION_VERB_AND_RESOURCE,
        )
    )
    for _ in range(COUNT_FIVE):
        try:
            vm_instance_with_deprecated_api_version.deploy()
        except UnprocessibleEntityError:
            continue
    return initial_metric_value + COUNT_FIVE


@pytest.fixture()
def storage_class_labels_for_testing(admin_client):
    chosen_sc_name = py_config["default_storage_class"]
    return {
        "storageclass": chosen_sc_name,
        "smartclone": "true" if is_snapshot_supported_by_sc(sc_name=chosen_sc_name, client=admin_client) else "false",
        "virtdefault": "true"
        if StorageClass(client=admin_client, name=chosen_sc_name).instance.metadata.annotations[
            StorageClass.Annotations.IS_DEFAULT_VIRT_CLASS
        ]
        == "true"
        else "false",
    }


@pytest.fixture()
def vm_for_snapshot_for_metrics_test(admin_client, storage_class_for_snapshot, namespace):
    with create_cirros_vm(
        storage_class=storage_class_for_snapshot,
        namespace=namespace.name,
        client=admin_client,
        dv_name="dv-for-snapshot",
        vm_name="vm-for-snapshot",
    ) as vm:
        yield vm


@pytest.fixture()
def vm_snapshot_for_metric_test(vm_for_snapshot_for_metrics_test):
    with vm_snapshot(
        vm=vm_for_snapshot_for_metrics_test, name=f"{vm_for_snapshot_for_metrics_test.name}-snapshot"
    ) as snapshot:
        yield snapshot


@pytest.fixture()
def restored_vm_using_snapshot(vm_for_snapshot_for_metrics_test, vm_snapshot_for_metric_test):
    vm_name = vm_for_snapshot_for_metrics_test.name
    vm_for_snapshot_for_metrics_test.stop(wait=True)
    with VirtualMachineRestore(
        name=f"restore-snapshot-{vm_name}",
        namespace=vm_snapshot_for_metric_test.namespace,
        vm_name=vm_name,
        snapshot_name=vm_snapshot_for_metric_test.name,
    ) as vm_restore:
        vm_restore.wait_restore_done()
        vm_for_snapshot_for_metrics_test.start(wait=True)
        yield vm_restore


@pytest.fixture()
def restored_pvc_name(admin_client, vm_for_snapshot_for_metrics_test):
    for pvc in PersistentVolumeClaim.get(
        dyn_client=admin_client,
        namespace=vm_for_snapshot_for_metrics_test.namespace,
        label_selector=f"restore.kubevirt.io/source-vm-name={vm_for_snapshot_for_metrics_test.name}",
    ):
        return pvc.name


@pytest.fixture()
def snapshot_labels_for_testing(vm_snapshot_for_metric_test, vm_for_snapshot_for_metrics_test, restored_pvc_name):
    return {
        "label_restore_kubevirt_io_source_vm_name": vm_for_snapshot_for_metrics_test.name,
        "persistentvolumeclaim": restored_pvc_name,
        "namespace": vm_snapshot_for_metric_test.namespace,
    }


@pytest.fixture()
def kubevirt_vmsnapshot_persistentvolumeclaim_labels_non_empty_value(prometheus, vm_for_snapshot_for_metrics_test):
    wait_for_non_empty_metrics_value(
        prometheus=prometheus,
        metric_name=KUBEVIRT_VMSNAPSHOT_PERSISTENTVOLUMECLAIM_LABELS.format(
            vm_name=vm_for_snapshot_for_metrics_test.name
        ),
    )


@pytest.fixture(scope="class")
def template_validator_finalizer(hco_namespace):
    deployment = Deployment(name=VIRT_TEMPLATE_VALIDATOR, namespace=hco_namespace.name)
    with ResourceEditorValidateHCOReconcile(
        patches={deployment: {"metadata": {"finalizers": ["ssp.kubernetes.io/temporary-finalizer"]}}}
    ):
        yield


@pytest.fixture(scope="class")
def deleted_ssp_operator_pod(admin_client, hco_namespace):
    get_pod_by_name_prefix(
        dyn_client=admin_client,
        pod_prefix=SSP_OPERATOR,
        namespace=hco_namespace.name,
    ).delete(wait=True)
    yield
    verify_ssp_pod_is_running(dyn_client=admin_client, hco_namespace=hco_namespace)


@pytest.fixture(scope="class")
def initiate_metric_value(request, prometheus):
    return get_metrics_value(prometheus=prometheus, metrics_name=request.param)


@pytest.fixture()
<<<<<<< HEAD
def vnic_info_from_vm_or_vmi(request, running_metric_vm):
    vm_instance = (
        running_metric_vm.vmi.instance.spec if request.param == "vmi" else running_metric_vm.instance.spec.template.spec
    )
    binding_name_and_type = binding_name_and_type_from_vm_or_vmi(vm_interface=vm_instance.domain.devices.interfaces[0])
    return {
        "vnic_name": vm_instance.networks[0].name,
        BINDING_NAME: binding_name_and_type[BINDING_NAME],
        BINDING_TYPE: binding_name_and_type[BINDING_TYPE],
    }
=======
def allocatable_nodes(nodes):
    return [node for node in nodes if node.instance.status.allocatable.memory != "0"]
>>>>>>> 8694919d
<|MERGE_RESOLUTION|>--- conflicted
+++ resolved
@@ -1053,7 +1053,6 @@
 
 
 @pytest.fixture()
-<<<<<<< HEAD
 def vnic_info_from_vm_or_vmi(request, running_metric_vm):
     vm_instance = (
         running_metric_vm.vmi.instance.spec if request.param == "vmi" else running_metric_vm.instance.spec.template.spec
@@ -1064,7 +1063,8 @@
         BINDING_NAME: binding_name_and_type[BINDING_NAME],
         BINDING_TYPE: binding_name_and_type[BINDING_TYPE],
     }
-=======
+
+
+@pytest.fixture()
 def allocatable_nodes(nodes):
-    return [node for node in nodes if node.instance.status.allocatable.memory != "0"]
->>>>>>> 8694919d
+    return [node for node in nodes if node.instance.status.allocatable.memory != "0"]