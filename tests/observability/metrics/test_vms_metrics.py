--- conflicted
+++ resolved
@@ -15,10 +15,6 @@
 from tests.observability.metrics.constants import (
     KUBEVIRT_CONSOLE_ACTIVE_CONNECTIONS_BY_VMI,
     KUBEVIRT_VM_DISK_ALLOCATED_SIZE_BYTES,
-<<<<<<< HEAD
-    KUBEVIRT_VMI_MEMORY_AVAILABLE_BYTES,
-=======
->>>>>>> e42c6c83
     KUBEVIRT_VMI_PHASE_TRANSITION_TIME_FROM_DELETION_SECONDS_SUM_SUCCEEDED,
     KUBEVIRT_VNC_ACTIVE_CONNECTIONS_BY_VMI,
 )
@@ -27,10 +23,6 @@
     get_pvc_size_bytes,
     timestamp_to_seconds,
     validate_metric_value_greater_than_initial_value,
-<<<<<<< HEAD
-    validate_metric_value_within_range,
-=======
->>>>>>> e42c6c83
     validate_vnic_info,
 )
 from tests.observability.utils import validate_metrics_value
