import logging
import math
import re
import shlex
import urllib
from collections import Counter
from contextlib import contextmanager
from datetime import datetime, timezone
from typing import Any, Generator, Optional

import bitmath
import pytest
from kubernetes.dynamic import DynamicClient
from ocp_resources.datavolume import DataVolume
from ocp_resources.persistent_volume_claim import PersistentVolumeClaim
from ocp_resources.pod import Pod
from ocp_resources.pod_metrics import PodMetrics
from ocp_resources.resource import Resource
from ocp_resources.template import Template
from ocp_resources.virtual_machine_cluster_instancetype import VirtualMachineClusterInstancetype
from ocp_resources.virtual_machine_cluster_preference import VirtualMachineClusterPreference
from ocp_utilities.monitoring import Prometheus
from podman.errors import ContainerNotFound
from pyhelper_utils.shell import run_command, run_ssh_commands
from timeout_sampler import TimeoutExpiredError, TimeoutSampler

from tests.observability.constants import KUBEVIRT_VIRT_OPERATOR_READY
from tests.observability.metrics.constants import (
    BINDING_NAME,
    BINDING_TYPE,
    GO_VERSION_STR,
    INSTANCE_TYPE_LABELS,
    KUBE_VERSION_STR,
    KUBEVIRT_VMI_FILESYSTEM_BYTES,
    KUBEVIRT_VMI_FILESYSTEM_BYTES_WITH_MOUNT_POINT,
    METRIC_SUM_QUERY,
    RSS_MEMORY_COMMAND,
)
from tests.observability.utils import validate_metrics_value
from utilities.constants import (
    CAPACITY,
    KUBEVIRT_VIRT_OPERATOR_UP,
    NODE_STR,
    OS_FLAVOR_WINDOWS,
    RHEL9_PREFERENCE,
    TIMEOUT_1MIN,
    TIMEOUT_2MIN,
    TIMEOUT_3MIN,
    TIMEOUT_4MIN,
    TIMEOUT_5MIN,
    TIMEOUT_5SEC,
    TIMEOUT_8MIN,
    TIMEOUT_10MIN,
    TIMEOUT_10SEC,
    TIMEOUT_15SEC,
    TIMEOUT_20SEC,
    TIMEOUT_30SEC,
    TIMEOUT_40SEC,
    U1_SMALL,
    USED,
    VIRT_HANDLER,
    Images,
)
from utilities.infra import (
    ExecCommandOnPod,
    cleanup_artifactory_secret_and_config_map,
    get_artifactory_config_map,
    get_artifactory_secret,
    get_http_image_url,
    get_pod_by_name_prefix,
)
from utilities.monitoring import get_metrics_value
from utilities.network import assert_ping_successful
from utilities.storage import wait_for_dv_expected_restart_count
from utilities.virt import VirtualMachineForTests, VirtualMachineForTestsFromTemplate, running_vm

LOGGER = logging.getLogger(__name__)
KUBEVIRT_CR_ALERT_NAME = "KubeVirtCRModified"
CURL_QUERY = "curl -k https://localhost:8443/metrics"
PING = "ping"
JOB_NAME = "kubevirt-prometheus-metrics"
TOPK_VMS = 3
SINGLE_VM = 1
ONE_CPU_CORES = 1
ZERO_CPU_CORES = 0
COUNT_TWO = 2
COUNT_THREE = 3
TOTAL_4_ITERATIONS = 4


def get_mutation_component_value_from_prometheus(prometheus: Prometheus, component_name: str) -> int:
    query = f'kubevirt_hco_out_of_band_modifications_total{{component_name="{component_name}"}}'
    metric_results = prometheus.query_sampler(query=query)
    return int(metric_results[0]["value"][1]) if metric_results else 0


def get_changed_mutation_component_value(
    prometheus: Prometheus, component_name: str, previous_value: int
) -> Optional[int]:
    samples = TimeoutSampler(
        wait_timeout=TIMEOUT_10MIN,
        sleep=10,
        func=get_mutation_component_value_from_prometheus,
        prometheus=prometheus,
        component_name=component_name,
    )
    try:
        for sample in samples:
            if sample != previous_value:
                return sample
    except TimeoutExpiredError:
        LOGGER.error(f"component value did not change for component_name '{component_name}'.")
        raise
    return None


def wait_for_metric_vmi_request_cpu_cores_output(prometheus: Prometheus, expected_cpu: int) -> None:
    """
    This function will wait for the expected metrics core cpu to show up in Prometheus query output
    and return if results equal to the expected total requested cpu for all total vm's
    Args:
        prometheus (Prometheus): Prometheus object
        expected_cpu (int):  expected core cpu
    Raise:
        TimeoutExpiredError: if the expected results does not show up in prometheus query output
    """
    sampler = TimeoutSampler(
        wait_timeout=TIMEOUT_5MIN,
        sleep=TIMEOUT_30SEC,
        func=get_prometheus_vmi_request_cpu_sum_query_value,
        prometheus=prometheus,
    )
    sample = None
    try:
        for sample in sampler:
            if round(sample * 10) == expected_cpu:
                return
    except TimeoutExpiredError:
        LOGGER.error(
            f"timeout exception waiting for prometheus output, expected results: {expected_cpu}\n"
            f"actual results: {sample}"
        )
        raise


def get_prometheus_vmi_request_cpu_sum_query_value(prometheus: Prometheus) -> float:
    """
    This function will perform Prometheus query cluster:vmi_request_cpu_cores:sum and return query cpu output result

    Args:
        prometheus (Prometheus): Prometheus object.

    Returns:
        float: prometheus query value output, return 0.0 if case no results found

    """
    metric_results = prometheus.query(query="cluster:vmi_request_cpu_cores:sum")["data"]["result"]
    return float(metric_results[0]["value"][1]) if metric_results else 0.0


def get_vm_metrics(prometheus: Prometheus, query: str, vm_name: str, timeout: int = TIMEOUT_5MIN) -> list[dict] | None:
    """
    Performs Prometheus query, waits for the expected vm related metrics to show up in results,
    returns the query results

    Args:
        prometheus(Prometheus Object): Prometheus object.
        query(str): Prometheus query string (for strings with special characters they need to be parsed by the
        caller)
        vm_name(str): name of the vm to look for in prometheus query results
        timeout(int): Timeout value in seconds

    Returns:
        list: List of query results if appropriate vm name is found in the results.

    Raise:
        TimeoutExpiredError: if a given vm name does not show up in prometheus query results

    """
    sampler = TimeoutSampler(
        wait_timeout=timeout,
        sleep=5,
        func=prometheus.query_sampler,
        query=query,
    )
    sample = None
    try:
        for sample in sampler:
            if sample and vm_name in [name.get("metric").get("name") for name in sample]:
                return sample
    except TimeoutExpiredError:
        LOGGER.error(f'vm {vm_name} not found via prometheus query: "{query}" result: {sample}')
        raise
    return None


def assert_vm_metric(prometheus: Prometheus, query: str, vm_name: str):
    assert get_vm_metrics(prometheus=prometheus, query=query, vm_name=vm_name), (
        f"query: {query} has no result for vm: {vm_name}"
    )


def get_hco_cr_modification_alert_summary_with_count(prometheus: Prometheus, component_name: str) -> str | None:
    """This function will check the 'KubeVirtCRModified'
    an alert summary generated after the 'kubevirt_hco_out_of_band_modifications_total' metrics triggered.

    Args:
        prometheus (:obj:`Prometheus`): Prometheus object.

    Returns:
        String: Summary of the 'KubeVirtCRModified' alert contains count.

        example:
        Alert summary for single change:
        "1 out-of-band CR modifications were detected in the last 10 minutes."
    """

    # Find an alert "KubeVirtCRModified" and return it's summary.
    def _get_summary():
        alerts = prometheus.get_all_alerts_by_alert_name(alert_name=KUBEVIRT_CR_ALERT_NAME)
        for alert in alerts:
            if component_name == alert["labels"]["component_name"]:
                return alert.get("annotations", {}).get("summary")

    # Alert is not updated immediately. Wait for 300 seconds.
    samples = TimeoutSampler(
        wait_timeout=TIMEOUT_5MIN,
        sleep=2,
        func=_get_summary,
    )
    try:
        for alert_summary in samples:
            if alert_summary is not None:
                return alert_summary
    except TimeoutError:
        LOGGER.error(f"Summary is not present for Alert {KUBEVIRT_CR_ALERT_NAME}")
    return None


def wait_for_summary_count_to_be_expected(
    prometheus: Prometheus, component_name: str, expected_summary_value: int
) -> None:
    """This function will wait for the expected summary to match with
    the summary message from component specific alert.

    Args:
        prometheus (:obj:`Prometheus`): Prometheus object.
        component_name (String): Name of the component.
        expected_summary_value (Integer): Expected value of the component after update.

        example:
        Alert summary for 3 times change in component:
        "3 out-of-band CR modifications were detected in the last 10 minutes."
    """

    def extract_value_from_message(message):
        mo = re.search(
            pattern=r"(?P<count>\d+) out-of-band CR modifications were detected in the last (?P<time>\d+) minutes.",
            string=message,
        )
        if mo:
            match_dict = mo.groupdict()
            return int(match_dict["count"])

    samples = TimeoutSampler(
        wait_timeout=TIMEOUT_10MIN,
        sleep=5,
        func=get_hco_cr_modification_alert_summary_with_count,
        prometheus=prometheus,
        component_name=component_name,
    )
    sample = None
    try:
        for sample in samples:
            if sample:
                value = extract_value_from_message(message=sample)
                if value == expected_summary_value:
                    return
    except TimeoutError:
        LOGGER.error(
            f"Summary count did not update for component {component_name}: "
            f"current={sample} expected={expected_summary_value}"
        )
        raise


def parse_vm_metric_results(raw_output: str) -> dict[str, Any]:
    """
    Parse metrics received from virt-handler pod

    Args:
        raw_output (str): raw metric output received from virt-handler pods

    Returns:
        dict: Dictionary of parsed output
    """
    regex_metrics = r"(?P<metric>\S+)\{(?P<labels>[^\}]+)\}[ ](?P<value>\d+)"
    metric_results: dict[str, Any] = {}
    for line in raw_output.splitlines():
        if line.startswith("# HELP"):
            metric, description = line[7:].split(" ", 1)
            metric_results.setdefault(metric, {})["help"] = description
        elif line.startswith("# TYPE"):
            metric, metric_type = line[7:].split(" ", 1)
            metric_results.setdefault(metric, {})["type"] = metric_type
        elif re.match(regex_metrics, line):
            match = re.match(regex_metrics, line)
            if match:
                metric_instance_dict = match.groupdict()
                metric_instance_dict["labeldict"] = {
                    val[0]: val[-1]
                    for val in [label.partition("=") for label in metric_instance_dict["labels"].split(",")]
                }
                metric_results.setdefault(metric_instance_dict["metric"], {}).setdefault("results", []).append(
                    metric_instance_dict
                )
        else:
            metric, metric_type = line.split(" ", 1)
            metric_results.setdefault(metric, {})["type"] = metric_type
    return metric_results


def assert_vm_metric_virt_handler_pod(query: str, vm: VirtualMachineForTests):
    """
    Get vm metric information from virt-handler pod

    Args:
        query (str): Prometheus query string
        vm (VirtualMachineForTests): A VirtualMachineForTests

    """
    pod = vm.privileged_vmi.virt_handler_pod
    output = parse_vm_metric_results(raw_output=pod.execute(command=["bash", "-c", f"{CURL_QUERY}"]))
    assert output, f'No query output found from {VIRT_HANDLER} pod "{pod.name}" for query: "{CURL_QUERY}"'
    metrics_list = []
    if query in output:
        metrics_list = [
            result["labeldict"]
            for result in output[query]["results"]
            if "labeldict" in result and vm.name in result["labeldict"]["name"]
        ]
    assert metrics_list, (
        f'{VIRT_HANDLER} pod query:"{CURL_QUERY}" did not return any vm metric information for vm: {vm.name} '
        f"from {VIRT_HANDLER} pod: {pod.name}. "
    )
    assert_validate_vm_metric(vm=vm, metrics_list=metrics_list)


def assert_validate_vm_metric(vm: VirtualMachineForTests, metrics_list: list[dict[str, str]]) -> None:
    """
    Validate vm metric information fetched from virt-handler pod

    Args:
        vm (VirtualMachineForTests): A VirtualMachineForTests
        metrics_list (list): List of metrics entries collected from associated Virt-handler pod

    """
    expected_values = {
        "kubernetes_vmi_label_kubevirt_io_nodeName": vm.vmi.node.name,
        "namespace": vm.namespace,
        "node": vm.vmi.node.name,
    }
    LOGGER.info(f"{VIRT_HANDLER} pod metrics associated with vm: {vm.name} are: {metrics_list}")
    metric_data_mismatch = [
        entity
        for key in expected_values
        for entity in metrics_list
        if not entity.get(key, None) or expected_values[key] not in entity[key]
    ]

    assert not metric_data_mismatch, (
        f"Vm metric validation via {VIRT_HANDLER} pod {vm.vmi.virt_handler_pod} failed: {metric_data_mismatch}"
    )


def get_topk_query(metric_names: list[str], time_period: str = "5m") -> str:
    """
    Creates a topk query string based on metric_name

    Args:
        metric_names (list): list of strings

        time_period (str): indicates the time period over which top resources would be considered

    Returns:
        str: query string to be used for the topk query
    """
    query_parts = [f" sum by (name, namespace) (rate({metric}[{time_period}]))" for metric in metric_names]
    return f"topk(3, {(' + ').join(query_parts)})"


def assert_topk_vms(prometheus: Prometheus, query: str, vm_list: list, timeout: int = TIMEOUT_8MIN) -> list | None:
    """
    Performs a topk query against prometheus api, waits until it has expected result entries and returns the
    results

    Args:
        prometheus (Prometheus Object): Prometheus object.
        query (str): Prometheus query string
        vm_list (list): list of vms to show up in topk results
        timeout (int): Timeout value in seconds

    Returns:
        list: List of results

    Raises:
        TimeoutExpiredError: on mismatch between number of vms founds in topk query results vs expected number of vms
    """
    sampler = TimeoutSampler(
        wait_timeout=timeout,
        sleep=5,
        func=prometheus.query_sampler,
        query=urllib.parse.quote_plus(query),
    )
    sample = None
    try:
        for sample in sampler:
            if len(sample) == len(vm_list):
                vms_found = [
                    entry["metric"]["name"] for entry in sample if entry.get("metric", {}).get("name") in vm_list
                ]
                if Counter(vms_found) == Counter(vm_list):
                    return sample
    except TimeoutExpiredError:
        LOGGER.error(
            f'Expected vms: "{vm_list}" for prometheus query:'
            f' "{query}" does not match with actual results: {sample} after {timeout} seconds.'
        )
        raise
    return None


def run_vm_commands(vms: list, commands: list) -> None:
    """
    This helper function, runs commands on vms to generate metrics.
    Args:
        vms (list): List of VirtualMachineForTests
        commands (list): Used to execute commands against nodes (where created vms are scheduled)

    """
    commands = [shlex.split(command) for command in commands]
    LOGGER.info(f"Commands: {commands}")
    for vm in vms:
        if any(command[0].startswith("ping") for command in commands):
            assert_ping_successful(src_vm=vm, dst_ip="localhost", packet_size=10000, count=20)
        else:
            run_ssh_commands(host=vm.ssh_exec, commands=commands)


def run_node_command(vms: list, command: str, utility_pods: list) -> None:
    """
    This is a helper function to run a command against a node associated with a given virtual machine, to prepare
    it for metric generation commands.

    Args:
        vms: (List): List of VirtualMachineForTests objects
        utility_pods (list): Utility pods
        command (str): Command to be run against a given node

    Raise:
        Asserts on command execution failure
    """
    # If multiple vms are placed on the same node, we only want to run command against the node once.
    # So we need to collect the node names first
    node_names = []
    for vm in vms:
        node_name = vm.vmi.node.name
        LOGGER.info(f"For vm {vm.name} is placed on node: {node_name}")
        if node_name not in node_names:
            node_names.append(node_name)
    for node_name in node_names:
        LOGGER.info(f'Running command "{command}" on node {node_name}')
        ExecCommandOnPod(utility_pods=utility_pods, node=node_name).exec(command=command)


def assert_prometheus_metric_values(
    prometheus: Prometheus, query: str, vm: VirtualMachineForTests, timeout: int = TIMEOUT_5MIN
) -> None:
    """
    Compares metric query result with expected values

    Args:
        prometheus (Prometheus Object): Prometheus object.
        query (str): Prometheus query string
        vm (VirtualMachineForTests): Vm that is expected to show up in Prometheus query results
        timeout (int): Timeout value in seconds

    Raise:
        Asserts on premetheus results not matching expected result
    """
    results = get_vm_metrics(prometheus=prometheus, query=query, vm_name=vm.name, timeout=timeout)
    result_entry = []
    if results:
        result_entry = [
            result["metric"] for result in results if result.get("metric") and result["metric"]["name"] == vm.name
        ]

    assert result_entry, f'Prometheus query: "{query}" result: {results} does not include expected vm: {vm.name}'

    expected_result = {
        "job": JOB_NAME,
        "service": JOB_NAME,
        "container": VIRT_HANDLER,
        "kubernetes_vmi_label_kubevirt_io_vm": vm.name,
        "kubernetes_vmi_label_kubevirt_io_nodeName": vm.vmi.node.name,
        "namespace": vm.namespace,
        "pod": vm.vmi.virt_handler_pod,
    }
    metric_value_mismatch = [
        {key: result.get(key, "")}
        for result in result_entry
        for key in expected_result
        if not result.get(key, "") or result[key] != expected_result[key]
    ]
    assert metric_value_mismatch, f"For Prometheus query {query} data validation failed for: {metric_value_mismatch}"


def is_swap_enabled(vm: VirtualMachineForTests, swap_name: str = r"\/dev\/zram0") -> bool:
    out = run_ssh_commands(host=vm.ssh_exec, commands=shlex.split("swapon --raw"))
    LOGGER.info(f"Swap: {out}")
    if not out:
        return False
    return bool(re.findall(f"{swap_name}", "".join(out)))


def enable_swap_fedora_vm(vm: VirtualMachineForTests) -> None:
    """
    Enable swap on on fedora vms

    Args:
       vm (VirtualMachineForTests): a VirtualMachineForTests, on which swap is to be enabled

    Raise:
        Asserts if swap memory is not enabled on a given vm
    """
    if not is_swap_enabled(vm=vm):
        swap_name = "myswap"
        for command in [
            f"dd if=/dev/zero of=/{swap_name} bs=1M count=1000",
            f"chmod 600 /{swap_name}",
            f"mkswap /{swap_name}",
            f"swapon /{swap_name}",
        ]:
            vm.ssh_exec.executor(sudo=True).run_cmd(cmd=shlex.split(command))

        assert is_swap_enabled(vm=vm, swap_name=swap_name), f"Failed to enable swap memory {swap_name} on {vm.name}"
    vm.ssh_exec.executor(sudo=True).run_cmd(cmd=shlex.split("sysctl vm.swappiness=100"))


def get_vmi_phase_count(prometheus: Prometheus, os_name: str, flavor: str, workload: str, query: str) -> int:
    """
    Get the metric from the defined Prometheus query

    Args:
        prometheus (Prometheus object): Prometheus object to interact with the query
        os_name (str): the OS name as it appears on Prometheus, e.g. windows19
        flavor (str): the flavor as it appears on Prometheus, e.g. tiny
        workload (str): the type of the workload on the VM, e.g. server
        query (str): query str to use according to the query_dict

    Returns:
        the metric value
    """
    query = query.format(os_name=os_name, flavor=flavor, workload=workload)
    LOGGER.debug(f"query for prometheus: query={query}")
    response = prometheus.query_sampler(query=query)
    if not response:
        return 0

    return int(response[0]["value"][1])


def wait_until_kubevirt_vmi_phase_count_is_expected(
    prometheus: Prometheus, vmi_annotations: dict[str, str], expected: str, query: str
) -> None:
    os_name = vmi_annotations[Template.VMAnnotations.OS]
    flavor = vmi_annotations[Template.VMAnnotations.FLAVOR]
    workload = vmi_annotations[Template.VMAnnotations.WORKLOAD]
    LOGGER.info(
        f"Waiting for kubevirt_vmi_phase_count: expected={expected} os={os_name} flavor={flavor} workload={workload}"
    )
    query_sampler = TimeoutSampler(
        wait_timeout=TIMEOUT_5MIN,
        sleep=3,
        func=get_vmi_phase_count,
        prometheus=prometheus,
        os_name=os_name,
        flavor=flavor,
        workload=workload,
        query=query,
    )
    sample = None
    try:
        for sample in query_sampler:
            if sample == expected:
                return
    except TimeoutExpiredError:
        LOGGER.error(
            f"Timeout exception while waiting for a specific value from query: current={sample} expected={expected}"
        )
        raise


def get_prometheus_monitoring_pods(admin_client: DynamicClient) -> list:
    """
    Get all Prometheus pods within the openshift-monitoring namespace

    Args:
        admin_client (DynamicClient): DynamicClient object

    Returns:
        list: list of all prometheus pods within the openshift-monitoring namespace
    """
    prometheus_pods_monitoring_namespace_list = list(
        Pod.get(
            dyn_client=admin_client,
            namespace="openshift-monitoring",
            label_selector=(
                f"{Resource.ApiGroup.APP_KUBERNETES_IO}/name in (prometheus-operator, prometheus, prometheus-adapter)"
            ),
        )
    )
    assert prometheus_pods_monitoring_namespace_list, "no matching pods found on the cluster"
    return prometheus_pods_monitoring_namespace_list


def get_not_running_prometheus_pods(admin_client) -> dict[str, str]:
    """
    Get all Prometheus pods that are not in Running status

    Args:
        admin_client (DynamicClient): DynamicClient object

    Returns:
        dict: dict of prometheus pods' name (key) and status (value) that are not in Running status
    """
    prometheus_pods_monitoring_namespace_list = get_prometheus_monitoring_pods(admin_client=admin_client)
    return {
        pod.name: pod.status for pod in prometheus_pods_monitoring_namespace_list if pod.status != Pod.Status.RUNNING
    }


def get_vm_cpu_info_from_prometheus(prometheus: Prometheus, vm_name: str) -> Optional[int]:
    query = urllib.parse.quote_plus(
        f'kubevirt_vmi_node_cpu_affinity{{kubernetes_vmi_label_kubevirt_io_domain="{vm_name}"}}'
    )
    samples = TimeoutSampler(
        wait_timeout=TIMEOUT_1MIN,
        sleep=2,
        func=prometheus.query_sampler,
        query=query,
    )
    sample = None
    try:
        for sample in samples:
            if sample:
                return int(sample[0]["value"][1])
    except TimeoutExpiredError:
        LOGGER.error(f"Failed to get data from query '{query}' in time. Current data: {sample}")
        raise
    return None


def validate_vmi_node_cpu_affinity_with_prometheus(prometheus: Prometheus, vm: VirtualMachineForTests) -> None:
    vm_cpu = vm.vmi.instance.spec.domain.cpu
    cpu_count_from_vm = (vm_cpu.threads or 1) * (vm_cpu.cores or 1) * (vm_cpu.sockets or 1)
    LOGGER.info(f"Cpu count from vm {vm.name}: {cpu_count_from_vm}")
    cpu_info_from_prometheus = get_vm_cpu_info_from_prometheus(prometheus=prometheus, vm_name=vm.name)
    LOGGER.info(f"CPU information from prometheus: {cpu_info_from_prometheus}")
    cpu_count_from_vm_node = int(vm.privileged_vmi.node.instance.status.capacity.cpu)
    LOGGER.info(f"Cpu count from node {vm.privileged_vmi.node.name}: {cpu_count_from_vm_node}")

    if cpu_count_from_vm > 1:
        cpu_count_from_vm_node = cpu_count_from_vm_node * cpu_count_from_vm

    assert cpu_count_from_vm_node == cpu_info_from_prometheus, (
        f"Actual CPU count {cpu_count_from_vm_node} not matching with "
        f"expected CPU count {cpu_info_from_prometheus} for VM CPU {cpu_count_from_vm}"
    )


def get_vmi_memory_domain_metric_value_from_prometheus(prometheus: Prometheus, vmi_name: str, query: str) -> int:
    metric_query_output = prometheus.query(query=query)["data"]["result"]
    LOGGER.info(f"Query {query} Output: {metric_query_output}")
    value = [
        int(query_ouput["value"][1])
        for query_ouput in metric_query_output
        if query_ouput["metric"].get("name") == vmi_name
    ]
    assert value, f"Metrics: '{query}' did not return any value, Current Metrics data: {metric_query_output}"
    return value[0]


def get_vmi_dommemstat_from_vm(vmi_dommemstat: str, domain_memory_string: str) -> int:
    # Find string from list in the dommemstat and convert to bytes from KiB.
    vmi_domain_memory_match = re.match(rf".*(?:^|\n|){domain_memory_string} (\d+).*", vmi_dommemstat, re.DOTALL)
    assert vmi_domain_memory_match, (
        f"No match '{domain_memory_string}' found for VM's domain memory in VMI's dommemstat {vmi_dommemstat}"
    )
    matched_vmi_domain_memory_bytes = bitmath.KiB(int(vmi_domain_memory_match.group(1))).to_Byte()
    return matched_vmi_domain_memory_bytes


def get_used_memory_vmi_dommemstat(vm: VirtualMachineForTestsFromTemplate) -> int:
    vmi_dommemstat = vm.privileged_vmi.get_dommemstat()
    available_memory = get_vmi_dommemstat_from_vm(vmi_dommemstat=vmi_dommemstat, domain_memory_string="available")
    usable_memory = get_vmi_dommemstat_from_vm(vmi_dommemstat=vmi_dommemstat, domain_memory_string="usable")

    LOGGER.info(f"Available Memory: {available_memory}. Usable Memory: {usable_memory}")
    return int(available_memory - usable_memory)


def wait_vmi_dommemstat_match_with_metric_value(prometheus: Prometheus, vm: VirtualMachineForTestsFromTemplate) -> None:
    samples = TimeoutSampler(
        wait_timeout=TIMEOUT_5MIN,
        sleep=15,
        func=get_used_memory_vmi_dommemstat,
        vm=vm,
    )
    sample = None
    prometheus_metric_value = None
    try:
        for sample in samples:
            if sample:
                prometheus_metric_value = get_metrics_value(
                    prometheus=prometheus, metrics_name=f"kubevirt_vmi_memory_used_bytes{{name='{vm.name}'}}"
                )
                if sample == int(prometheus_metric_value):
                    return
    except TimeoutExpiredError:
        LOGGER.error(
            f"metric value doesn't match with dommemstat, value from prometheus: {prometheus_metric_value}, "
            f"used memory from dommmemstat command: {sample}"
        )
        raise


def get_resource_object(
    admin_client: DynamicClient, related_objects: list, resource_kind, resource_name: str
) -> Resource | None:
    for related_obj in related_objects:
        if resource_kind.__name__ == related_obj["kind"]:
            namespace = related_obj.get("namespace")
            if namespace:
                return resource_kind(
                    client=admin_client,
                    name=resource_name,
                    namespace=namespace,
                )
            return resource_kind(
                client=admin_client,
                name=resource_name,
            )

    return None


def wait_for_prometheus_query_result_node_value_update(prometheus: Prometheus, query: str, node: str) -> None:
    """
    This function is waiting for Prometheus query node label value to be update.
    Args:
        prometheus (Prometheus): Prometheus object
        query (str): Prometheus query string
        node (str): previous vmi node name
    """
    sampler = TimeoutSampler(
        wait_timeout=TIMEOUT_5MIN,
        sleep=TIMEOUT_30SEC,
        func=prometheus.query_sampler,
        query=query,
    )
    sample = None
    try:
        for sample in sampler:
            if (
                sample
                and sample[0].get("metric")
                and sample[0].get("metric").get("node")
                and sample[0]["metric"]["node"] != node
            ):
                return

    except TimeoutExpiredError:
        LOGGER.error(f"timeout exception waiting  query: {query} Node: {node} to change, results: {sample}")
        raise


def assert_instancetype_labels(prometheus: Prometheus, metric_name: str, expected_labels: dict[str, str]) -> None:
    """
    This function will assert prometheus query output labels against expected labels.

    Args:
        prometheus (Prometheus): Prometheus client object to query metrics
        metric_name (str): The prometheus metric name to query
        expected_labels (dict): Expected instancetype labels to validate against
    """
    validate_metrics_value(prometheus=prometheus, metric_name=metric_name, expected_value="1")

    def check_instancetype_labels():
        data_mismatch = {}
        for label in INSTANCE_TYPE_LABELS:
            prometheus_output = prometheus.query_sampler(query=metric_name)[0].get("metric").get(label)
            if prometheus_output != expected_labels[label]:
                data_mismatch[label] = {"Expected": expected_labels[label], "Actual": prometheus_output}
        return data_mismatch

    samples = TimeoutSampler(
        wait_timeout=TIMEOUT_5MIN,
        sleep=TIMEOUT_10SEC,
        func=check_instancetype_labels,
    )
    sample = None
    try:
        for sample in samples:
            if not sample:
                return
    except TimeoutExpiredError:
        LOGGER.error(f"timeout exception waiting for instancetype labels to match expected labels: {sample}")
        raise


def wait_for_metric_reset(prometheus: Prometheus, metric_name: str, timeout: int = TIMEOUT_4MIN) -> None:
    samples = TimeoutSampler(
        wait_timeout=timeout,
        sleep=TIMEOUT_15SEC,
        func=lambda: prometheus.query_sampler(query=metric_name),
    )
    sample = None
    try:
        for sample in samples:
            if not sample:
                return
            else:
                LOGGER.info(f"metric: {metric_name} value is: {sample}, waiting for metric to reset")
    except TimeoutExpiredError:
        LOGGER.info(f"Operator metrics value: {sample}, expected is None")
        raise


def restart_cdi_worker_pod(unprivileged_client: DynamicClient, dv: DataVolume, pod_prefix: str) -> None:
    initial_dv_restartcount = dv.instance.get("status", {}).get("restartCount", 0)
    for iteration in range(TOTAL_4_ITERATIONS - initial_dv_restartcount):
        pod = get_pod_by_name_prefix(
            dyn_client=unprivileged_client,
            pod_prefix=pod_prefix,
            namespace=dv.namespace,
        )
        dv_restartcount = dv.instance.get("status", {}).get("restartCount", 0)
        run_command(
            command=shlex.split(f"oc exec -n {dv.namespace} {pod.name} -- kill 1"),
            check=False,
        )
        wait_for_dv_expected_restart_count(dv=dv, expected_result=dv_restartcount + 1)


def fail_if_not_zero_restartcount(dv: DataVolume) -> None:
    restartcount = dv.instance.get("status", {}).get("restartCount", 0)

    if restartcount != 0:
        pytest.fail(f"dv {dv.name} restartcount is not zero,\n actual restartcount: {restartcount}")


def wait_for_no_metrics_value(prometheus: Prometheus, metric_name: str) -> None:
    samples = TimeoutSampler(
        wait_timeout=TIMEOUT_3MIN,
        sleep=TIMEOUT_40SEC,
        func=prometheus.query,
        query=METRIC_SUM_QUERY.format(
            metric_name=metric_name,
            instance_type_name=U1_SMALL,
            preference=RHEL9_PREFERENCE,
        ),
    )
    counter = 0
    sample = None
    try:
        for sample in samples:
            if not sample.get("data").get("result"):
                counter += 1
                if counter >= 3:
                    return
            else:
                counter = 0
    except TimeoutExpiredError:
        LOGGER.error(f"There is another vms on the cluster: {sample}")
        raise


def assert_virtctl_version_equal_metric_output(
    virtctl_server_version: dict[str, str], metric_output: list[dict[str, dict[str, str]]]
) -> None:
    mismatch_result = []
    metric_result = None
    for virt_handler_pod_metrics in metric_output:
        metric_result = virt_handler_pod_metrics.get("metric")
        if metric_result:
            if (
                metric_result[KUBE_VERSION_STR] != virtctl_server_version[KUBE_VERSION_STR]
                or metric_result[GO_VERSION_STR] != virtctl_server_version[GO_VERSION_STR]
            ):
                mismatch_result.append(metric_result)
    assert not mismatch_result, (
        f"Data mismatch, expected version results:{virtctl_server_version}\nactual results {metric_result}"
    )


def validate_metric_value_within_range(
    prometheus: Prometheus, metric_name: str, expected_value: float, timeout: int = TIMEOUT_4MIN
) -> None:
    samples = TimeoutSampler(
        wait_timeout=timeout,
        sleep=TIMEOUT_15SEC,
        func=get_metrics_value,
        prometheus=prometheus,
        metrics_name=metric_name,
    )
    sample: int | float = 0
    try:
        for sample in samples:
            if sample:
                sample = abs(float(sample))
                if sample * 0.95 <= abs(expected_value) <= sample * 1.05:
                    return
    except TimeoutExpiredError:
        LOGGER.info(
            f"Metric value of: {metric_name} is: {sample}, expected value:{expected_value},\n "
            f"The value should be between: {sample * 0.95}-{sample * 1.05}"
        )
        raise


def network_packets_received(vm: VirtualMachineForTests, interface_name: str) -> dict[str, str]:
    virsh_domifstat_content = vm.privileged_vmi.virt_launcher_pod.execute(
        command=shlex.split(f"virsh domifstat {vm.namespace}_{vm.name} {interface_name}")
    ).splitlines()
    return {line.split()[1]: line.split()[2] for line in virsh_domifstat_content if line}


def compare_network_traffic_bytes_and_metrics(
    prometheus: Prometheus, vm: VirtualMachineForTests, vm_interface_name: str
) -> bool:
    packet_received = network_packets_received(vm=vm, interface_name=vm_interface_name)
    rx_tx_indicator = False
    metric_result = (
        prometheus.query(query=f"kubevirt_vmi_network_traffic_bytes_total{{name='{vm.name}'}}")
        .get("data")
        .get("result")
    )
    for entry in metric_result:
        entry_value = entry.get("value")[1]
        if math.isclose(
            int(entry_value), int(packet_received[f"{entry.get('metric').get('type')}_bytes"]), rel_tol=0.02
        ):
            rx_tx_indicator = True
        else:
            break
    if rx_tx_indicator:
        return True
    return False


def validate_network_traffic_metrics_value(
    prometheus: Prometheus, vm: VirtualMachineForTests, interface_name: str
) -> None:
    samples = TimeoutSampler(
        wait_timeout=TIMEOUT_4MIN,
        sleep=TIMEOUT_10SEC,
        func=compare_network_traffic_bytes_and_metrics,
        prometheus=prometheus,
        vm=vm,
        vm_interface_name=interface_name,
    )
    try:
        match_counter = 0
        for sample in samples:
            if sample:
                match_counter += 1
                if match_counter >= 3:
                    return
            else:
                match_counter = 0

    except TimeoutExpiredError:
        LOGGER.error("Metric value and domistat value not correlate.")
        raise


def validate_vmi_network_receive_and_transmit_packets_total(
    metric_dict: dict[str, str],
    vm: VirtualMachineForTests,
    vm_interface_name: str,
    prometheus: Prometheus,
) -> None:
    samples = TimeoutSampler(
        wait_timeout=TIMEOUT_4MIN,
        sleep=TIMEOUT_10SEC,
        func=network_packets_received,
        vm=vm,
        interface_name=vm_interface_name,
    )
    sample_value = None
    packets_kind = metric_dict["packets_kind"]
    metric_packets_value = None
    values_comparing_history = {}
    try:
        match_counter = 0
        for sample in samples:
            if sample:
                metric_packets_value = get_metrics_value(
                    prometheus=prometheus, metrics_name=f"{metric_dict['metric_name']}{{name='{vm.name}'}}"
                )
                sample_value = sample[packets_kind]
                values_comparing_history[datetime.now()] = (
                    f"Packet kind {packets_kind} value from vm: {sample_value}, "
                    f"metric value for packet kind: {metric_packets_value}"
                )
                if math.isclose(int(sample_value), int(metric_packets_value), rel_tol=0.02):
                    match_counter += 1
                    LOGGER.info(
                        f"Packet kind {packets_kind} and metric value for packet kind match for {match_counter} times"
                    )
                    if match_counter >= 3:
                        LOGGER.info(f"Packet kind {packets_kind} and metric value for packet kind match!")
                        return
                else:
                    match_counter = 0
    except TimeoutExpiredError:
        LOGGER.error(
            f"Expected metric packets value for {packets_kind}: {sample_value}, actual: {metric_packets_value} \n "
            f"History : {values_comparing_history}"
        )
        raise


def get_metric_sum_value(prometheus: Prometheus, metric: str) -> int:
    metrics = prometheus.query(query=metric)
    metrics_result = metrics["data"].get("result", [])
    if metrics_result:
        return sum(int(metric_metrics_result["value"][1]) for metric_metrics_result in metrics_result)
    LOGGER.warning(f"For Query {metric}, empty results found.")
    return 0


def wait_for_expected_metric_value_sum(
    prometheus: Prometheus,
    metric_name: str,
    expected_value: int,
    check_times: int = 3,
    timeout: int = TIMEOUT_4MIN,
) -> None:
    sampler = TimeoutSampler(
        wait_timeout=timeout,
        sleep=TIMEOUT_15SEC,
        func=get_metric_sum_value,
        prometheus=prometheus,
        metric=metric_name,
    )
    sample = None
    current_check = 0
    comparison_values_log = {}
    try:
        for sample in sampler:
            if sample:
                comparison_values_log[datetime.now()] = (
                    f"metric: {metric_name} value is: {sample}, the expected value is {expected_value}"
                )
            if sample == expected_value:
                current_check += 1
                if current_check >= check_times:
                    return
            else:
                current_check = 0

    except TimeoutExpiredError:
        LOGGER.error(
            f"Metric: {metric_name}, metrics value: {sample}, expected: {expected_value}, "
            f"comparison log: {comparison_values_log}"
        )
        raise


def metric_result_output_dict_by_mountpoint(
    prometheus: Prometheus, capacity_or_used: str, vm_name: str
) -> dict[str, str]:
    return {
        entry["metric"]["mount_point"]: entry["value"][1]
        for entry in prometheus.query(
            query=KUBEVIRT_VMI_FILESYSTEM_BYTES.format(capacity_or_used=capacity_or_used, vm_name=vm_name)
        )
        .get("data")
        .get("result")
    }


def compare_kubevirt_vmi_info_metric_with_vm_info(
    prometheus: Prometheus, query: str, expected_value: str, values_to_compare: dict
) -> None:
    """
    This function waiting of Prometheus query output to match expected value
    Args:
        prometheus (Prometheus): Prometheus object
        query (str): Prometheus query string
        expected_value (str): expected_value for the query
        values_to_compare (dict): entries with values from the vm to compare with prometheus

    """
    sampler = TimeoutSampler(
        wait_timeout=TIMEOUT_1MIN,
        sleep=TIMEOUT_20SEC,
        func=prometheus.query_sampler,
        query=query,
    )
    missing_entries = None
    metric_value_field = None
    values_mismatch = None
    expected_entries = values_to_compare.keys()
    try:
        for sample in sampler:
            if sample and sample[0].get("metric"):
                query_result = sample[0]
                metric_fields = query_result["metric"]
                metric_value_field = query_result.get("value")[1]
                missing_entries = [entry for entry in expected_entries if entry not in metric_fields]
                if not missing_entries:
                    values_mismatch = {
                        field_name: (
                            f"Value from vm: {vm_command_value}, value from prometheus query: "
                            f"{metric_fields.get(field_name)}"
                        )
                        for field_name, vm_command_value in values_to_compare.items()
                        if metric_fields.get(field_name) != vm_command_value
                    }
                    if metric_value_field == expected_value and not values_mismatch:
                        return
                missing_entries = None
    except TimeoutExpiredError:
        LOGGER.error(
            f"timeout exception waiting Prometheus query to match expected value: {expected_value}\n"
            f"query: {query}, results: {metric_value_field}\n"
            f"missing entries: {missing_entries}, expected entries: {expected_entries}\n"
            f"The following values has a mismatch between metric and vm values: {values_mismatch}\n"
        )
        raise


def validate_initial_virt_operator_replicas_reverted(
    prometheus: Prometheus, initial_virt_operator_replicas: str
) -> None:
    for metric in [KUBEVIRT_VIRT_OPERATOR_READY, KUBEVIRT_VIRT_OPERATOR_UP]:
        validate_metrics_value(
            prometheus=prometheus,
            expected_value=initial_virt_operator_replicas,
            metric_name=metric,
        )


def timestamp_to_seconds(timestamp: str) -> int:
    # Parse the timestamp with UTC timezone and convert to seconds
    dt = datetime.strptime(timestamp, "%Y-%m-%dT%H:%M:%SZ")
    dt = dt.replace(tzinfo=timezone.utc)  # Ensure it is treated as UTC
    return int(dt.timestamp())


def wait_for_non_empty_metrics_value(prometheus: Prometheus, metric_name: str) -> None:
    samples = TimeoutSampler(
        wait_timeout=TIMEOUT_5MIN,
        sleep=TIMEOUT_30SEC,
        func=get_metrics_value,
        prometheus=prometheus,
        metrics_name=metric_name,
    )
    sample = None
    try:
        for sample in samples:
            if sample:
                return
    except TimeoutExpiredError:
        LOGGER.info(f"Metric value of: {metric_name} is: {sample}, expected value: non empty value.")
        raise


def disk_file_system_info(vm: VirtualMachineForTests) -> dict[str, dict[str, str]]:
    lines = re.findall(
        r"fs\.(\d+)\.(mountpoint|total-bytes|used-bytes)\s*:\s*(.*)\s*",
        vm.privileged_vmi.execute_virsh_command(command="guestinfo --filesystem"),
        re.MULTILINE,
    )
    mount_points_and_values_dict: dict[str, dict[str, str]] = {}
    for fs_id, label, value in lines:
        mount_points_and_values_dict.setdefault(fs_id, {})[label] = value
    file_system_info = {
        info["mountpoint"]: {USED: info["used-bytes"], CAPACITY: info["total-bytes"]}
        for info in mount_points_and_values_dict.values()
        if "used-bytes" in info and "total-bytes" in info
    }
    assert file_system_info, "No mountpoints found with value."
    return file_system_info


def compare_metric_file_system_values_with_vm_file_system_values(
    prometheus: Prometheus,
    vm_for_test: VirtualMachineForTests,
    mount_point: str,
    capacity_or_used: str,
) -> None:
    samples = TimeoutSampler(
        wait_timeout=TIMEOUT_2MIN,
        sleep=TIMEOUT_15SEC,
        func=disk_file_system_info,
        vm=vm_for_test,
    )
    sample = None
    metric_value = None
    try:
        for sample in samples:
            if sample:
                metric_value = float(
                    get_metrics_value(
                        prometheus=prometheus,
                        metrics_name=KUBEVIRT_VMI_FILESYSTEM_BYTES_WITH_MOUNT_POINT.format(
                            capacity_or_used=capacity_or_used,
                            vm_name=vm_for_test.name,
                            mountpoint=f"{mount_point}\\" if mount_point.endswith("\\") else mount_point,
                        ),
                    )
                )
                virsh_raw = sample[mount_point].get(capacity_or_used)
                virsh_bytes = float(virsh_raw if virsh_raw.isdigit() else bitmath.parse_string_unsafe(virsh_raw).bytes)
                if math.isclose(metric_value, virsh_bytes, rel_tol=0.05):
                    return
    except TimeoutExpiredError:
        LOGGER.info(
            f"Value for mount point: {mount_point} from virsh command: {sample}\n "
            f"Result from metric for the mountpoint: {mount_point}: {metric_value}"
        )
        raise


def expected_metric_labels_and_values(
    expected_labels_and_values: dict[str, str], values_from_prometheus: dict[str, str]
) -> None:
    mismatch = {
        label: {
            f"{label} metric result: {values_from_prometheus.get(label)}, "
            f"expected_label_results: {expected_label_results}"
        }
        for label, expected_label_results in expected_labels_and_values.items()
        if values_from_prometheus.get(label) != expected_label_results
    }
    assert not mismatch, f"There is a missmatch in expected values and metric result: {mismatch}"


def validate_metric_value_with_round_down(
    prometheus: Prometheus, metric_name: str, expected_value: float, timeout: int = TIMEOUT_4MIN
) -> None:
    samples = TimeoutSampler(
        wait_timeout=timeout,
        sleep=TIMEOUT_15SEC,
        func=get_metrics_value,
        prometheus=prometheus,
        metrics_name=metric_name,
    )
    sample: int | float = 0
    try:
        for sample in samples:
            sample = round(float(sample))
            if sample and sample == abs(expected_value):
                return
    except TimeoutExpiredError:
        LOGGER.info(f"Metric int value of: {metric_name} is: {sample}, expected value:{expected_value}")
        raise


def binding_name_and_type_from_vm_or_vmi(vm_interface: dict[str, str]) -> dict[str, str]:
    binding_name_and_type = None
    for binding_name in ["masquerade", "bridge", "sriov"]:
        if vm_interface.get(binding_name):
            binding_name_and_type = {BINDING_NAME: binding_name, BINDING_TYPE: "core"}
    assert binding_name_and_type, f"vm interface {vm_interface} has not valid binding name."
    return binding_name_and_type


def validate_vnic_info(prometheus: Prometheus, vnic_info_to_compare: dict[str, str], metric_name: str) -> None:
    vnic_info_metric_result = prometheus.query_sampler(query=metric_name)[0].get("metric")
    mismatch_vnic_info = {}
    for info, expected_value in vnic_info_to_compare.items():
        actual_value = vnic_info_metric_result.get(info)
        if actual_value != expected_value:
            mismatch_vnic_info[info] = {f"Expected: {expected_value}", f"Actual: {actual_value}"}
    assert not mismatch_vnic_info, f"There is a mismatch between expected and actual results:\n {mismatch_vnic_info}"


def get_interface_name_from_vm(vm: VirtualMachineForTests) -> str:
    interface_name = vm.privileged_vmi.virt_launcher_pod.execute(
        command=shlex.split("bash -c \"virsh domiflist 1 | grep ethernet | awk '{print $1}'\"")
    )
    assert interface_name, f"Interface not found for vm {vm.name}"
    return interface_name


def get_metric_labels_non_empty_value(prometheus: Prometheus, metric_name: str) -> dict[str, str]:
    samples = TimeoutSampler(
        wait_timeout=TIMEOUT_5MIN,
        sleep=TIMEOUT_30SEC,
        func=prometheus.query_sampler,
        query=metric_name,
    )
    sample = None
    try:
        for sample in samples:
            if sample and sample[0].get("metric"):
                return sample[0]["metric"]
    except TimeoutExpiredError:
        LOGGER.info(f"Metric value of: {metric_name} is: {sample}, expected value: non empty value.")
        raise
    return {}


def get_pod_memory_stats(admin_client: DynamicClient, hco_namespace: str, pod_prefix: str) -> float:
    return float(
        bitmath.Byte(
            float(
                get_pod_by_name_prefix(
                    dyn_client=admin_client,
                    pod_prefix=pod_prefix,
                    namespace=hco_namespace,
                )
                .execute(command=RSS_MEMORY_COMMAND)
                .strip()
            )
        )
    )


def get_highest_memory_usage_virt_api_pod_tuple(hco_namespace: str) -> tuple[str, int]:
    """
    This function returns pod name and memory value tuple of virt-api pod with the highest memory usage.
        Args:
        hco_namespace: Hco namespacem
    Returns:
        tuple: containing the name of the virt-api pod with the highest memory usage and value of the memory.
    """
    virt_api_with_highest_memory_usage = (
        run_command(
            command=shlex.split(
                f"bash -c 'oc adm top pod -n {hco_namespace} --sort-by memory "
                f"--no-headers -l kubevirt.io=virt-api | head -n 1'"
            ),
        )[1]
        .strip()
        .split()
    )
    return (
        virt_api_with_highest_memory_usage[0],
        int(bitmath.parse_string_unsafe(virt_api_with_highest_memory_usage[2]).Byte),
    )


def get_pod_requested_memory(hco_namespace: str, admin_client: DynamicClient, pod_prefix: str) -> float:
    """
    Get the requested memory for a pod.

    Args:
        hco_namespace: Hco namespace
        admin_client: The Kubernetes admin client
        pod_prefix: Prefix of the pod name to get requested memory from

    Returns:
        float: Requested memory in bytes
    """
    return float(
        bitmath.parse_string_unsafe(
            get_pod_by_name_prefix(
                dyn_client=admin_client,
                pod_prefix=pod_prefix,
                namespace=hco_namespace,
            )
            .instance.spec.containers[0]
            .resources.requests.memory
        ).Byte
    )


def expected_kubevirt_memory_delta_from_requested_bytes(
    hco_namespace: str, admin_client: DynamicClient, rss: bool
) -> int:
    """
    Calculate the expected memory delta between actual and requested memory.

    Args:
        hco_namespace: The namespace where virt-api pods are running
        admin_client: The Kubernetes admin client
        rss: If True, use RSS memory, otherwise use total memory usage

    Returns:
        int: The memory delta in bytes
    """
    pod_name, pod_memory = get_highest_memory_usage_virt_api_pod_tuple(hco_namespace=hco_namespace)
    virt_api_requested_memory = get_pod_requested_memory(
        hco_namespace=hco_namespace,
        admin_client=admin_client,
        pod_prefix=pod_name,
    )
    if rss:
        virt_api_rss_memory = get_pod_memory_stats(
            admin_client=admin_client,
            hco_namespace=hco_namespace,
            pod_prefix=pod_name,
        )
        return int(virt_api_rss_memory - virt_api_requested_memory)
    return int(pod_memory - virt_api_requested_memory)


def validate_memory_delta_metrics_value_within_range(
    prometheus: Prometheus,
    metric_name: str,
    rss: bool,
    admin_client: DynamicClient,
    hco_namespace: str,
    timeout: int = TIMEOUT_4MIN,
) -> None:
    samples = TimeoutSampler(
        wait_timeout=timeout,
        sleep=TIMEOUT_15SEC,
        func=get_metrics_value,
        prometheus=prometheus,
        metrics_name=metric_name,
    )
    sample: int | float = 0
    expected_value = None
    try:
        for sample in samples:
            if sample:
                sample = abs(float(sample))
                expected_value = abs(
                    expected_kubevirt_memory_delta_from_requested_bytes(
                        admin_client=admin_client, hco_namespace=hco_namespace, rss=rss
                    )
                )
                if math.isclose(sample, expected_value, rel_tol=0.05):
                    return
    except TimeoutExpiredError:
        LOGGER.error(f"{sample} should be within 5% of {expected_value}")
        raise


@contextmanager
def create_windows11_wsl2_vm(
    dv_name: str, namespace: str, client: DynamicClient, vm_name: str, storage_class: str
) -> Generator:
    artifactory_secret = get_artifactory_secret(namespace=namespace)
    artifactory_config_map = get_artifactory_config_map(namespace=namespace)
    dv = DataVolume(
        name=dv_name,
        namespace=namespace,
        storage_class=storage_class,
        source="http",
        url=get_http_image_url(image_directory=Images.Windows.DIR, image_name=Images.Windows.WIN11_WSL2_IMG),
        size=Images.Windows.DEFAULT_DV_SIZE,
        client=client,
        api_name="storage",
        secret=artifactory_secret,
        cert_configmap=artifactory_config_map.name,
    )
    dv.to_dict()
    with VirtualMachineForTests(
        os_flavor=OS_FLAVOR_WINDOWS,
        name=vm_name,
        namespace=namespace,
        client=client,
        vm_instance_type=VirtualMachineClusterInstancetype(name="u1.xlarge"),
        vm_preference=VirtualMachineClusterPreference(name="windows.11"),
        data_volume_template={"metadata": dv.res["metadata"], "spec": dv.res["spec"]},
    ) as vm:
        running_vm(vm=vm)
        yield vm
    cleanup_artifactory_secret_and_config_map(
        artifactory_secret=artifactory_secret, artifactory_config_map=artifactory_config_map
    )


def get_vm_comparison_info_dict(vm: VirtualMachineForTests) -> dict[str, str]:
    return {
        "name": vm.name,
        "namespace": vm.namespace,
        "status": vm.printable_status.lower(),
    }


def get_vmi_guest_os_kernel_release_info_metric_from_vm(
    vm: VirtualMachineForTests, windows: bool = False
) -> dict[str, str]:
    guest_os_kernel_release = run_ssh_commands(
        host=vm.ssh_exec, commands=shlex.split("ver" if windows else "uname -r")
    )[0].strip()
    if windows:
        guest_os_kernel_release = re.search(r"\[Version\s(\d+\.\d+\.(\d+))", guest_os_kernel_release)
        assert guest_os_kernel_release, "OS kernel release version not found."
        guest_os_kernel_release = guest_os_kernel_release.group(2)
    return {
        "guest_os_kernel_release": guest_os_kernel_release,
        "namespace": vm.namespace,
        NODE_STR: vm.vmi.virt_launcher_pod.node.name,
        "vmi_pod": vm.vmi.virt_launcher_pod.name,
    }


def get_pvc_size_bytes(vm: VirtualMachineForTests) -> str:
    vm_dv_templates = vm.instance.spec.dataVolumeTemplates
    assert vm_dv_templates, "VM has no DataVolume templates"
    return str(
        int(
            bitmath.parse_string_unsafe(
                PersistentVolumeClaim(
                    name=vm_dv_templates[0].metadata.name,
                    namespace=vm.namespace,
                ).instance.spec.resources.requests.storage
            ).Byte.bytes
        )
    )


def get_vm_virt_launcher_pod_requested_memory(vm: VirtualMachineForTests) -> int:
    if containers := vm.vmi.virt_launcher_pod.instance.spec.containers:
        return int(bitmath.parse_string_unsafe(containers[0].resources.requests.memory).bytes)
    raise ContainerNotFound(f"No containers found in virt-launcher pod of {vm.vmi.virt_launcher_pod.name}")


def wait_for_virt_launcher_pod_metrics_resource_exists(vm_for_test: VirtualMachineForTests) -> None:
    vl_name = vm_for_test.vmi.virt_launcher_pod.name
    samples = TimeoutSampler(
        wait_timeout=TIMEOUT_1MIN,
        sleep=TIMEOUT_15SEC,
        func=lambda: PodMetrics(name=vl_name, namespace=vm_for_test.namespace, client=vm_for_test.client).exists,
    )
    try:
        for sample in samples:
            if sample:
                LOGGER.info(f"PodMetric resource for {vl_name} exists.")
                return
    except TimeoutExpiredError:
        LOGGER.error(f"Resource PodMetrics for pod {vl_name} not found")
        raise


def get_vm_memory_working_set_bytes(vm: VirtualMachineForTests) -> int:
    wait_for_virt_launcher_pod_metrics_resource_exists(vm_for_test=vm)
    samples = TimeoutSampler(
        wait_timeout=TIMEOUT_2MIN,
        sleep=TIMEOUT_5SEC,
        func=run_command,
        command=shlex.split(f"oc adm top pod {vm.vmi.virt_launcher_pod.name} -n {vm.namespace} --no-headers"),
        check=False,
    )
    try:
        for sample in samples:
            if sample and (out := sample[1]):
                if match := re.search(r"\b(\d+)([KMG]i)\b", out):
                    return int(bitmath.parse_string_unsafe(f"{match.group(1)}{match.group(2)}").bytes)
    except TimeoutExpiredError:
        LOGGER.error(f"working_set bytes is not available for VM {vm.name} after {TIMEOUT_2MIN} seconds")
        raise
    return 0


def get_vm_memory_rss_bytes(vm: VirtualMachineForTests) -> int:
    return int(vm.privileged_vmi.virt_launcher_pod.execute(command=RSS_MEMORY_COMMAND))


def validate_metric_vm_container_free_memory_bytes_based_on_working_set_rss_bytes(
    prometheus: Prometheus, metric_name: str, vm: VirtualMachineForTests, working_set=False, timeout: int = TIMEOUT_4MIN
) -> None:
    samples = TimeoutSampler(
        wait_timeout=timeout,
        sleep=TIMEOUT_15SEC,
        func=get_metrics_value,
        prometheus=prometheus,
        metrics_name=metric_name,
    )
    sample: int | float = 0
    expected_value = None
    try:
        for sample in samples:
            if sample:
                sample = abs(float(sample))
                virt_launcher_pod_requested_memory = get_vm_virt_launcher_pod_requested_memory(vm=vm)
                expected_value = (
                    virt_launcher_pod_requested_memory - get_vm_memory_working_set_bytes(vm=vm)
                    if working_set
                    else virt_launcher_pod_requested_memory - get_vm_memory_rss_bytes(vm=vm)
                )
                if math.isclose(sample, abs(expected_value), rel_tol=0.05):
                    return
    except TimeoutExpiredError:
        LOGGER.error(f"{sample} should be within 5% of {expected_value}")
        raise


def validate_metric_value_greater_than_initial_value(
    prometheus: Prometheus, metric_name: str, initial_value: int, timeout: int = TIMEOUT_4MIN
) -> None:
    samples = TimeoutSampler(
        wait_timeout=timeout,
        sleep=TIMEOUT_15SEC,
        func=get_metrics_value,
        prometheus=prometheus,
        metrics_name=metric_name,
    )
    try:
        for sample in samples:
            if sample:
                if int(sample) > initial_value:
                    return
    except TimeoutExpiredError:
        LOGGER.error(f"{sample} should be greater than {initial_value}")
<<<<<<< HEAD
        raise
=======
        raise


def vnic_info_from_vm_or_vmi(vm_or_vmi: str, vm: VirtualMachineForTests) -> dict[str, str]:
    vm_spec = vm.vmi.instance.spec if vm_or_vmi == "vmi" else vm.instance.spec.template.spec
    vm_interface = vm_spec.domain.devices.interfaces[0]
    binding_name_and_type = binding_name_and_type_from_vm_or_vmi(vm_interface=vm_interface)
    return {
        "vnic_name": vm_spec.networks[0].name,
        BINDING_NAME: binding_name_and_type[BINDING_NAME],
        BINDING_TYPE: binding_name_and_type[BINDING_TYPE],
        "model": vm_interface.model,
    }
>>>>>>> 47dc9511
<|MERGE_RESOLUTION|>--- conflicted
+++ resolved
@@ -1613,9 +1613,6 @@
                     return
     except TimeoutExpiredError:
         LOGGER.error(f"{sample} should be greater than {initial_value}")
-<<<<<<< HEAD
-        raise
-=======
         raise
 
 
@@ -1628,5 +1625,4 @@
         BINDING_NAME: binding_name_and_type[BINDING_NAME],
         BINDING_TYPE: binding_name_and_type[BINDING_TYPE],
         "model": vm_interface.model,
-    }
->>>>>>> 47dc9511
+    }