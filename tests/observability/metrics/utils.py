import logging
import math
import re
import shlex
import time
import urllib
from contextlib import contextmanager
from datetime import datetime, timezone
from typing import Any, Generator, Optional

import bitmath
from kubernetes.dynamic import DynamicClient
from ocp_resources.datavolume import DataVolume
from ocp_resources.persistent_volume_claim import PersistentVolumeClaim
<<<<<<< HEAD
from ocp_resources.pod import Pod
=======
>>>>>>> e42c6c83
from ocp_resources.resource import Resource
from ocp_resources.virtual_machine_cluster_instancetype import VirtualMachineClusterInstancetype
from ocp_resources.virtual_machine_cluster_preference import VirtualMachineClusterPreference
from ocp_utilities.monitoring import Prometheus
<<<<<<< HEAD
from pyhelper_utils.shell import run_command, run_ssh_commands
=======
from pyhelper_utils.shell import run_ssh_commands
>>>>>>> e42c6c83
from timeout_sampler import TimeoutExpiredError, TimeoutSampler

from tests.observability.constants import KUBEVIRT_VIRT_OPERATOR_READY
from tests.observability.metrics.constants import (
    BINDING_NAME,
    BINDING_TYPE,
    GO_VERSION_STR,
    KUBE_VERSION_STR,
    KUBEVIRT_VMI_FILESYSTEM_BYTES,
    KUBEVIRT_VMI_FILESYSTEM_BYTES_WITH_MOUNT_POINT,
)
from tests.observability.utils import validate_metrics_value
from utilities.constants import (
    CAPACITY,
    KUBEVIRT_VIRT_OPERATOR_UP,
    NODE_STR,
    OS_FLAVOR_WINDOWS,
    TIMEOUT_1MIN,
    TIMEOUT_2MIN,
    TIMEOUT_4MIN,
    TIMEOUT_5MIN,
<<<<<<< HEAD
    TIMEOUT_8MIN,
    TIMEOUT_10MIN,
=======
>>>>>>> e42c6c83
    TIMEOUT_10SEC,
    TIMEOUT_15SEC,
    TIMEOUT_20SEC,
    TIMEOUT_30SEC,
    USED,
    VIRT_HANDLER,
    Images,
)
from utilities.infra import (
    cleanup_artifactory_secret_and_config_map,
    get_artifactory_config_map,
    get_artifactory_secret,
    get_http_image_url,
)
from utilities.monitoring import get_metrics_value
<<<<<<< HEAD
from utilities.network import assert_ping_successful
from utilities.storage import wait_for_dv_expected_restart_count
=======
>>>>>>> e42c6c83
from utilities.virt import VirtualMachineForTests, running_vm

LOGGER = logging.getLogger(__name__)
KUBEVIRT_CR_ALERT_NAME = "KubeVirtCRModified"
CURL_QUERY = "curl -k https://localhost:8443/metrics"
SINGLE_VM = 1
ONE_CPU_CORES = 1
ZERO_CPU_CORES = 0
COUNT_TWO = 2
COUNT_THREE = 3
<<<<<<< HEAD
TOTAL_4_ITERATIONS = 4


def get_mutation_component_value_from_prometheus(prometheus: Prometheus, component_name: str) -> int:
    query = f'kubevirt_hco_out_of_band_modifications_total{{component_name="{component_name}"}}'
    metric_results = prometheus.query_sampler(query=query)
    return int(metric_results[0]["value"][1]) if metric_results else 0
=======
>>>>>>> e42c6c83


def wait_for_metric_vmi_request_cpu_cores_output(prometheus: Prometheus, expected_cpu: int) -> None:
    """
    This function will wait for the expected metrics core cpu to show up in Prometheus query output
    and return if results equal to the expected total requested cpu for all total vm's
    Args:
        prometheus (Prometheus): Prometheus object
        expected_cpu (int):  expected core cpu
    Raise:
        TimeoutExpiredError: if the expected results does not show up in prometheus query output
    """
    sampler = TimeoutSampler(
        wait_timeout=TIMEOUT_5MIN,
        sleep=TIMEOUT_30SEC,
        func=get_prometheus_vmi_request_cpu_sum_query_value,
        prometheus=prometheus,
    )
    sample = None
    try:
        for sample in sampler:
            if round(sample * 10) == expected_cpu:
                return
    except TimeoutExpiredError:
        LOGGER.error(
            f"timeout exception waiting for prometheus output, expected results: {expected_cpu}\n"
            f"actual results: {sample}"
        )
        raise


def get_prometheus_vmi_request_cpu_sum_query_value(prometheus: Prometheus) -> float:
    """
    This function will perform Prometheus query cluster:vmi_request_cpu_cores:sum and return query cpu output result

    Args:
        prometheus (Prometheus): Prometheus object.

    Returns:
        float: prometheus query value output, return 0.0 if case no results found

    """
    metric_results = prometheus.query(query="cluster:vmi_request_cpu_cores:sum")["data"]["result"]
    return float(metric_results[0]["value"][1]) if metric_results else 0.0


def get_vm_metrics(prometheus: Prometheus, query: str, vm_name: str, timeout: int = TIMEOUT_5MIN) -> list[dict] | None:
    """
    Performs Prometheus query, waits for the expected vm related metrics to show up in results,
    returns the query results

    Args:
        prometheus(Prometheus Object): Prometheus object.
        query(str): Prometheus query string (for strings with special characters they need to be parsed by the
        caller)
        vm_name(str): name of the vm to look for in prometheus query results
        timeout(int): Timeout value in seconds

    Returns:
        list: List of query results if appropriate vm name is found in the results.

    Raise:
        TimeoutExpiredError: if a given vm name does not show up in prometheus query results

    """
    sampler = TimeoutSampler(
        wait_timeout=timeout,
        sleep=5,
        func=prometheus.query_sampler,
        query=query,
    )
    sample = None
    try:
        for sample in sampler:
            if sample and vm_name in [name.get("metric").get("name") for name in sample]:
                return sample
    except TimeoutExpiredError:
        LOGGER.error(f'vm {vm_name} not found via prometheus query: "{query}" result: {sample}')
        raise
    return None


def assert_vm_metric(prometheus: Prometheus, query: str, vm_name: str):
    assert get_vm_metrics(prometheus=prometheus, query=query, vm_name=vm_name), (
        f"query: {query} has no result for vm: {vm_name}"
    )


def parse_vm_metric_results(raw_output: str) -> dict[str, Any]:
    """
    Parse metrics received from virt-handler pod

    Args:
        raw_output (str): raw metric output received from virt-handler pods

    Returns:
        dict: Dictionary of parsed output
    """
    regex_metrics = r"(?P<metric>\S+)\{(?P<labels>[^\}]+)\}[ ](?P<value>\d+)"
    metric_results: dict[str, Any] = {}
    for line in raw_output.splitlines():
        if line.startswith("# HELP"):
            metric, description = line[7:].split(" ", 1)
            metric_results.setdefault(metric, {})["help"] = description
        elif line.startswith("# TYPE"):
            metric, metric_type = line[7:].split(" ", 1)
            metric_results.setdefault(metric, {})["type"] = metric_type
        elif re.match(regex_metrics, line):
            match = re.match(regex_metrics, line)
            if match:
                metric_instance_dict = match.groupdict()
                metric_instance_dict["labeldict"] = {
                    val[0]: val[-1]
                    for val in [label.partition("=") for label in metric_instance_dict["labels"].split(",")]
                }
                metric_results.setdefault(metric_instance_dict["metric"], {}).setdefault("results", []).append(
                    metric_instance_dict
                )
        else:
            metric, metric_type = line.split(" ", 1)
            metric_results.setdefault(metric, {})["type"] = metric_type
    return metric_results


def assert_vm_metric_virt_handler_pod(query: str, vm: VirtualMachineForTests):
    """
    Get vm metric information from virt-handler pod

    Args:
        query (str): Prometheus query string
        vm (VirtualMachineForTests): A VirtualMachineForTests

    """
    pod = vm.privileged_vmi.virt_handler_pod
    output = parse_vm_metric_results(raw_output=pod.execute(command=["bash", "-c", f"{CURL_QUERY}"]))
    assert output, f'No query output found from {VIRT_HANDLER} pod "{pod.name}" for query: "{CURL_QUERY}"'
    metrics_list = []
    if query in output:
        metrics_list = [
            result["labeldict"]
            for result in output[query]["results"]
            if "labeldict" in result and vm.name in result["labeldict"]["name"]
        ]
    assert metrics_list, (
        f'{VIRT_HANDLER} pod query:"{CURL_QUERY}" did not return any vm metric information for vm: {vm.name} '
        f"from {VIRT_HANDLER} pod: {pod.name}. "
    )
    assert_validate_vm_metric(vm=vm, metrics_list=metrics_list)


def assert_validate_vm_metric(vm: VirtualMachineForTests, metrics_list: list[dict[str, str]]) -> None:
    """
    Validate vm metric information fetched from virt-handler pod

    Args:
        vm (VirtualMachineForTests): A VirtualMachineForTests
        metrics_list (list): List of metrics entries collected from associated Virt-handler pod

    """
    expected_values = {
        "kubernetes_vmi_label_kubevirt_io_nodeName": vm.vmi.node.name,
        "namespace": vm.namespace,
        "node": vm.vmi.node.name,
    }
    LOGGER.info(f"{VIRT_HANDLER} pod metrics associated with vm: {vm.name} are: {metrics_list}")
    metric_data_mismatch = [
        entity
        for key in expected_values
        for entity in metrics_list
        if not entity.get(key, None) or expected_values[key] not in entity[key]
    ]

    assert not metric_data_mismatch, (
        f"Vm metric validation via {VIRT_HANDLER} pod {vm.vmi.virt_handler_pod} failed: {metric_data_mismatch}"
    )


def is_swap_enabled(vm: VirtualMachineForTests, swap_name: str = r"\/dev\/zram0") -> bool:
    out = run_ssh_commands(host=vm.ssh_exec, commands=shlex.split("swapon --raw"))
    LOGGER.info(f"Swap: {out}")
    if not out:
        return False
    return bool(re.findall(f"{swap_name}", "".join(out)))


def enable_swap_fedora_vm(vm: VirtualMachineForTests) -> None:
    """
    Enable swap on on fedora vms

    Args:
       vm (VirtualMachineForTests): a VirtualMachineForTests, on which swap is to be enabled

    Raise:
        Asserts if swap memory is not enabled on a given vm
    """
    if not is_swap_enabled(vm=vm):
        swap_name = "myswap"
        for command in [
            f"dd if=/dev/zero of=/{swap_name} bs=1M count=1000",
            f"chmod 600 /{swap_name}",
            f"mkswap /{swap_name}",
            f"swapon /{swap_name}",
        ]:
            vm.ssh_exec.executor(sudo=True).run_cmd(cmd=shlex.split(command))

        assert is_swap_enabled(vm=vm, swap_name=swap_name), f"Failed to enable swap memory {swap_name} on {vm.name}"
    vm.ssh_exec.executor(sudo=True).run_cmd(cmd=shlex.split("sysctl vm.swappiness=100"))


<<<<<<< HEAD
def get_prometheus_monitoring_pods(admin_client: DynamicClient) -> list:
    """
    Get all Prometheus pods within the openshift-monitoring namespace

    Args:
        admin_client (DynamicClient): DynamicClient object

    Returns:
        list: list of all prometheus pods within the openshift-monitoring namespace
    """
    prometheus_pods_monitoring_namespace_list = list(
        Pod.get(
            dyn_client=admin_client,
            namespace="openshift-monitoring",
            label_selector=(
                f"{Resource.ApiGroup.APP_KUBERNETES_IO}/name in (prometheus-operator, prometheus, prometheus-adapter)"
            ),
        )
    )
    assert prometheus_pods_monitoring_namespace_list, "no matching pods found on the cluster"
    return prometheus_pods_monitoring_namespace_list


def get_not_running_prometheus_pods(admin_client) -> dict[str, str]:
    """
    Get all Prometheus pods that are not in Running status

    Args:
        admin_client (DynamicClient): DynamicClient object

    Returns:
        dict: dict of prometheus pods' name (key) and status (value) that are not in Running status
    """
    prometheus_pods_monitoring_namespace_list = get_prometheus_monitoring_pods(admin_client=admin_client)
    return {
        pod.name: pod.status for pod in prometheus_pods_monitoring_namespace_list if pod.status != Pod.Status.RUNNING
    }


=======
>>>>>>> e42c6c83
def get_vm_cpu_info_from_prometheus(prometheus: Prometheus, vm_name: str) -> Optional[int]:
    query = urllib.parse.quote_plus(
        f'kubevirt_vmi_node_cpu_affinity{{kubernetes_vmi_label_kubevirt_io_domain="{vm_name}"}}'
    )
    samples = TimeoutSampler(
        wait_timeout=TIMEOUT_1MIN,
        sleep=2,
        func=prometheus.query_sampler,
        query=query,
    )
    sample = None
    try:
        for sample in samples:
            if sample:
                return int(sample[0]["value"][1])
    except TimeoutExpiredError:
        LOGGER.error(f"Failed to get data from query '{query}' in time. Current data: {sample}")
        raise
    return None


def validate_vmi_node_cpu_affinity_with_prometheus(prometheus: Prometheus, vm: VirtualMachineForTests) -> None:
    vm_cpu = vm.vmi.instance.spec.domain.cpu
    cpu_count_from_vm = (vm_cpu.threads or 1) * (vm_cpu.cores or 1) * (vm_cpu.sockets or 1)
    LOGGER.info(f"Cpu count from vm {vm.name}: {cpu_count_from_vm}")
    cpu_info_from_prometheus = get_vm_cpu_info_from_prometheus(prometheus=prometheus, vm_name=vm.name)
    LOGGER.info(f"CPU information from prometheus: {cpu_info_from_prometheus}")
    cpu_count_from_vm_node = int(vm.privileged_vmi.node.instance.status.capacity.cpu)
    LOGGER.info(f"Cpu count from node {vm.privileged_vmi.node.name}: {cpu_count_from_vm_node}")

    if cpu_count_from_vm > 1:
        cpu_count_from_vm_node = cpu_count_from_vm_node * cpu_count_from_vm

    assert cpu_count_from_vm_node == cpu_info_from_prometheus, (
        f"Actual CPU count {cpu_count_from_vm_node} not matching with "
        f"expected CPU count {cpu_info_from_prometheus} for VM CPU {cpu_count_from_vm}"
    )


<<<<<<< HEAD
def get_vmi_memory_domain_metric_value_from_prometheus(prometheus: Prometheus, vmi_name: str, query: str) -> int:
    metric_query_output = prometheus.query(query=query)["data"]["result"]
    LOGGER.info(f"Query {query} Output: {metric_query_output}")
    value = [
        int(query_ouput["value"][1])
        for query_ouput in metric_query_output
        if query_ouput["metric"].get("name") == vmi_name
    ]
    assert value, f"Metrics: '{query}' did not return any value, Current Metrics data: {metric_query_output}"
    return value[0]


def get_vmi_dommemstat_from_vm(vmi_dommemstat: str, domain_memory_string: str) -> int:
    # Find string from list in the dommemstat and convert to bytes from KiB.
    vmi_domain_memory_match = re.match(rf".*(?:^|\n|){domain_memory_string} (\d+).*", vmi_dommemstat, re.DOTALL)
    assert vmi_domain_memory_match, (
        f"No match '{domain_memory_string}' found for VM's domain memory in VMI's dommemstat {vmi_dommemstat}"
    )
    matched_vmi_domain_memory_bytes = bitmath.KiB(int(vmi_domain_memory_match.group(1))).to_Byte()
    return matched_vmi_domain_memory_bytes


=======
>>>>>>> e42c6c83
def get_resource_object(
    admin_client: DynamicClient, related_objects: list, resource_kind, resource_name: str
) -> Resource | None:
    for related_obj in related_objects:
        if resource_kind.__name__ == related_obj["kind"]:
            namespace = related_obj.get("namespace")
            if namespace:
                return resource_kind(
                    client=admin_client,
                    name=resource_name,
                    namespace=namespace,
                )
            return resource_kind(
                client=admin_client,
                name=resource_name,
            )

    return None


<<<<<<< HEAD
def wait_for_metric_reset(prometheus: Prometheus, metric_name: str, timeout: int = TIMEOUT_4MIN) -> None:
    samples = TimeoutSampler(
        wait_timeout=timeout,
        sleep=TIMEOUT_15SEC,
        func=lambda: prometheus.query_sampler(query=metric_name),
    )
    sample = None
    try:
        for sample in samples:
            if not sample:
                return
            else:
                LOGGER.info(f"metric: {metric_name} value is: {sample}, waiting for metric to reset")
    except TimeoutExpiredError:
        LOGGER.info(f"Operator metrics value: {sample}, expected is None")
        raise


def restart_cdi_worker_pod(unprivileged_client: DynamicClient, dv: DataVolume, pod_prefix: str) -> None:
    initial_dv_restartcount = dv.instance.get("status", {}).get("restartCount", 0)
    for iteration in range(TOTAL_4_ITERATIONS - initial_dv_restartcount):
        pod = get_pod_by_name_prefix(
            dyn_client=unprivileged_client,
            pod_prefix=pod_prefix,
            namespace=dv.namespace,
        )
        dv_restartcount = dv.instance.get("status", {}).get("restartCount", 0)
        run_command(
            command=shlex.split(f"oc exec -n {dv.namespace} {pod.name} -- kill 1"),
            check=False,
        )
        wait_for_dv_expected_restart_count(dv=dv, expected_result=dv_restartcount + 1)


def fail_if_not_zero_restartcount(dv: DataVolume) -> None:
    restartcount = dv.instance.get("status", {}).get("restartCount", 0)

    if restartcount != 0:
        pytest.fail(f"dv {dv.name} restartcount is not zero,\n actual restartcount: {restartcount}")


=======
>>>>>>> e42c6c83
def assert_virtctl_version_equal_metric_output(
    virtctl_server_version: dict[str, str], metric_output: list[dict[str, dict[str, str]]]
) -> None:
    mismatch_result = []
    metric_result = None
    for virt_handler_pod_metrics in metric_output:
        metric_result = virt_handler_pod_metrics.get("metric")
        if metric_result:
            if (
                metric_result[KUBE_VERSION_STR] != virtctl_server_version[KUBE_VERSION_STR]
                or metric_result[GO_VERSION_STR] != virtctl_server_version[GO_VERSION_STR]
            ):
                mismatch_result.append(metric_result)
    assert not mismatch_result, (
        f"Data mismatch, expected version results:{virtctl_server_version}\nactual results {metric_result}"
    )


def validate_metric_value_within_range(
    prometheus: Prometheus, metric_name: str, expected_value: float, timeout: int = TIMEOUT_4MIN
) -> None:
    samples = TimeoutSampler(
        wait_timeout=timeout,
        sleep=TIMEOUT_15SEC,
        func=get_metrics_value,
        prometheus=prometheus,
        metrics_name=metric_name,
    )
    sample: int | float = 0
    try:
        for sample in samples:
            if sample:
                sample = abs(float(sample))
                if sample * 0.95 <= abs(expected_value) <= sample * 1.05:
                    return
    except TimeoutExpiredError:
        LOGGER.info(
            f"Metric value of: {metric_name} is: {sample}, expected value:{expected_value},\n "
            f"The value should be between: {sample * 0.95}-{sample * 1.05}"
        )
        raise


def network_packets_received(vm: VirtualMachineForTests, interface_name: str) -> dict[str, str]:
    ip_link_show_content = run_ssh_commands(host=vm.ssh_exec, commands=shlex.split("ip -s link show"))[0]
    pattern = re.compile(
        rf".*?{re.escape(interface_name)}:.*?"  # Match the line with the interface name
        r"(?:RX:\s+bytes\s+packets\s+errors\s+dropped\s+.*?(\d+)\s+(\d+)\s+(\d+)\s+(\d+)).*?"  # Capture RX stats
        r"(?:TX:\s+bytes\s+packets\s+errors\s+dropped\s+.*?(\d+)\s+(\d+)\s+(\d+)\s+(\d+))",  # Capture TX stats
        re.DOTALL | re.IGNORECASE,
    )
    match = pattern.search(string=ip_link_show_content)
    if match:
        rx_bytes, rx_packets, rx_errs, rx_drop, tx_bytes, tx_packets, tx_errs, tx_drop = match.groups()
        return {
            "rx_bytes": rx_bytes,
            "rx_packets": rx_packets,
            "rx_errs": rx_errs,
            "rx_drop": rx_drop,
            "tx_bytes": tx_bytes,
            "tx_packets": tx_packets,
            "tx_errs": tx_errs,
            "tx_drop": tx_drop,
        }
    return {}


def compare_network_traffic_bytes_and_metrics(
    prometheus: Prometheus, vm: VirtualMachineForTests, vm_interface_name: str
) -> bool:
    packet_received = network_packets_received(vm=vm, interface_name=vm_interface_name)
    rx_tx_indicator = False
    LOGGER.info("Waiting for metric kubevirt_vmi_network_traffic_bytes_total to update")
    time.sleep(TIMEOUT_15SEC)
    metric_result = (
        prometheus.query(query=f"kubevirt_vmi_network_traffic_bytes_total{{name='{vm.name}'}}")
        .get("data")
        .get("result")
    )
    for entry in metric_result:
        entry_value = entry.get("value")[1]
        if math.isclose(
            int(entry_value), int(packet_received[f"{entry.get('metric').get('type')}_bytes"]), rel_tol=0.05
        ):
            rx_tx_indicator = True
        else:
            break
    if rx_tx_indicator:
        return True
    return False


def validate_network_traffic_metrics_value(
    prometheus: Prometheus, vm: VirtualMachineForTests, interface_name: str
) -> None:
    samples = TimeoutSampler(
        wait_timeout=TIMEOUT_4MIN,
        sleep=TIMEOUT_10SEC,
        func=compare_network_traffic_bytes_and_metrics,
        prometheus=prometheus,
        vm=vm,
        vm_interface_name=interface_name,
    )
    try:
        for sample in samples:
            if sample:
                return
    except TimeoutExpiredError:
        LOGGER.error("Metric value and domistat value not correlate.")
        raise


def get_metric_sum_value(prometheus: Prometheus, metric: str) -> int:
    metrics = prometheus.query(query=metric)
    metrics_result = metrics["data"].get("result", [])
    if metrics_result:
        return sum(int(metric_metrics_result["value"][1]) for metric_metrics_result in metrics_result)
    LOGGER.warning(f"For Query {metric}, empty results found.")
    return 0


def wait_for_expected_metric_value_sum(
    prometheus: Prometheus,
    metric_name: str,
    expected_value: int,
    check_times: int = 3,
    timeout: int = TIMEOUT_4MIN,
) -> None:
    sampler = TimeoutSampler(
        wait_timeout=timeout,
        sleep=TIMEOUT_15SEC,
        func=get_metric_sum_value,
        prometheus=prometheus,
        metric=metric_name,
    )
    sample = None
    current_check = 0
    comparison_values_log = {}
    try:
        for sample in sampler:
            if sample:
                comparison_values_log[datetime.now()] = (
                    f"metric: {metric_name} value is: {sample}, the expected value is {expected_value}"
                )
            if sample == expected_value:
                current_check += 1
                if current_check >= check_times:
                    return
            else:
                current_check = 0

    except TimeoutExpiredError:
        LOGGER.error(
            f"Metric: {metric_name}, metrics value: {sample}, expected: {expected_value}, "
            f"comparison log: {comparison_values_log}"
        )
        raise


def metric_result_output_dict_by_mountpoint(
    prometheus: Prometheus, capacity_or_used: str, vm_name: str
) -> dict[str, str]:
    return {
        entry["metric"]["mount_point"]: entry["value"][1]
        for entry in prometheus.query(
            query=KUBEVIRT_VMI_FILESYSTEM_BYTES.format(capacity_or_used=capacity_or_used, vm_name=vm_name)
        )
        .get("data")
        .get("result")
    }


def compare_kubevirt_vmi_info_metric_with_vm_info(
    prometheus: Prometheus, query: str, expected_value: str, values_to_compare: dict
) -> None:
    """
    This function waiting of Prometheus query output to match expected value
    Args:
        prometheus (Prometheus): Prometheus object
        query (str): Prometheus query string
        expected_value (str): expected_value for the query
        values_to_compare (dict): entries with values from the vm to compare with prometheus

    """
    sampler = TimeoutSampler(
        wait_timeout=TIMEOUT_1MIN,
        sleep=TIMEOUT_20SEC,
        func=prometheus.query_sampler,
        query=query,
    )
    missing_entries = None
    metric_value_field = None
    values_mismatch = None
    expected_entries = values_to_compare.keys()
    try:
        for sample in sampler:
            if sample and sample[0].get("metric"):
                query_result = sample[0]
                metric_fields = query_result["metric"]
                metric_value_field = query_result.get("value")[1]
                missing_entries = [entry for entry in expected_entries if entry not in metric_fields]
                if not missing_entries:
                    values_mismatch = {
                        field_name: (
                            f"Value from vm: {vm_command_value}, value from prometheus query: "
                            f"{metric_fields.get(field_name)}"
                        )
                        for field_name, vm_command_value in values_to_compare.items()
                        if metric_fields.get(field_name) != vm_command_value
                    }
                    if metric_value_field == expected_value and not values_mismatch:
                        return
                missing_entries = None
    except TimeoutExpiredError:
        LOGGER.error(
            f"timeout exception waiting Prometheus query to match expected value: {expected_value}\n"
            f"query: {query}, results: {metric_value_field}\n"
            f"missing entries: {missing_entries}, expected entries: {expected_entries}\n"
            f"The following values has a mismatch between metric and vm values: {values_mismatch}\n"
        )
        raise


def validate_initial_virt_operator_replicas_reverted(
    prometheus: Prometheus, initial_virt_operator_replicas: str
) -> None:
    for metric in [KUBEVIRT_VIRT_OPERATOR_READY, KUBEVIRT_VIRT_OPERATOR_UP]:
        validate_metrics_value(
            prometheus=prometheus,
            expected_value=initial_virt_operator_replicas,
            metric_name=metric,
        )


def timestamp_to_seconds(timestamp: str) -> int:
    # Parse the timestamp with UTC timezone and convert to seconds
    dt = datetime.strptime(timestamp, "%Y-%m-%dT%H:%M:%SZ")
    dt = dt.replace(tzinfo=timezone.utc)  # Ensure it is treated as UTC
    return int(dt.timestamp())


def wait_for_non_empty_metrics_value(prometheus: Prometheus, metric_name: str) -> None:
    samples = TimeoutSampler(
        wait_timeout=TIMEOUT_5MIN,
        sleep=TIMEOUT_30SEC,
        func=get_metrics_value,
        prometheus=prometheus,
        metrics_name=metric_name,
    )
    sample = None
    try:
        for sample in samples:
            if sample:
                return
    except TimeoutExpiredError:
        LOGGER.info(f"Metric value of: {metric_name} is: {sample}, expected value: non empty value.")
        raise


def disk_file_system_info(vm: VirtualMachineForTests) -> dict[str, dict[str, str]]:
    lines = re.findall(
        r"fs\.(\d+)\.(mountpoint|total-bytes|used-bytes)\s*:\s*(.*)\s*",
        vm.privileged_vmi.execute_virsh_command(command="guestinfo --filesystem"),
        re.MULTILINE,
    )
    mount_points_and_values_dict: dict[str, dict[str, str]] = {}
    for fs_id, label, value in lines:
        mount_points_and_values_dict.setdefault(fs_id, {})[label] = value
    file_system_info = {
        info["mountpoint"]: {USED: info["used-bytes"], CAPACITY: info["total-bytes"]}
        for info in mount_points_and_values_dict.values()
        if "used-bytes" in info and "total-bytes" in info
    }
    assert file_system_info, "No mountpoints found with value."
    return file_system_info


def compare_metric_file_system_values_with_vm_file_system_values(
    prometheus: Prometheus,
    vm_for_test: VirtualMachineForTests,
    mount_point: str,
    capacity_or_used: str,
) -> None:
    samples = TimeoutSampler(
        wait_timeout=TIMEOUT_2MIN,
        sleep=TIMEOUT_15SEC,
        func=disk_file_system_info,
        vm=vm_for_test,
    )
    sample = None
    metric_value = None
    try:
        for sample in samples:
            if sample:
                metric_value = float(
                    get_metrics_value(
                        prometheus=prometheus,
                        metrics_name=KUBEVIRT_VMI_FILESYSTEM_BYTES_WITH_MOUNT_POINT.format(
                            capacity_or_used=capacity_or_used,
                            vm_name=vm_for_test.name,
                            mountpoint=f"{mount_point}\\" if mount_point.endswith("\\") else mount_point,
                        ),
                    )
                )
                virsh_raw = sample[mount_point].get(capacity_or_used)
                virsh_bytes = float(virsh_raw if virsh_raw.isdigit() else bitmath.parse_string_unsafe(virsh_raw).bytes)
                if math.isclose(metric_value, virsh_bytes, rel_tol=0.05):
                    return
    except TimeoutExpiredError:
        LOGGER.info(
            f"Value for mount point: {mount_point} from virsh command: {sample}\n "
            f"Result from metric for the mountpoint: {mount_point}: {metric_value}"
        )
        raise


def expected_metric_labels_and_values(
    expected_labels_and_values: dict[str, str], values_from_prometheus: dict[str, str]
) -> None:
    mismatch = {
        label: {
            f"{label} metric result: {values_from_prometheus.get(label)}, "
            f"expected_label_results: {expected_label_results}"
        }
        for label, expected_label_results in expected_labels_and_values.items()
        if values_from_prometheus.get(label) != expected_label_results
    }
    assert not mismatch, f"There is a missmatch in expected values and metric result: {mismatch}"


def validate_metric_value_with_round_down(
    prometheus: Prometheus, metric_name: str, expected_value: float, timeout: int = TIMEOUT_4MIN
) -> None:
    samples = TimeoutSampler(
        wait_timeout=timeout,
        sleep=TIMEOUT_15SEC,
        func=get_metrics_value,
        prometheus=prometheus,
        metrics_name=metric_name,
    )
    sample: int | float = 0
    try:
        for sample in samples:
            sample = round(float(sample))
            if sample and sample == abs(expected_value):
                return
    except TimeoutExpiredError:
        LOGGER.info(f"Metric int value of: {metric_name} is: {sample}, expected value:{expected_value}")
        raise


def binding_name_and_type_from_vm_or_vmi(vm_interface: dict[str, str]) -> dict[str, str]:
    binding_name_and_type = None
    for binding_name in ["masquerade", "bridge", "sriov"]:
        if vm_interface.get(binding_name):
            binding_name_and_type = {BINDING_NAME: binding_name, BINDING_TYPE: "core"}
    assert binding_name_and_type, f"vm interface {vm_interface} has not valid binding name."
    return binding_name_and_type


def validate_vnic_info(prometheus: Prometheus, vnic_info_to_compare: dict[str, str], metric_name: str) -> None:
    vnic_info_metric_result = prometheus.query_sampler(query=metric_name)[0].get("metric")
    mismatch_vnic_info = {}
    for info, expected_value in vnic_info_to_compare.items():
        actual_value = vnic_info_metric_result.get(info)
        if actual_value != expected_value:
            mismatch_vnic_info[info] = {f"Expected: {expected_value}", f"Actual: {actual_value}"}
    assert not mismatch_vnic_info, f"There is a mismatch between expected and actual results:\n {mismatch_vnic_info}"


def get_metric_labels_non_empty_value(prometheus: Prometheus, metric_name: str) -> dict[str, str]:
    samples = TimeoutSampler(
        wait_timeout=TIMEOUT_5MIN,
        sleep=TIMEOUT_30SEC,
        func=prometheus.query_sampler,
        query=metric_name,
    )
    sample = None
    try:
        for sample in samples:
            if sample and sample[0].get("metric"):
                return sample[0]["metric"]
    except TimeoutExpiredError:
        LOGGER.info(f"Metric value of: {metric_name} is: {sample}, expected value: non empty value.")
        raise
    return {}


@contextmanager
def create_windows11_wsl2_vm(
    dv_name: str, namespace: str, client: DynamicClient, vm_name: str, storage_class: str
) -> Generator:
    artifactory_secret = get_artifactory_secret(namespace=namespace)
    artifactory_config_map = get_artifactory_config_map(namespace=namespace)
    dv = DataVolume(
        name=dv_name,
        namespace=namespace,
        storage_class=storage_class,
        source="http",
        url=get_http_image_url(image_directory=Images.Windows.DIR, image_name=Images.Windows.WIN11_WSL2_IMG),
        size=Images.Windows.DEFAULT_DV_SIZE,
        client=client,
        api_name="storage",
        secret=artifactory_secret,
        cert_configmap=artifactory_config_map.name,
    )
    dv.to_dict()
    with VirtualMachineForTests(
        os_flavor=OS_FLAVOR_WINDOWS,
        name=vm_name,
        namespace=namespace,
        client=client,
        vm_instance_type=VirtualMachineClusterInstancetype(name="u1.xlarge"),
        vm_preference=VirtualMachineClusterPreference(name="windows.11"),
        data_volume_template={"metadata": dv.res["metadata"], "spec": dv.res["spec"]},
    ) as vm:
        running_vm(vm=vm)
        yield vm
    cleanup_artifactory_secret_and_config_map(
        artifactory_secret=artifactory_secret, artifactory_config_map=artifactory_config_map
    )


def get_vm_comparison_info_dict(vm: VirtualMachineForTests) -> dict[str, str]:
    return {
        "name": vm.name,
        "namespace": vm.namespace,
        "status": vm.printable_status.lower(),
    }


def get_vmi_guest_os_kernel_release_info_metric_from_vm(
    vm: VirtualMachineForTests, windows: bool = False
) -> dict[str, str]:
    guest_os_kernel_release = run_ssh_commands(
        host=vm.ssh_exec, commands=shlex.split("ver" if windows else "uname -r")
    )[0].strip()
    if windows:
        guest_os_kernel_release = re.search(r"\[Version\s(\d+\.\d+\.(\d+))", guest_os_kernel_release)
        assert guest_os_kernel_release, "OS kernel release version not found."
        guest_os_kernel_release = guest_os_kernel_release.group(2)
    return {
        "guest_os_kernel_release": guest_os_kernel_release,
        "namespace": vm.namespace,
        NODE_STR: vm.vmi.virt_launcher_pod.node.name,
        "vmi_pod": vm.vmi.virt_launcher_pod.name,
    }


def get_pvc_size_bytes(vm: VirtualMachineForTests) -> str:
    vm_dv_templates = vm.instance.spec.dataVolumeTemplates
    assert vm_dv_templates, "VM has no DataVolume templates"
    return str(
        int(
            bitmath.parse_string_unsafe(
                PersistentVolumeClaim(
                    name=vm_dv_templates[0].metadata.name,
                    namespace=vm.namespace,
                ).instance.spec.resources.requests.storage
            ).Byte.bytes
        )
    )


def validate_metric_value_greater_than_initial_value(
    prometheus: Prometheus, metric_name: str, initial_value: int, timeout: int = TIMEOUT_4MIN
) -> None:
    samples = TimeoutSampler(
        wait_timeout=timeout,
        sleep=TIMEOUT_15SEC,
        func=get_metrics_value,
        prometheus=prometheus,
        metrics_name=metric_name,
    )
    try:
        for sample in samples:
            if sample:
                if int(sample) > initial_value:
                    return
    except TimeoutExpiredError:
        LOGGER.error(f"{sample} should be greater than {initial_value}")
        raise


def vnic_info_from_vm_or_vmi(vm_or_vmi: str, vm: VirtualMachineForTests) -> dict[str, str]:
    vm_spec = vm.vmi.instance.spec if vm_or_vmi == "vmi" else vm.instance.spec.template.spec
    vm_interface = vm_spec.domain.devices.interfaces[0]
    binding_name_and_type = binding_name_and_type_from_vm_or_vmi(vm_interface=vm_interface)
    return {
        "vnic_name": vm_spec.networks[0].name,
        BINDING_NAME: binding_name_and_type[BINDING_NAME],
        BINDING_TYPE: binding_name_and_type[BINDING_TYPE],
        "model": vm_interface.model,
<<<<<<< HEAD
    }
=======
    }


def validate_values_from_kube_application_aware_resourcequota_metric(
    prometheus,
    aaq_resource_hard_limit_and_used,
):
    expected_hard_limit, expected_used = aaq_resource_hard_limit_and_used

    def _get_metric_values():
        result = {}
        for item in prometheus.query_sampler(query="kube_application_aware_resourcequota"):
            if "value" in item:
                metric = item["metric"]
                resource = metric["resource"]
                metric_type = metric["type"]
                value = item["value"][1]
                value = int(value) if metric["unit"] == "bytes" else float(value)
                result.setdefault(resource, {})[metric_type] = value
        return result

    for metric_sample in TimeoutSampler(
        sleep=2,
        func=_get_metric_values,
        wait_timeout=TIMEOUT_1MIN,
    ):
        all_match = True

        for resource, expected_hard_value in expected_hard_limit.items():
            expected_used_value = expected_used.get(resource)
            actual_resource_metrics = metric_sample.get(resource, {})
            actual_hard_value = actual_resource_metrics.get("hard")
            actual_used_value = actual_resource_metrics.get("used")
            if actual_hard_value != expected_hard_value or actual_used_value != expected_used_value:
                all_match = False
                break

        if all_match:
            return metric_sample

    raise TimeoutError("Timed out waiting for Prometheus metrics to match expected values.")
>>>>>>> e42c6c83
<|MERGE_RESOLUTION|>--- conflicted
+++ resolved
@@ -12,19 +12,11 @@
 from kubernetes.dynamic import DynamicClient
 from ocp_resources.datavolume import DataVolume
 from ocp_resources.persistent_volume_claim import PersistentVolumeClaim
-<<<<<<< HEAD
-from ocp_resources.pod import Pod
-=======
->>>>>>> e42c6c83
 from ocp_resources.resource import Resource
 from ocp_resources.virtual_machine_cluster_instancetype import VirtualMachineClusterInstancetype
 from ocp_resources.virtual_machine_cluster_preference import VirtualMachineClusterPreference
 from ocp_utilities.monitoring import Prometheus
-<<<<<<< HEAD
-from pyhelper_utils.shell import run_command, run_ssh_commands
-=======
 from pyhelper_utils.shell import run_ssh_commands
->>>>>>> e42c6c83
 from timeout_sampler import TimeoutExpiredError, TimeoutSampler
 
 from tests.observability.constants import KUBEVIRT_VIRT_OPERATOR_READY
@@ -46,11 +38,6 @@
     TIMEOUT_2MIN,
     TIMEOUT_4MIN,
     TIMEOUT_5MIN,
-<<<<<<< HEAD
-    TIMEOUT_8MIN,
-    TIMEOUT_10MIN,
-=======
->>>>>>> e42c6c83
     TIMEOUT_10SEC,
     TIMEOUT_15SEC,
     TIMEOUT_20SEC,
@@ -66,11 +53,6 @@
     get_http_image_url,
 )
 from utilities.monitoring import get_metrics_value
-<<<<<<< HEAD
-from utilities.network import assert_ping_successful
-from utilities.storage import wait_for_dv_expected_restart_count
-=======
->>>>>>> e42c6c83
 from utilities.virt import VirtualMachineForTests, running_vm
 
 LOGGER = logging.getLogger(__name__)
@@ -81,16 +63,6 @@
 ZERO_CPU_CORES = 0
 COUNT_TWO = 2
 COUNT_THREE = 3
-<<<<<<< HEAD
-TOTAL_4_ITERATIONS = 4
-
-
-def get_mutation_component_value_from_prometheus(prometheus: Prometheus, component_name: str) -> int:
-    query = f'kubevirt_hco_out_of_band_modifications_total{{component_name="{component_name}"}}'
-    metric_results = prometheus.query_sampler(query=query)
-    return int(metric_results[0]["value"][1]) if metric_results else 0
-=======
->>>>>>> e42c6c83
 
 
 def wait_for_metric_vmi_request_cpu_cores_output(prometheus: Prometheus, expected_cpu: int) -> None:
@@ -300,48 +272,6 @@
     vm.ssh_exec.executor(sudo=True).run_cmd(cmd=shlex.split("sysctl vm.swappiness=100"))
 
 
-<<<<<<< HEAD
-def get_prometheus_monitoring_pods(admin_client: DynamicClient) -> list:
-    """
-    Get all Prometheus pods within the openshift-monitoring namespace
-
-    Args:
-        admin_client (DynamicClient): DynamicClient object
-
-    Returns:
-        list: list of all prometheus pods within the openshift-monitoring namespace
-    """
-    prometheus_pods_monitoring_namespace_list = list(
-        Pod.get(
-            dyn_client=admin_client,
-            namespace="openshift-monitoring",
-            label_selector=(
-                f"{Resource.ApiGroup.APP_KUBERNETES_IO}/name in (prometheus-operator, prometheus, prometheus-adapter)"
-            ),
-        )
-    )
-    assert prometheus_pods_monitoring_namespace_list, "no matching pods found on the cluster"
-    return prometheus_pods_monitoring_namespace_list
-
-
-def get_not_running_prometheus_pods(admin_client) -> dict[str, str]:
-    """
-    Get all Prometheus pods that are not in Running status
-
-    Args:
-        admin_client (DynamicClient): DynamicClient object
-
-    Returns:
-        dict: dict of prometheus pods' name (key) and status (value) that are not in Running status
-    """
-    prometheus_pods_monitoring_namespace_list = get_prometheus_monitoring_pods(admin_client=admin_client)
-    return {
-        pod.name: pod.status for pod in prometheus_pods_monitoring_namespace_list if pod.status != Pod.Status.RUNNING
-    }
-
-
-=======
->>>>>>> e42c6c83
 def get_vm_cpu_info_from_prometheus(prometheus: Prometheus, vm_name: str) -> Optional[int]:
     query = urllib.parse.quote_plus(
         f'kubevirt_vmi_node_cpu_affinity{{kubernetes_vmi_label_kubevirt_io_domain="{vm_name}"}}'
@@ -381,31 +311,6 @@
     )
 
 
-<<<<<<< HEAD
-def get_vmi_memory_domain_metric_value_from_prometheus(prometheus: Prometheus, vmi_name: str, query: str) -> int:
-    metric_query_output = prometheus.query(query=query)["data"]["result"]
-    LOGGER.info(f"Query {query} Output: {metric_query_output}")
-    value = [
-        int(query_ouput["value"][1])
-        for query_ouput in metric_query_output
-        if query_ouput["metric"].get("name") == vmi_name
-    ]
-    assert value, f"Metrics: '{query}' did not return any value, Current Metrics data: {metric_query_output}"
-    return value[0]
-
-
-def get_vmi_dommemstat_from_vm(vmi_dommemstat: str, domain_memory_string: str) -> int:
-    # Find string from list in the dommemstat and convert to bytes from KiB.
-    vmi_domain_memory_match = re.match(rf".*(?:^|\n|){domain_memory_string} (\d+).*", vmi_dommemstat, re.DOTALL)
-    assert vmi_domain_memory_match, (
-        f"No match '{domain_memory_string}' found for VM's domain memory in VMI's dommemstat {vmi_dommemstat}"
-    )
-    matched_vmi_domain_memory_bytes = bitmath.KiB(int(vmi_domain_memory_match.group(1))).to_Byte()
-    return matched_vmi_domain_memory_bytes
-
-
-=======
->>>>>>> e42c6c83
 def get_resource_object(
     admin_client: DynamicClient, related_objects: list, resource_kind, resource_name: str
 ) -> Resource | None:
@@ -426,50 +331,6 @@
     return None
 
 
-<<<<<<< HEAD
-def wait_for_metric_reset(prometheus: Prometheus, metric_name: str, timeout: int = TIMEOUT_4MIN) -> None:
-    samples = TimeoutSampler(
-        wait_timeout=timeout,
-        sleep=TIMEOUT_15SEC,
-        func=lambda: prometheus.query_sampler(query=metric_name),
-    )
-    sample = None
-    try:
-        for sample in samples:
-            if not sample:
-                return
-            else:
-                LOGGER.info(f"metric: {metric_name} value is: {sample}, waiting for metric to reset")
-    except TimeoutExpiredError:
-        LOGGER.info(f"Operator metrics value: {sample}, expected is None")
-        raise
-
-
-def restart_cdi_worker_pod(unprivileged_client: DynamicClient, dv: DataVolume, pod_prefix: str) -> None:
-    initial_dv_restartcount = dv.instance.get("status", {}).get("restartCount", 0)
-    for iteration in range(TOTAL_4_ITERATIONS - initial_dv_restartcount):
-        pod = get_pod_by_name_prefix(
-            dyn_client=unprivileged_client,
-            pod_prefix=pod_prefix,
-            namespace=dv.namespace,
-        )
-        dv_restartcount = dv.instance.get("status", {}).get("restartCount", 0)
-        run_command(
-            command=shlex.split(f"oc exec -n {dv.namespace} {pod.name} -- kill 1"),
-            check=False,
-        )
-        wait_for_dv_expected_restart_count(dv=dv, expected_result=dv_restartcount + 1)
-
-
-def fail_if_not_zero_restartcount(dv: DataVolume) -> None:
-    restartcount = dv.instance.get("status", {}).get("restartCount", 0)
-
-    if restartcount != 0:
-        pytest.fail(f"dv {dv.name} restartcount is not zero,\n actual restartcount: {restartcount}")
-
-
-=======
->>>>>>> e42c6c83
 def assert_virtctl_version_equal_metric_output(
     virtctl_server_version: dict[str, str], metric_output: list[dict[str, dict[str, str]]]
 ) -> None:
@@ -963,9 +824,6 @@
         BINDING_NAME: binding_name_and_type[BINDING_NAME],
         BINDING_TYPE: binding_name_and_type[BINDING_TYPE],
         "model": vm_interface.model,
-<<<<<<< HEAD
-    }
-=======
     }
 
 
@@ -1006,5 +864,4 @@
         if all_match:
             return metric_sample
 
-    raise TimeoutError("Timed out waiting for Prometheus metrics to match expected values.")
->>>>>>> e42c6c83
+    raise TimeoutError("Timed out waiting for Prometheus metrics to match expected values.")