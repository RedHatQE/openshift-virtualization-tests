--- conflicted
+++ resolved
@@ -36,10 +36,7 @@
 from utilities.constants import (
     CAPACITY,
     KUBEVIRT_VIRT_OPERATOR_UP,
-<<<<<<< HEAD
-=======
     NODE_STR,
->>>>>>> 454fddc6
     OS_FLAVOR_WINDOWS,
     RHEL9_PREFERENCE,
     TIMEOUT_1MIN,
@@ -70,11 +67,7 @@
 from utilities.monitoring import get_metrics_value
 from utilities.network import assert_ping_successful
 from utilities.storage import wait_for_dv_expected_restart_count
-<<<<<<< HEAD
-from utilities.virt import VirtualMachineForTests, running_vm
-=======
 from utilities.virt import VirtualMachineForTests, VirtualMachineForTestsFromTemplate, running_vm
->>>>>>> 454fddc6
 
 LOGGER = logging.getLogger(__name__)
 KUBEVIRT_CR_ALERT_NAME = "KubeVirtCRModified"
@@ -1291,13 +1284,9 @@
 
 
 @contextmanager
-<<<<<<< HEAD
-def create_windows11_wsl2_vm(dv_name, namespace, client, vm_name, storage_class):
-=======
 def create_windows11_wsl2_vm(
     dv_name: str, namespace: str, client: DynamicClient, vm_name: str, storage_class: str
 ) -> Generator:
->>>>>>> 454fddc6
     artifactory_secret = get_artifactory_secret(namespace=namespace)
     artifactory_config_map = get_artifactory_config_map(namespace=namespace)
     dv = DataVolume(
@@ -1326,11 +1315,7 @@
         yield vm
     cleanup_artifactory_secret_and_config_map(
         artifactory_secret=artifactory_secret, artifactory_config_map=artifactory_config_map
-<<<<<<< HEAD
-    )
-=======
-    )
-
+    )
 
 def get_vm_comparison_info_dict(vm: VirtualMachineForTests) -> dict[str, str]:
     return {
@@ -1355,5 +1340,4 @@
         "namespace": vm.namespace,
         NODE_STR: vm.vmi.virt_launcher_pod.node.name,
         "vmi_pod": vm.vmi.virt_launcher_pod.name,
-    }
->>>>>>> 454fddc6
+    }