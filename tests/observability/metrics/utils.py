--- conflicted
+++ resolved
@@ -1513,7 +1513,6 @@
     }
 
 
-<<<<<<< HEAD
 def get_last_transition_time(vm: VirtualMachineForTests) -> int:
     for condition in vm.instance.get("status", {}).get("conditions"):
         if condition.get("type") == vm.Condition.READY:
@@ -1567,7 +1566,8 @@
                 return
     except TimeoutExpiredError:
         LOGGER.error(f"Expected value: {expected_vmi_count}, Actual: {sample}")
-=======
+
+        
 def get_pvc_size_bytes(vm: VirtualMachineForTests) -> str:
     vm_dv_templates = vm.instance.spec.dataVolumeTemplates
     assert vm_dv_templates, "VM has no DataVolume templates"
@@ -1655,5 +1655,4 @@
                     return
     except TimeoutExpiredError:
         LOGGER.error(f"{sample} should be within 5% of {expected_value}")
->>>>>>> aab20c0c
         raise