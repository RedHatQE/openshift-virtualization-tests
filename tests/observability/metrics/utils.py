--- conflicted
+++ resolved
@@ -1285,7 +1285,6 @@
     return {}
 
 
-<<<<<<< HEAD
 def get_virt_api_rss_memory(admin_client, hco_namespace, highest_memory_usage_virt_api_pod):
     return int(
         bitmath.Byte(
@@ -1386,7 +1385,8 @@
     except TimeoutExpiredError:
         LOGGER.info(f"{sample} should be within 5% of {expected_value}")
         raise
-=======
+
+
 @contextmanager
 def create_windows11_wsl2_vm(
     dv_name: str, namespace: str, client: DynamicClient, vm_name: str, storage_class: str
@@ -1445,5 +1445,4 @@
         "namespace": vm.namespace,
         NODE_STR: vm.vmi.virt_launcher_pod.node.name,
         "vmi_pod": vm.vmi.virt_launcher_pod.name,
-    }
->>>>>>> 454fddc6
+    }