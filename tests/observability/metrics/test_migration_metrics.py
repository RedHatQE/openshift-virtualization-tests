--- conflicted
+++ resolved
@@ -273,8 +273,8 @@
         query,
     ):
         wait_for_non_empty_metrics_value(
-<<<<<<< HEAD
-            prometheus=prometheus, metric_name=query.format(vm_name=vm_for_migration_metrics_test.name)
+            prometheus=prometheus,
+            metric_name=f"last_over_time({query.format(vm_name=vm_for_migration_metrics_test.name)}[8m])",
         )
 
 
@@ -312,8 +312,4 @@
                     timestamp=vm_for_migration_metrics_test.vmi.instance.status.migrationState.endTimestamp
                 )
             ),
-=======
-            prometheus=prometheus,
-            metric_name=f"last_over_time({query.format(vm_name=vm_for_migration_metrics_test.name)}[8m])",
->>>>>>> e8f78d14
         )