--- conflicted
+++ resolved
@@ -39,7 +39,6 @@
             pod.delete(wait=True)
 
 
-<<<<<<< HEAD
 def metric_value_sampler(prometheus, metric, expected_value):
     samples = TimeoutSampler(
         wait_timeout=TIMEOUT_2MIN,
@@ -58,36 +57,23 @@
             current_check = 0
 
 
-=======
->>>>>>> 3f23b568
 def assert_metrics_values(
     prometheus: Prometheus,
     migration_metrics_dict: dict[str, str],
     initial_values: dict[str, int],
     metric_to_check: str,
-<<<<<<< HEAD
     vmim: VirtualMachineInstanceMigration = None,
-=======
->>>>>>> 3f23b568
 ) -> None:
     """
     Check all migration metrics do not change from initial values,
     except for specified metric which must increase by 1.
 
     Args:
-<<<<<<< HEAD
         prometheus: Prometheus object.
         migration_metrics_dict: migration metrics with their status.
         initial_values: Dictionary representing initial values of metrics
         metric_to_check: metric expected to be increased by 1
         vmim: Optional VirtualMachineInstanceMigration object to check if migration succeeded
-
-=======
-        prometheus: Prometheus object
-        migration_metrics_dict: Dictionary with metrics by the status it checks
-        initial_values: Dictionary representing initial values of metrics
-        metric_to_check: metric expected to be increased by 1
->>>>>>> 3f23b568
     Raises:
         AssertionError: If any metric's value does not match with expected value.
     """
