--- conflicted
+++ resolved
@@ -14,16 +14,7 @@
 )
 from utilities.constants import VERSION_LABEL_KEY
 
-<<<<<<< HEAD
-pytestmark = [
-    pytest.mark.post_upgrade,
-    pytest.mark.sno,
-    pytest.mark.gating,
-    pytest.mark.arm64,
-]
-=======
 pytestmark = [pytest.mark.post_upgrade, pytest.mark.sno, pytest.mark.gating, pytest.mark.arm64, pytest.mark.s390x]
->>>>>>> 74b308b5
 LOGGER = logging.getLogger(__name__)
 
 
