import logging
import shlex
from subprocess import check_output

import pytest
from ocp_resources.custom_resource_definition import CustomResourceDefinition
from ocp_resources.resource import Resource

from utilities.infra import is_jira_open

LOGGER = logging.getLogger(__name__)
MTV_VOLUME_POPULATOR_CRDS = [
    f"openstackvolumepopulators.forklift.cdi.{Resource.ApiGroup.KUBEVIRT_IO}",
    f"ovirtvolumepopulators.forklift.cdi.{Resource.ApiGroup.KUBEVIRT_IO}",
]


<<<<<<< HEAD
# Tests not marked as `conformance` because they rely on access to Jira
pytestmark = [pytest.mark.sno, pytest.mark.gating, pytest.mark.arm64]
=======
pytestmark = [pytest.mark.sno, pytest.mark.gating, pytest.mark.arm64, pytest.mark.s390x]
>>>>>>> 74b308b5


@pytest.fixture()
def crds(admin_client):
    crds_to_check = []
    # TODO: once bug is removed, test should be marked as `conformance`
    bug_status = is_jira_open(jira_id="CNV-64424")
    for crd in CustomResourceDefinition.get(dyn_client=admin_client):
        if bug_status and crd.name in MTV_VOLUME_POPULATOR_CRDS:
            continue
        if any([
            crd.name.endswith(suffix)
            for suffix in [
                Resource.ApiGroup.KUBEVIRT_IO,
                Resource.ApiGroup.NMSTATE_IO,
            ]
        ]):
            crds_to_check.append(crd)
    return crds_to_check


@pytest.mark.polarion("CNV-8263")
def test_crds_cluster_readers_role(crds):
    LOGGER.info(f"CRds: {crds}")
    cluster_readers = "system:cluster-readers"
    cannot_read = []
    for crd in crds:
        can_read = check_output(shlex.split(f"oc adm policy who-can get {crd.name}"))
        if cluster_readers not in str(can_read):
            cannot_read.append(crd.name)

    if cannot_read:
        cannot_read_str = "\n".join(cannot_read)
        pytest.fail(reason=f"The following crds are missing {cluster_readers} role:\n{cannot_read_str}")<|MERGE_RESOLUTION|>--- conflicted
+++ resolved
@@ -15,12 +15,8 @@
 ]
 
 
-<<<<<<< HEAD
 # Tests not marked as `conformance` because they rely on access to Jira
-pytestmark = [pytest.mark.sno, pytest.mark.gating, pytest.mark.arm64]
-=======
 pytestmark = [pytest.mark.sno, pytest.mark.gating, pytest.mark.arm64, pytest.mark.s390x]
->>>>>>> 74b308b5
 
 
 @pytest.fixture()
