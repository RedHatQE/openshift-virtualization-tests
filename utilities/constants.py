from kubernetes.dynamic.exceptions import InternalServerError
from ocp_resources.aaq import AAQ
from ocp_resources.api_service import APIService
from ocp_resources.cdi import CDI
from ocp_resources.cluster_role import ClusterRole
from ocp_resources.cluster_role_binding import ClusterRoleBinding
from ocp_resources.config_map import ConfigMap
from ocp_resources.data_import_cron import DataImportCron
from ocp_resources.datavolume import DataVolume
from ocp_resources.deployment import Deployment
from ocp_resources.hyperconverged import HyperConverged
from ocp_resources.kubevirt import KubeVirt
from ocp_resources.network_addons_config import NetworkAddonsConfig
from ocp_resources.resource import Resource
from ocp_resources.role_binding import RoleBinding
from ocp_resources.service import Service
from ocp_resources.service_account import ServiceAccount
from ocp_resources.ssp import SSP
from urllib3.exceptions import (
    MaxRetryError,
    NewConnectionError,
    ProtocolError,
    ResponseError,
)

from libs.infra.images import (
    BASE_IMAGES_DIR,
    Alpine,
    Cdi,
    Centos,
    Cirros,
    Fedora,
    Rhel,
    Windows,
)
from utilities.architecture import get_cluster_architecture

# Architecture constants
KUBERNETES_ARCH_LABEL = f"{Resource.ApiGroup.KUBERNETES_IO}/arch"
AMD_64 = "amd64"
ARM_64 = "arm64"
S390X = "s390x"
X86_64 = "x86_64"


class ArchImages:
    class X86_64:  # noqa: N801
        BASE_CIRROS_NAME = "cirros-0.4.0-x86_64-disk"
        BASE_ALPINE_NAME = "alpine-3.20.1-x86_64-disk"
        Cirros = Cirros(
            RAW_IMG=f"{BASE_CIRROS_NAME}.raw",
            RAW_IMG_GZ=f"{BASE_CIRROS_NAME}.raw.gz",
            RAW_IMG_XZ=f"{BASE_CIRROS_NAME}.raw.xz",
            QCOW2_IMG=f"{BASE_CIRROS_NAME}.qcow2",
            QCOW2_IMG_GZ=f"{BASE_CIRROS_NAME}.qcow2.gz",
            QCOW2_IMG_XZ=f"{BASE_CIRROS_NAME}.qcow2.xz",
            DISK_DEMO="cirros-registry-disk-demo",
        )

        Alpine = Alpine(
            QCOW2_IMG=f"{BASE_ALPINE_NAME}.qcow2",
        )

        Rhel = Rhel(
            RHEL7_9_IMG="rhel-79.qcow2",
            RHEL8_0_IMG="rhel-8.qcow2",
            RHEL8_9_IMG="rhel-89.qcow2",
            RHEL8_10_IMG="rhel-810.qcow2",
            RHEL9_3_IMG="rhel-93.qcow2",
            RHEL9_4_IMG="rhel-94.qcow2",
            RHEL9_6_IMG="rhel-96.qcow2",
        )
        Rhel.LATEST_RELEASE_STR = Rhel.RHEL9_6_IMG

        Windows = Windows(
            WIN10_IMG="win_10_uefi.qcow2",
            WIN10_WSL2_IMG="win_10_wsl2_uefi.qcow2",
            WIN10_ISO_IMG="Win10_22H2_English_x64.iso",
            WIN2k16_IMG="win_2k16_uefi.qcow2",
            WIN2k19_IMG="win_2k19_uefi.qcow2",
            WIN2k25_IMG="win_2k25_uefi.qcow2",
            WIN2k19_HA_IMG="win_2019_virtio.qcow2",
            WIN11_IMG="win_11.qcow2",
            WIN11_WSL2_IMG="win_11_wsl2.qcow2",
            WIN11_ISO_IMG="en-us_windows_11_business_editions_version_24h2_x64_dvd_59a1851e.iso",
            WIN19_RAW="win_2k19_uefi.raw",
            WIN2022_IMG="win_2022.qcow2",
            WIN2022_ISO_IMG="Windows_Server_2022_x64FRE_en-us.iso",
            WIN2025_ISO_IMG="windows_server_2025_x64_dvd_eval.iso",
        )
        Windows.LATEST_RELEASE_STR = Windows.WIN2k19_IMG

        Fedora = Fedora(
            FEDORA42_IMG="Fedora-Cloud-Base-Generic-42-1.1.x86_64.qcow2",
            FEDORA_CONTAINER_IMAGE="quay.io/openshift-cnv/qe-cnv-tests-fedora:41",
            DISK_DEMO="fedora-cloud-registry-disk-demo",
        )
        Fedora.LATEST_RELEASE_STR = Fedora.FEDORA42_IMG

        Centos = Centos(CENTOS_STREAM_9_IMG="CentOS-Stream-GenericCloud-9-20220107.0.x86_64.qcow2")
        Centos.LATEST_RELEASE_STR = Centos.CENTOS_STREAM_9_IMG

        Cdi = Cdi(QCOW2_IMG="cirros-qcow2.img")

    class ARM64:
        BASE_ALPINE_NAME = "alpine-3.20.1-aarch64-disk"
        Cirros = Cirros(RAW_IMG_XZ="cirros-0.4.0-aarch64-disk.raw.xz")

        Alpine = Alpine(
            QCOW2_IMG=f"{BASE_ALPINE_NAME}.qcow2",
        )

        Rhel = Rhel(
            RHEL9_5_IMG="rhel-95-aarch64.qcow2",
            RHEL9_6_IMG="rhel-96-aarch64.qcow2",
        )
        Rhel.LATEST_RELEASE_STR = Rhel.RHEL9_6_IMG

        Windows = Windows()
        Fedora = Fedora()
        Centos = Centos()
        Cdi = Cdi()

    class S390X:
        BASE_ALPINE_NAME = "alpine-3.20.1-s390x-disk"
        Cirros = Cirros(
            # TODO: S390X does not support Cirros; this is a workaround until tests are moved to Fedora
            RAW_IMG="Fedora-Cloud-Base-Generic-41-1.4.s390x.raw",
            RAW_IMG_GZ="Fedora-Cloud-Base-Generic-41-1.4.s390x.raw.gz",
            RAW_IMG_XZ="Fedora-Cloud-Base-Generic-41-1.4.s390x.raw.xz",
            QCOW2_IMG="Fedora-Cloud-Base-Generic-41-1.4.s390x.qcow2",
            QCOW2_IMG_GZ="Fedora-Cloud-Base-Generic-41-1.4.s390x.qcow2.gz",
            QCOW2_IMG_XZ="Fedora-Cloud-Base-Generic-41-1.4.s390x.qcow2.xz",
            DISK_DEMO="fedora-cloud-registry-disk-demo",
            DIR=f"{BASE_IMAGES_DIR}/fedora-images",
            DEFAULT_DV_SIZE="10Gi",
            DEFAULT_MEMORY_SIZE="1Gi",
        )

        Alpine = Alpine(
            QCOW2_IMG=f"{BASE_ALPINE_NAME}.qcow2",
        )

        Rhel = Rhel(RHEL9_5_IMG="rhel-95-s390x.qcow2")
        Rhel.LATEST_RELEASE_STR = Rhel.RHEL9_5_IMG

        Fedora = Fedora(
            FEDORA41_IMG="Fedora-Cloud-Base-Generic-41-1.4.s390x.qcow2",
            FEDORA_CONTAINER_IMAGE="quay.io/openshift-cnv/qe-cnv-tests-fedora:41-s390x",
            DISK_DEMO="fedora-cloud-registry-disk-demo",
        )
        Fedora.LATEST_RELEASE_STR = Fedora.FEDORA41_IMG

        Centos = Centos(CENTOS_STREAM_9_IMG="CentOS-Stream-GenericCloud-9-latest.s390x.qcow2")
        Centos.LATEST_RELEASE_STR = Centos.CENTOS_STREAM_9_IMG

        Cdi = Cdi(
            # TODO: S390X does not support Cirros; this is a workaround until tests are moved to Fedora
            QCOW2_IMG="Fedora-qcow2.img",
            DIR=f"{BASE_IMAGES_DIR}/fedora-images",
            DEFAULT_DV_SIZE="10Gi",
        )

        Windows = Windows()


# Choose the Image class according to the architecture. Default: x86_64
Images = getattr(ArchImages, get_cluster_architecture().upper())


# Virtctl constants
VIRTCTL = "virtctl"
VIRTCTL_CLI_DOWNLOADS = f"{VIRTCTL}-clidownloads-kubevirt-hyperconverged"
#  Network constants
SRIOV = "sriov"
IP_FAMILY_POLICY_PREFER_DUAL_STACK = "PreferDualStack"
MTU_9000 = 9000
IPV4_STR = "ipv4"
IPV6_STR = "ipv6"
CLUSTER_NETWORK_ADDONS_OPERATOR = "cluster-network-addons-operator"
BRIDGE_MARKER = "bridge-marker"
KUBE_CNI_LINUX_BRIDGE_PLUGIN = "kube-cni-linux-bridge-plugin"
LINUX_BRIDGE = "linux-bridge"
OVS_BRIDGE = "ovs-bridge"
FLAT_OVERLAY_STR = "layer2"
KUBEMACPOOL_CERT_MANAGER = "kubemacpool-cert-manager"
KUBEMACPOOL_MAC_CONTROLLER_MANAGER = "kubemacpool-mac-controller-manager"
KUBEVIRT_IPAM_CONTROLLER_MANAGER = "kubevirt-ipam-controller-manager"
KUBEMACPOOL_MAC_RANGE_CONFIG = "kubemacpool-mac-range-config"
NMSTATE_HANDLER = "nmstate-handler"
ISTIO_SYSTEM_DEFAULT_NS = "istio-system"
SSH_PORT_22 = 22
PORT_80 = 80
ACTIVE_BACKUP = "active-backup"

#  Time constants
TIMEOUT_1SEC = 1
TIMEOUT_5SEC = 5
TIMEOUT_10SEC = 10
TIMEOUT_15SEC = 15
TIMEOUT_20SEC = 20
TIMEOUT_30SEC = 30
TIMEOUT_40SEC = 40
TIMEOUT_90SEC = 90
TIMEOUT_1MIN = 60
TIMEOUT_2MIN = 2 * 60
TIMEOUT_3MIN = 3 * 60
TIMEOUT_4MIN = 4 * 60
TIMEOUT_5MIN = 5 * 60
TIMEOUT_6MIN = 6 * 60
TIMEOUT_8MIN = 8 * 60
TIMEOUT_9MIN = 9 * 60
TIMEOUT_10MIN = 10 * 60
TIMEOUT_11MIN = 11 * 60
TIMEOUT_12MIN = 12 * 60
TIMEOUT_15MIN = 15 * 60
TIMEOUT_20MIN = 20 * 60
TIMEOUT_25MIN = 25 * 60
TIMEOUT_30MIN = 30 * 60
TIMEOUT_35MIN = 35 * 60
TIMEOUT_40MIN = 40 * 60
TIMEOUT_50MIN = 50 * 60
TIMEOUT_60MIN = 60 * 60
TIMEOUT_75MIN = 75 * 60
TIMEOUT_90MIN = 90 * 60
TIMEOUT_180MIN = 180 * 60
TIMEOUT_12HRS = 12 * 60 * 60

TCP_TIMEOUT_30SEC = 30.0

#  OS constants
OS_FLAVOR_CIRROS = "cirros"
OS_FLAVOR_WINDOWS = "win"
OS_FLAVOR_RHEL = "rhel"
OS_FLAVOR_FEDORA = "fedora"

# OpenShift Virtualization components constants
VIRT_OPERATOR = "virt-operator"
VIRT_LAUNCHER = "virt-launcher"
VIRT_API = "virt-api"
VIRT_CONTROLLER = "virt-controller"
VIRT_HANDLER = "virt-handler"
VIRT_TEMPLATE_VALIDATOR = "virt-template-validator"
VIRT_EXPORTPROXY = "virt-exportproxy"
SSP_KUBEVIRT_HYPERCONVERGED = "ssp-kubevirt-hyperconverged"
SSP_OPERATOR = "ssp-operator"
CDI_OPERATOR = "cdi-operator"
CDI_APISERVER = "cdi-apiserver"
CDI_DEPLOYMENT = "cdi-deployment"
CDI_UPLOADPROXY = "cdi-uploadproxy"
HCO_OPERATOR = "hco-operator"
HCO_WEBHOOK = "hco-webhook"
HOSTPATH_CSI_BASIC = "hostpath-csi-basic"
HOSTPATH_PROVISIONER_CSI = "hostpath-provisioner-csi"
HOSTPATH_PROVISIONER = "hostpath-provisioner"
HOSTPATH_PROVISIONER_OPERATOR = "hostpath-provisioner-operator"
HYPERCONVERGED_CLUSTER_CLI_DOWNLOAD = "hyperconverged-cluster-cli-download"
KUBEVIRT_HCO_NAME = "kubevirt-kubevirt-hyperconverged"
HCO_PART_OF_LABEL_VALUE = "hyperconverged-cluster"
MANAGED_BY_LABEL_VALUE_OLM = "olm"
HPP_POOL = "hpp-pool"
HCO_CATALOG_SOURCE = "hco-catalogsource"
KUBEVIRT_CONSOLE_PLUGIN = "kubevirt-console-plugin"
CNAO_OPERATOR = "cnao-operator"
HYPERCONVERGED_CLUSTER = "hyperconverged-cluster"
RESOURCE_REQUIREMENTS_KEY_HCO_CR = "resourceRequirements"

# CDI related constants
CDI_LABEL = Resource.ApiGroup.CDI_KUBEVIRT_IO
CDI_UPLOAD = "cdi-upload"
PVC = "pvc"
CDI_UPLOAD_TMP_PVC = f"cdi-upload-tmp-{PVC}"
SOURCE_POD = "source-pod"

CDI_SECRETS = [
    "cdi-apiserver-server-cert",
    "cdi-apiserver-signer",
    "cdi-uploadproxy-server-cert",
    "cdi-uploadproxy-signer",
    "cdi-uploadserver-client-cert",
    "cdi-uploadserver-client-signer",
    "cdi-uploadserver-signer",
]

CDI_CONFIGMAPS = [
    "cdi-apiserver-signer-bundle",
    "cdi-config",
    "cdi-controller-leader-election-helper",
    "cdi-insecure-registries",
    "cdi-uploadproxy-signer-bundle",
    "cdi-uploadserver-client-signer-bundle",
    "cdi-uploadserver-signer-bundle",
]
# Miscellaneous constants
UTILITY = "utility"
WORKERS_TYPE = "WORKERS_TYPE"
QUARANTINED = "quarantined"
SETUP_ERROR = "setup_error"

# Kernel Device Driver
# Compute: GPU Devices are bound to this Kernel Driver for GPU Passthrough.
# Networking: For SRIOV Node Policy, The driver type for the virtual functions
KERNEL_DRIVER = "vfio-pci"

# cloud-init constants
CLOUD_INIT_DISK_NAME = "cloudinitdisk"
CLOUD_INIT_NO_CLOUD = "cloudInitNoCloud"

# Kubemacpool constants
KMP_VM_ASSIGNMENT_LABEL = "mutatevirtualmachines.kubemacpool.io"
KMP_ENABLED_LABEL = "allocate"
KMP_DISABLED_LABEL = "ignore"

# SSH constants
CNV_VM_SSH_KEY_PATH = "CNV-SSH-KEY-PATH"

# CPU ARCH
INTEL = "Intel"
AMD = "AMD"

# unprivileged_client constants
UNPRIVILEGED_USER = "unprivileged-user"
UNPRIVILEGED_PASSWORD = "unprivileged-password"

# KUBECONFIG variables
KUBECONFIG = "KUBECONFIG"
REMOTE_KUBECONFIG = "REMOTE_KUBECONFIG"

# commands
LS_COMMAND = "ls -1 | sort | tr '\n' ' '"

# hotplug
HOTPLUG_DISK_SERIAL = "1234567890"

ONE_CPU_CORE = 1
ONE_CPU_THREAD = 1
TWO_CPU_CORES = 2
TWO_CPU_SOCKETS = 2
TWO_CPU_THREADS = 2
FOUR_CPU_SOCKETS = 4
SIX_CPU_SOCKETS = 6
EIGHT_CPU_SOCKETS = 8
TEN_CPU_SOCKETS = 10

FOUR_GI_MEMORY = "4Gi"
FIVE_GI_MEMORY = "5Gi"
SIX_GI_MEMORY = "6Gi"
TEN_GI_MEMORY = "10Gi"
TWELVE_GI_MEMORY = "12Gi"

# pyetest configuration
SANITY_TESTS_FAILURE = 99
HCO_SUBSCRIPTION = "hco-operatorhub"

# VM configuration
LIVE_MIGRATE = "LiveMigrate"
MIGRATION_POLICY_VM_LABEL = {"vm-label": "test-vm"}
ROOTDISK = "rootdisk"
DV_DISK = "dv-disk"

# Upgrade tests configuration
DEPENDENCY_SCOPE_SESSION = "session"

# hco spec
ENABLE_COMMON_BOOT_IMAGE_IMPORT = "enableCommonBootImageImport"

# Common templates constants
DATA_SOURCE_NAME = "DATA_SOURCE_NAME"
DATA_SOURCE_NAMESPACE = "DATA_SOURCE_NAMESPACE"
SSP_CR_COMMON_TEMPLATES_LIST_KEY_NAME = "dataImportCronTemplates"
COMMON_TEMPLATES_KEY_NAME = "commonTemplates"

KUBEVIRT_HYPERCONVERGED_PROMETHEUS_RULE = "kubevirt-hyperconverged-prometheus-rule"
HYPERCONVERGED_CLUSTER_OPERATOR_METRICS = "hyperconverged-cluster-operator-metrics"
KUBEVIRT_HYPERCONVERGED_OPERATOR_METRICS = "kubevirt-hyperconverged-operator-metrics"
KUBEVIRT_CLUSTER_CRITICAL = "kubevirt-cluster-critical"
KUBEVIRT_KUBEVIRT_HYPERCONVERGED = "kubevirt-kubevirt-hyperconverged"
CDI_KUBEVIRT_HYPERCONVERGED = "cdi-kubevirt-hyperconverged"
CLUSTER = "cluster"
VIRTCTL_CLIDOWNLOADS_KUBEVIRT_HYPERCONVERGED = f"{VIRTCTL}-clidownloads-kubevirt-hyperconverged"
KUBEVIRT_CONSOLE_PLUGIN_SERVICE = "kubevirt-console-plugin-service"
CREATING_VIRTUAL_MACHINE = "creating-virtual-machine"
CREATING_VIRTUAL_MACHINE_FROM_VOLUME = "creating-virtual-machine-from-volume"
UPLOAD_BOOT_SOURCE = "upload-boot-source"
GRAFANA_DASHBOARD_KUBEVIRT_TOP_CONSUMERS = "grafana-dashboard-kubevirt-top-consumers"
RHEL8_GUEST = "rhel8-guest"
RHEL9_GUEST = "rhel9-guest"
RHEL10_GUEST = "rhel10-guest"
VIRTIO = "virtio"
VIRTIO_WIN = "virtio-win"
NGINX_CONF = "nginx-conf"
HYPERCONVERGED_CLUSTER_OPERATOR = "hyperconverged-cluster-operator"
PROMETHEUS_RULES_STR = "prometheus-rules"
KUBEVIRT_UI_CONFIG = "kubevirt-ui-config"
KUBEVIRT_USER_SETTINGS = "kubevirt-user-settings"
KUBEVIRT_UI_FEATURES = "kubevirt-ui-features"
KUBEVIRT_UI_CONFIG_READER = "kubevirt-ui-config-reader"
KUBEVIRT_UI_CONFIG_READER_ROLE_BINDING = "kubevirt-ui-config-reader-rolebinding"
HCO_BEARER_AUTH = "hco-bearer-auth"
KUBEVIRT_CONSOLE_PLUGIN_NP = "kubevirt-console-plugin-np"
KUBEVIRT_APISERVER_PROXY_NP = "kubevirt-apiserver-proxy-np"
# components kind
ROLEBINDING_STR = "RoleBinding"
POD_STR = "Pod"
PROMETHEUSRULE_STR = "PrometheusRule"
ROLE_STR = "Role"
SERVICE_STR = "Service"
SERVICEMONITOR_STR = "ServiceMonitor"
PRIORITYCLASS_STR = "PriorityClass"
KUBEVIRT_STR = "KubeVirt"
NETWORKADDONSCONFIG_STR = "NetworkAddonsConfig"
CONSOLECLIDOWNLOAD_STR = "ConsoleCLIDownload"
ROUTE_STR = "Route"
CONSOLEQUICKSTART_STR = "ConsoleQuickStart"
CONFIGMAP_STR = "ConfigMap"
IMAGESTREAM_STR = "ImageStream"
DEPLOYMENT_STR = "Deployment"
CONSOLE_PLUGIN_STR = "ConsolePlugin"
KUBEVIRT_PLUGIN = "kubevirt-plugin"
CDI_STR = "CDI"
SSP_STR = "SSP"
SECRET_STR = "Secret"
KUBEVIRT_APISERVER_PROXY = "kubevirt-apiserver-proxy"
NETWORKPOLICY_STR = "NetworkPolicy"
AAQ_OPERATOR = "aaq-operator"
WINDOWS_BOOTSOURCE_PIPELINE = "windows-bootsource-pipeline"
# All hco relate objects with kind
ALL_HCO_RELATED_OBJECTS = [
    {KUBEVIRT_HYPERCONVERGED_PROMETHEUS_RULE: PROMETHEUSRULE_STR},
    {HYPERCONVERGED_CLUSTER_OPERATOR_METRICS: ROLE_STR},
    {HYPERCONVERGED_CLUSTER_OPERATOR_METRICS: ROLEBINDING_STR},
    {KUBEVIRT_HYPERCONVERGED_OPERATOR_METRICS: SERVICE_STR},
    {KUBEVIRT_HYPERCONVERGED_OPERATOR_METRICS: SERVICEMONITOR_STR},
    {KUBEVIRT_CLUSTER_CRITICAL: PRIORITYCLASS_STR},
    {KUBEVIRT_KUBEVIRT_HYPERCONVERGED: KUBEVIRT_STR},
    {CDI_KUBEVIRT_HYPERCONVERGED: CDI_STR},
    {CLUSTER: NETWORKADDONSCONFIG_STR},
    {SSP_KUBEVIRT_HYPERCONVERGED: SSP_STR},
    {VIRTCTL_CLIDOWNLOADS_KUBEVIRT_HYPERCONVERGED: CONSOLECLIDOWNLOAD_STR},
    {HYPERCONVERGED_CLUSTER_CLI_DOWNLOAD: ROUTE_STR},
    {HYPERCONVERGED_CLUSTER_CLI_DOWNLOAD: SERVICE_STR},
    {KUBEVIRT_CONSOLE_PLUGIN_SERVICE: SERVICE_STR},
    {f"{KUBEVIRT_APISERVER_PROXY}-{SERVICE_STR.lower()}": SERVICE_STR},
    {KUBEVIRT_APISERVER_PROXY: DEPLOYMENT_STR},
    {CREATING_VIRTUAL_MACHINE: CONSOLEQUICKSTART_STR},
    {CREATING_VIRTUAL_MACHINE_FROM_VOLUME: CONSOLEQUICKSTART_STR},
    {UPLOAD_BOOT_SOURCE: CONSOLEQUICKSTART_STR},
    {GRAFANA_DASHBOARD_KUBEVIRT_TOP_CONSUMERS: CONFIGMAP_STR},
    {RHEL8_GUEST: IMAGESTREAM_STR},
    {RHEL9_GUEST: IMAGESTREAM_STR},
    {RHEL10_GUEST: IMAGESTREAM_STR},
    {VIRTIO_WIN: CONFIGMAP_STR},
    {VIRTIO_WIN: ROLE_STR},
    {VIRTIO_WIN: ROLEBINDING_STR},
    {KUBEVIRT_CONSOLE_PLUGIN: DEPLOYMENT_STR},
    {NGINX_CONF: CONFIGMAP_STR},
    {KUBEVIRT_PLUGIN: CONSOLE_PLUGIN_STR},
    {WINDOWS_BOOTSOURCE_PIPELINE: CONSOLEQUICKSTART_STR},
    {KUBEVIRT_USER_SETTINGS: CONFIGMAP_STR},
    {KUBEVIRT_UI_FEATURES: CONFIGMAP_STR},
    {KUBEVIRT_UI_CONFIG_READER: ROLE_STR},
    {KUBEVIRT_UI_CONFIG_READER_ROLE_BINDING: ROLEBINDING_STR},
    {HCO_BEARER_AUTH: SECRET_STR},
    {KUBEVIRT_CONSOLE_PLUGIN_NP: NETWORKPOLICY_STR},
    {KUBEVIRT_APISERVER_PROXY_NP: NETWORKPOLICY_STR},
]
CNV_PODS_NO_HPP_CSI_HPP_POOL = [
    AAQ_OPERATOR,
    BRIDGE_MARKER,
    CDI_APISERVER,
    CDI_DEPLOYMENT,
    CDI_OPERATOR,
    CDI_UPLOADPROXY,
    CLUSTER_NETWORK_ADDONS_OPERATOR,
    HCO_OPERATOR,
    HCO_WEBHOOK,
    HOSTPATH_PROVISIONER_OPERATOR,
    HYPERCONVERGED_CLUSTER_CLI_DOWNLOAD,
    KUBE_CNI_LINUX_BRIDGE_PLUGIN,
    KUBEMACPOOL_CERT_MANAGER,
    KUBEMACPOOL_MAC_CONTROLLER_MANAGER,
    KUBEVIRT_CONSOLE_PLUGIN,
    SSP_OPERATOR,
    VIRT_API,
    VIRT_CONTROLLER,
    VIRT_HANDLER,
    VIRT_OPERATOR,
    VIRT_TEMPLATE_VALIDATOR,
    VIRT_EXPORTPROXY,
    KUBEVIRT_APISERVER_PROXY,
    KUBEVIRT_IPAM_CONTROLLER_MANAGER,
]
ALL_CNV_PODS = CNV_PODS_NO_HPP_CSI_HPP_POOL + [HOSTPATH_PROVISIONER_CSI]
ALL_CNV_DEPLOYMENTS_NO_HPP_POOL = [
    AAQ_OPERATOR,
    CDI_APISERVER,
    CDI_DEPLOYMENT,
    CDI_OPERATOR,
    CDI_UPLOADPROXY,
    CLUSTER_NETWORK_ADDONS_OPERATOR,
    HCO_OPERATOR,
    HCO_WEBHOOK,
    HOSTPATH_PROVISIONER_OPERATOR,
    HYPERCONVERGED_CLUSTER_CLI_DOWNLOAD,
    KUBEMACPOOL_CERT_MANAGER,
    KUBEMACPOOL_MAC_CONTROLLER_MANAGER,
    KUBEVIRT_CONSOLE_PLUGIN,
    SSP_OPERATOR,
    VIRT_API,
    VIRT_CONTROLLER,
    VIRT_OPERATOR,
    VIRT_TEMPLATE_VALIDATOR,
    VIRT_EXPORTPROXY,
    KUBEVIRT_APISERVER_PROXY,
    KUBEVIRT_IPAM_CONTROLLER_MANAGER,
]
ALL_CNV_DEPLOYMENTS = ALL_CNV_DEPLOYMENTS_NO_HPP_POOL + [HPP_POOL]
ALL_CNV_DAEMONSETS_NO_HPP_CSI = [
    BRIDGE_MARKER,
    KUBE_CNI_LINUX_BRIDGE_PLUGIN,
    VIRT_HANDLER,
]
ALL_CNV_DAEMONSETS = [HOSTPATH_PROVISIONER_CSI] + ALL_CNV_DAEMONSETS_NO_HPP_CSI


CNV_OPERATORS = [
    AAQ_OPERATOR,
    CDI_OPERATOR,
    CLUSTER_NETWORK_ADDONS_OPERATOR,
    HOSTPATH_PROVISIONER_OPERATOR,
    HYPERCONVERGED_CLUSTER_OPERATOR,
    "kubevirt-operator",
    SSP_OPERATOR,
    HYPERCONVERGED_CLUSTER_CLI_DOWNLOAD,
]
# Node labels
NODE_TYPE_WORKER_LABEL = {"node-type": "worker"}
CPU_MODEL_LABEL_PREFIX = f"cpu-model.node.{Resource.ApiGroup.KUBEVIRT_IO}"
NODE_ROLE_KUBERNETES_IO = "node-role.kubernetes.io"
WORKER_NODE_LABEL_KEY = f"{NODE_ROLE_KUBERNETES_IO}/worker"
CDI_KUBEVIRT_HYPERCONVERGED = "cdi-kubevirt-hyperconverged"
TSC_FREQUENCY = "tsc-frequency"

# Container constants
CNV_TESTS_CONTAINER = "CNV_TESTS_CONTAINER"
DEFAULT_HCO_CONDITIONS = {
    Resource.Condition.AVAILABLE: Resource.Condition.Status.TRUE,
    Resource.Condition.PROGRESSING: Resource.Condition.Status.FALSE,
    Resource.Condition.RECONCILE_COMPLETE: Resource.Condition.Status.TRUE,
    Resource.Condition.DEGRADED: Resource.Condition.Status.FALSE,
    Resource.Condition.UPGRADEABLE: Resource.Condition.Status.TRUE,
}
DEFAULT_KUBEVIRT_CONDITIONS = {
    Resource.Condition.AVAILABLE: Resource.Condition.Status.TRUE,
    Resource.Condition.PROGRESSING: Resource.Condition.Status.FALSE,
    Resource.Condition.CREATED: Resource.Condition.Status.TRUE,
    Resource.Condition.DEGRADED: Resource.Condition.Status.FALSE,
}
DEFAULT_RESOURCE_CONDITIONS = {
    Resource.Condition.AVAILABLE: Resource.Condition.Status.TRUE,
    Resource.Condition.PROGRESSING: Resource.Condition.Status.FALSE,
    Resource.Condition.DEGRADED: Resource.Condition.Status.FALSE,
}
EXPECTED_STATUS_CONDITIONS = {
    HyperConverged: DEFAULT_HCO_CONDITIONS,
    KubeVirt: DEFAULT_KUBEVIRT_CONDITIONS,
    CDI: DEFAULT_RESOURCE_CONDITIONS,
    SSP: DEFAULT_RESOURCE_CONDITIONS,
    NetworkAddonsConfig: DEFAULT_RESOURCE_CONDITIONS,
    AAQ: DEFAULT_RESOURCE_CONDITIONS,
}
BREW_REGISTERY_SOURCE = "brew.registry.redhat.io"
ICSP_FILE = "imageContentSourcePolicy.yaml"
IDMS_FILE = "imageDigestMirrorSet.yaml"
BASE_EXCEPTIONS_DICT: dict[type[Exception], list[str]] = {
    NewConnectionError: [],
    ConnectionRefusedError: [],
    ProtocolError: [],
    ResponseError: [],
    MaxRetryError: [],
    InternalServerError: [],
    ConnectionResetError: [],
}

# Container images
NET_UTIL_CONTAINER_IMAGE = "quay.io/openshift-cnv/qe-cnv-tests-net-util-container:centos-stream-9"


OC_ADM_LOGS_COMMAND = "oc adm node-logs"
AUDIT_LOGS_PATH = "--path=kube-apiserver"
CNV_TEST_SERVICE_ACCOUNT = "cnv-tests-sa"
VM_CRD = f"virtualmachines.{Resource.ApiGroup.KUBEVIRT_IO}"
VM_CLONE_CRD = f"virtualmachineclones.clone.{Resource.ApiGroup.KUBEVIRT_IO}"
VM_EXPORT_CRD = f"virtualmachineexports.export.{Resource.ApiGroup.KUBEVIRT_IO}"
ALL_CNV_CRDS = [
    f"aaqs.{Resource.ApiGroup.AAQ_KUBEVIRT_IO}",
    f"cdiconfigs.{Resource.ApiGroup.CDI_KUBEVIRT_IO}",
    f"cdis.{Resource.ApiGroup.CDI_KUBEVIRT_IO}",
    f"dataimportcrons.{Resource.ApiGroup.CDI_KUBEVIRT_IO}",
    f"datasources.{Resource.ApiGroup.CDI_KUBEVIRT_IO}",
    f"datavolumes.{Resource.ApiGroup.CDI_KUBEVIRT_IO}",
    f"hostpathprovisioners.{Resource.ApiGroup.HOSTPATHPROVISIONER_KUBEVIRT_IO}",
    f"hyperconvergeds.{Resource.ApiGroup.HCO_KUBEVIRT_IO}",
    f"kubevirts.{Resource.ApiGroup.KUBEVIRT_IO}",
    f"migrationpolicies.{Resource.ApiGroup.MIGRATIONS_KUBEVIRT_IO}",
    f"networkaddonsconfigs.{Resource.ApiGroup.NETWORKADDONSOPERATOR_NETWORK_KUBEVIRT_IO}",
    f"objecttransfers.{Resource.ApiGroup.CDI_KUBEVIRT_IO}",
    f"ssps.{Resource.ApiGroup.SSP_KUBEVIRT_IO}",
    f"storageprofiles.{Resource.ApiGroup.CDI_KUBEVIRT_IO}",
    f"virtualmachineclusterinstancetypes.{Resource.ApiGroup.INSTANCETYPE_KUBEVIRT_IO}",
    f"virtualmachineinstancetypes.{Resource.ApiGroup.INSTANCETYPE_KUBEVIRT_IO}",
    f"virtualmachineinstancemigrations.{Resource.ApiGroup.KUBEVIRT_IO}",
    f"virtualmachineinstancepresets.{Resource.ApiGroup.KUBEVIRT_IO}",
    f"virtualmachineinstancereplicasets.{Resource.ApiGroup.KUBEVIRT_IO}",
    f"virtualmachineinstances.{Resource.ApiGroup.KUBEVIRT_IO}",
    f"virtualmachinepools.{Resource.ApiGroup.POOL_KUBEVIRT_IO}",
    f"virtualmachinerestores.{Resource.ApiGroup.SNAPSHOT_KUBEVIRT_IO}",
    VM_CRD,
    f"virtualmachinesnapshotcontents.{Resource.ApiGroup.SNAPSHOT_KUBEVIRT_IO}",
    f"virtualmachinesnapshots.{Resource.ApiGroup.SNAPSHOT_KUBEVIRT_IO}",
    VM_CLONE_CRD,
    f"virtualmachineclusterpreferences.{Resource.ApiGroup.INSTANCETYPE_KUBEVIRT_IO}",
    VM_EXPORT_CRD,
    f"virtualmachinepreferences.{Resource.ApiGroup.INSTANCETYPE_KUBEVIRT_IO}",
    f"volumeuploadsources.{Resource.ApiGroup.CDI_KUBEVIRT_IO}",
    f"volumeimportsources.{Resource.ApiGroup.CDI_KUBEVIRT_IO}",
    f"volumeclonesources.{Resource.ApiGroup.CDI_KUBEVIRT_IO}",
    f"openstackvolumepopulators.forklift.{Resource.ApiGroup.CDI_KUBEVIRT_IO}",
    f"ovirtvolumepopulators.forklift.{Resource.ApiGroup.CDI_KUBEVIRT_IO}",
]
PRODUCTION_CATALOG_SOURCE = "redhat-operators"
TLS_OLD_POLICY = "old"
TLS_CUSTOM_POLICY = "custom"
HOTFIX_STR = "hotfix"


class UpgradeStreams:
    X_STREAM = "x-stream"
    Y_STREAM = "y-stream"
    Z_STREAM = "z-stream"


IMAGE_CRON_STR = "image-cron"
TLS_SECURITY_PROFILE = "tlsSecurityProfile"
KUBELET_READY_CONDITION = {"KubeletReady": "True"}
CNV_PROMETHEUS_RULES = [
    f"{PROMETHEUS_RULES_STR}-{CLUSTER_NETWORK_ADDONS_OPERATOR}",
    KUBEVIRT_HYPERCONVERGED_PROMETHEUS_RULE,
    "prometheus-cdi-rules",
    "prometheus-hpp-rules",
    "prometheus-k8s-rules-cnv",
    "prometheus-kubevirt-rules",
    f"kubevirt-cnv-{PROMETHEUS_RULES_STR}",
]


class StorageClassNames:
    CEPH_RBD = "ocs-storagecluster-ceph-rbd"
    CEPH_RBD_VIRTUALIZATION = f"{CEPH_RBD}-virtualization"
    CEPHFS = "ocs-storagecluster-cephfs"
    HOSTPATH = "hostpath-provisioner"
    NFS = "nfs"
    TOPOLVM = "lvms-vg1"
    PORTWORX_CSI_DB_SHARED = "px-csi-db-shared"
    RH_INTERNAL_NFS = "rh-internal-nfs"
    TRIDENT_CSI_FSX = "trident-csi-fsx"
    TRIDENT_CSI_NFS = "trident-csi-nfs"
    IO2_CSI = "io2-csi"
    GPFS = "ibm-spectrum-scale-sample"
    OCI = "oci-bv"
    OCI_UHP = "oci-bv-uhp"
    GCP = "sp-balanced-storage"
    GCNV = "gcnv-flex"


# Namespace constants
class NamespacesNames:
    OPENSHIFT = "openshift"
    OPENSHIFT_MONITORING = "openshift-monitoring"
    OPENSHIFT_CONFIG = "openshift-config"
    OPENSHIFT_APISERVER = "openshift-apiserver"
    OPENSHIFT_STORAGE = "openshift-storage"
    OPENSHIFT_CLUSTER_STORAGE_OPERATOR = "openshift-cluster-storage-operator"
    CHAOS = "chaos"
    DEFAULT = "default"
    NVIDIA_GPU_OPERATOR = "nvidia-gpu-operator"
    MACHINE_API_NAMESPACE = "machine-api-namespace"
    OPENSHIFT_VIRTUALIZATION_OS_IMAGES = "openshift-virtualization-os-images"
    WASP = "wasp"
    OPENSHIFT_KUBE_DESCHEDULER_OPERATOR = "openshift-kube-descheduler-operator"


# CNV supplemental-templates
CNV_SUPPLEMENTAL_TEMPLATES_URL = "https://raw.githubusercontent.com/RHsyseng/cnv-supplemental-templates/main/templates"

LINUX_AMD_64 = "linux/amd64"

EVICTIONSTRATEGY = "evictionStrategy"
CRITICAL_STR = "critical"
INFO_STR = "info"
KUBEVIRT_HYPERCONVERGED_OPERATOR_HEALTH_STATUS = "kubevirt_hyperconverged_operator_health_status"
WARNING_STR = "warning"
NONE_STRING = "none"
ACCESS_MODE = "access_mode"
VOLUME_MODE = "volume_mode"
OPERATOR_HEALTH_IMPACT_VALUES = {
    CRITICAL_STR: "2",
    WARNING_STR: "1",
    NONE_STRING: "0",
}
FIRING_STATE = "firing"
PENDING_STR = "pending"
KUBEVIRT_HCO_HYPERCONVERGED_CR_EXISTS = "kubevirt_hco_hyperconverged_cr_exists"
ES_LIVE_MIGRATE_IF_POSSIBLE = "LiveMigrateIfPossible"
ES_NONE = "None"
POD_SECURITY_NAMESPACE_LABELS = {
    "pod-security.kubernetes.io/enforce": "privileged",
    "security.openshift.io/scc.podSecurityLabelSync": "false",
}
CNV_TEST_RUN_IN_PROGRESS = "cnv-tests-run-in-progress"
VERSION_LABEL_KEY = f"{Resource.ApiGroup.APP_KUBERNETES_IO}/version"
FEATURE_GATES = "featureGates"
COUNT_FIVE = 5
DATA_IMPORT_CRON_ENABLE = (
    f"metadata->annotations->{DataImportCron.ApiGroup.DATA_IMPORT_CRON_TEMPLATE_KUBEVIRT_IO}/enable"
)
UPDATE_STR = "update"
VALUE_STR = "value"
GET_STR = "get"
CREATE_STR = "create"
DELETE_STR = "delete"
WILDCARD_CRON_EXPRESSION = "* * * * *"
OUTDATED = "Outdated"

RHEL_WITH_INSTANCETYPE_AND_PREFERENCE = "rhel-with-instancetype-and-preference"
CENTOS_STREAM9_PREFERENCE = "centos.stream9"
CENTOS_STREAM10_PREFERENCE = "centos.stream10"
RHEL8_PREFERENCE = "rhel.8"
RHEL9_PREFERENCE = "rhel.9"
RHEL10_PREFERENCE = "rhel.10"
U1_SMALL = "u1.small"
PROMETHEUS_K8S = "prometheus-k8s"
INSTANCE_TYPE_STR = "instance_type"
U1_MEDIUM_STR = "u1.medium"
PREFERENCE_STR = "preference"
FLAVOR_STR = "flavor"
NONE_STR = "<none>"
OS_STR = "os"
LINUX_STR = "linux"
EXPECTED_CLUSTER_INSTANCE_TYPE_LABELS = {
    INSTANCE_TYPE_STR: U1_MEDIUM_STR,
    PREFERENCE_STR: RHEL9_PREFERENCE,
    OS_STR: LINUX_STR,
}

# VM Console Proxy Resources
VM_CONSOLE_PROXY_CLUSTER_RESOURCES = [
    APIService,
    ClusterRole,
    ClusterRoleBinding,
]

VM_CONSOLE_PROXY_NAMESPACE_RESOURCES = [
    ServiceAccount,
    ConfigMap,
    Service,
    Deployment,
    RoleBinding,
]

ARTIFACTORY_SECRET_NAME = "cnv-tests-artifactory-secret"
CNV_TEST_RUN_IN_PROGRESS_NS = f"{CNV_TEST_RUN_IN_PROGRESS}-ns"
BASE_ARTIFACTORY_LOCATION = "artifactory/cnv-qe-server-local"

SECURITY_CONTEXT = "securityContext"

POD_SECURITY_CONTEXT_SPEC = {
    "seccompProfile": {"type": "RuntimeDefault"},
    "runAsNonRoot": True,
    "runAsUser": 1000,
    "fsGroup": 107,
}

POD_CONTAINER_SPEC = {
    "name": "runner",
    "image": NET_UTIL_CONTAINER_IMAGE,
    "command": [
        "/bin/bash",
        "-c",
        "echo ok > /tmp/healthy && sleep INF",
    ],
    SECURITY_CONTEXT: {
        "allowPrivilegeEscalation": False,
        "seccompProfile": {"type": "RuntimeDefault"},
        "runAsNonRoot": True,
        "capabilities": {"drop": ["ALL"]},
    },
}
# Opteron - Windows image can't boot
# Penryn - does not support WSL2
EXCLUDED_CPU_MODELS = ["Opteron", "Penryn"]
# Latest windows can't boot with old cpu models
EXCLUDED_OLD_CPU_MODELS = [*EXCLUDED_CPU_MODELS, "Westmere", "SandyBridge", "Nehalem", "IvyBridge", "Skylake"]

AAQ_VIRTUAL_RESOURCES = "VirtualResources"
AAQ_VMI_POD_USAGE = "VmiPodUsage"
NODE_STR = "node"
KUBEVIRT_VIRT_OPERATOR_UP = "kubevirt_virt_operator_up"


REGEDIT_PROC_NAME = "regedit.exe"
OS_PROC_NAME = {"linux": "ping", "windows": REGEDIT_PROC_NAME}

DISK_SERIAL = "D23YZ9W6WA5DJ489"
RHSM_SECRET_NAME = "rhsm-secret"

CAPACITY = "capacity"
USED = "used"


# Tekton Tasks and Pipelines
WINDOWS_EFI_INSTALLER_STR = "windows-efi-installer"
WINDOWS_CUSTOMIZE_STR = "windows-customize"
TEKTON_AVAILABLE_PIPELINEREF = [
    WINDOWS_EFI_INSTALLER_STR,
    WINDOWS_CUSTOMIZE_STR,
]

TEKTON_AVAILABLE_TASKS = [
    "modify-data-object",
    "create-vm-from-manifest",
    "wait-for-vmi-status",
    "cleanup-vm",
    "disk-virt-sysprep",
    "disk-virt-customize",
    "modify-windows-iso-file",
    "disk-uploader",
]

# Windows versions
WIN_10 = "win10"
WIN_11 = "win11"
WIN_2K25 = "win2k25"
WIN_2K22 = "win2k22"
WIN_2K16 = "win2k16"
WIN_2K19 = "win2k19"

PUBLIC_DNS_SERVER_IP = "8.8.8.8"

BIND_IMMEDIATE_ANNOTATION = {f"{Resource.ApiGroup.CDI_KUBEVIRT_IO}/storage.bind.immediate.requested": "true"}

HCO_DEFAULT_CPU_MODEL_KEY = "defaultCPUModel"

HPP_CAPABILITIES = {
    VOLUME_MODE: DataVolume.VolumeMode.FILE,
    ACCESS_MODE: DataVolume.AccessMode.RWO,
    "snapshot": False,
    "online_resize": False,
    "wffc": True,
}


KUBEVIRT_VMI_NETWORK_RECEIVE_PACKETS_DROPPED_TOTAL = "kubevirt_vmi_network_receive_packets_dropped_total"
KUBEVIRT_VMI_NETWORK_TRANSMIT_PACKETS_DROPPED_TOTAL = "kubevirt_vmi_network_transmit_packets_dropped_total"
KUBEVIRT_VMI_MEMORY_DOMAIN_BYTES = "kubevirt_vmi_memory_domain_bytes"
KUBEVIRT_VMI_MEMORY_UNUSED_BYTES = "kubevirt_vmi_memory_unused_bytes"
KUBEVIRT_VMI_MEMORY_USABLE_BYTES = "kubevirt_vmi_memory_usable_bytes"
KUBEVIRT_VMI_MEMORY_ACTUAL_BALLOON_BYTES = "kubevirt_vmi_memory_actual_balloon_bytes"
KUBEVIRT_VMI_MEMORY_PGMAJFAULT_TOTAL = "kubevirt_vmi_memory_pgmajfault_total"
KUBEVIRT_VMI_STORAGE_FLUSH_REQUESTS_TOTAL = "kubevirt_vmi_storage_flush_requests_total"
KUBEVIRT_VMI_STORAGE_FLUSH_TIMES_SECONDS_TOTAL = "kubevirt_vmi_storage_flush_times_seconds_total"
KUBEVIRT_VMI_NETWORK_RECEIVE_BYTES_TOTAL = "kubevirt_vmi_network_receive_bytes_total"
KUBEVIRT_VMI_NETWORK_TRANSMIT_BYTES_TOTAL = "kubevirt_vmi_network_transmit_bytes_total"
KUBEVIRT_VMI_STORAGE_IOPS_WRITE_TOTAL = "kubevirt_vmi_storage_iops_write_total"
KUBEVIRT_VMI_STORAGE_IOPS_READ_TOTAL = "kubevirt_vmi_storage_iops_read_total"
KUBEVIRT_VMI_STORAGE_WRITE_TRAFFIC_BYTES_TOTAL = "kubevirt_vmi_storage_write_traffic_bytes_total"
KUBEVIRT_VMI_STORAGE_READ_TRAFFIC_BYTES_TOTAL = "kubevirt_vmi_storage_read_traffic_bytes_total"
KUBEVIRT_VMI_VCPU_WAIT_SECONDS_TOTAL = "kubevirt_vmi_vcpu_wait_seconds_total"
KUBEVIRT_VMI_MEMORY_SWAP_IN_TRAFFIC_BYTES = "kubevirt_vmi_memory_swap_in_traffic_bytes"
KUBEVIRT_VMI_MEMORY_SWAP_OUT_TRAFFIC_BYTES = "kubevirt_vmi_memory_swap_out_traffic_bytes"
KUBEVIRT_VMI_MEMORY_PGMINFAULT_TOTAL = "kubevirt_vmi_memory_pgminfault_total"

MONITORING_METRICS = [
    KUBEVIRT_VMI_MEMORY_ACTUAL_BALLOON_BYTES,
    KUBEVIRT_VMI_MEMORY_DOMAIN_BYTES,
    KUBEVIRT_VMI_MEMORY_PGMAJFAULT_TOTAL,
    KUBEVIRT_VMI_MEMORY_PGMINFAULT_TOTAL,
    KUBEVIRT_VMI_MEMORY_SWAP_IN_TRAFFIC_BYTES,
    KUBEVIRT_VMI_MEMORY_SWAP_OUT_TRAFFIC_BYTES,
    KUBEVIRT_VMI_MEMORY_UNUSED_BYTES,
    KUBEVIRT_VMI_MEMORY_USABLE_BYTES,
    KUBEVIRT_VMI_NETWORK_RECEIVE_BYTES_TOTAL,
    KUBEVIRT_VMI_NETWORK_RECEIVE_PACKETS_DROPPED_TOTAL,
    KUBEVIRT_VMI_NETWORK_TRANSMIT_BYTES_TOTAL,
    KUBEVIRT_VMI_NETWORK_TRANSMIT_PACKETS_DROPPED_TOTAL,
    KUBEVIRT_VMI_STORAGE_FLUSH_REQUESTS_TOTAL,
    KUBEVIRT_VMI_STORAGE_FLUSH_TIMES_SECONDS_TOTAL,
    KUBEVIRT_VMI_STORAGE_IOPS_READ_TOTAL,
    KUBEVIRT_VMI_STORAGE_IOPS_WRITE_TOTAL,
    KUBEVIRT_VMI_STORAGE_READ_TRAFFIC_BYTES_TOTAL,
    KUBEVIRT_VMI_STORAGE_WRITE_TRAFFIC_BYTES_TOTAL,
    KUBEVIRT_VMI_VCPU_WAIT_SECONDS_TOTAL,
]
# Common templates matrix constants
IMAGE_NAME_STR = "image_name"
IMAGE_PATH_STR = "image_path"
DV_SIZE_STR = "dv_size"
TEMPLATE_LABELS_STR = "template_labels"
OS_STR = "os"
WORKLOAD_STR = "workload"
LATEST_RELEASE_STR = "latest_released"
OS_VERSION_STR = "os_version"
<<<<<<< HEAD
DATA_SOURCE_STR = "data_source"
=======
DATA_SOURCE_STR = "data_source"

# OADP
ADP_NAMESPACE = "openshift-adp"
FILE_NAME_FOR_BACKUP = "file_before_backup.txt"
TEXT_TO_TEST = "text"
BACKUP_STORAGE_LOCATION = "dpa-1"

# AAQ
AAQ_NAMESPACE_LABEL = {"application-aware-quota/enable-gating": ""}
VM_CPU_CORES = 2
REQUESTS_INSTANCES_VMI_STR = "requests.instances/vmi"
REQUESTS_CPU_VMI_STR = "requests.cpu/vmi"
REQUESTS_MEMORY_VMI_STR = "requests.memory/vmi"
PODS_STR = "pods"
LIMITS_CPU_STR = "limits.cpu"
LIMITS_MEMORY_STR = "limits.memory"
REQUESTS_CPU_STR = "requests.cpu"
REQUESTS_MEMORY_STR = "requests.memory"
POD_REQUESTS_CPU = 2
POD_REQUESTS_MEMORY = "2.5Gi"
POD_LIMITS_CPU = POD_REQUESTS_CPU * 2
POD_LIMITS_MEMORY = f"{float(POD_REQUESTS_MEMORY[:-2]) * 2}Gi"
VM_MEMORY_GUEST = "2Gi"
QUOTA_FOR_POD = {
    PODS_STR: "1",
    LIMITS_CPU_STR: POD_LIMITS_CPU,
    LIMITS_MEMORY_STR: POD_LIMITS_MEMORY,
    REQUESTS_CPU_STR: POD_REQUESTS_CPU,
    REQUESTS_MEMORY_STR: POD_LIMITS_MEMORY,
}

QUOTA_FOR_ONE_VMI = {
    REQUESTS_INSTANCES_VMI_STR: "1",
    REQUESTS_CPU_VMI_STR: VM_CPU_CORES,
    REQUESTS_MEMORY_VMI_STR: VM_MEMORY_GUEST,
}

ARQ_QUOTA_HARD_SPEC = {**QUOTA_FOR_POD, **QUOTA_FOR_ONE_VMI}
>>>>>>> e42c6c83
<|MERGE_RESOLUTION|>--- conflicted
+++ resolved
@@ -910,9 +910,6 @@
 WORKLOAD_STR = "workload"
 LATEST_RELEASE_STR = "latest_released"
 OS_VERSION_STR = "os_version"
-<<<<<<< HEAD
-DATA_SOURCE_STR = "data_source"
-=======
 DATA_SOURCE_STR = "data_source"
 
 # OADP
@@ -951,5 +948,4 @@
     REQUESTS_MEMORY_VMI_STR: VM_MEMORY_GUEST,
 }
 
-ARQ_QUOTA_HARD_SPEC = {**QUOTA_FOR_POD, **QUOTA_FOR_ONE_VMI}
->>>>>>> e42c6c83
+ARQ_QUOTA_HARD_SPEC = {**QUOTA_FOR_POD, **QUOTA_FOR_ONE_VMI}