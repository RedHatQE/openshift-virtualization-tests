--- conflicted
+++ resolved
@@ -1015,12 +1015,9 @@
 }
 
 ARQ_QUOTA_HARD_SPEC = {**QUOTA_FOR_POD, **QUOTA_FOR_ONE_VMI}
-<<<<<<< HEAD
 DEFAULT_FEDORA_REGISTRY_URL = "docker://quay.io/containerdisks/fedora:latest"
 REGISTRY_STR = "registry"
-=======
 STRESS_CPU_MEM_IO_COMMAND = (
     "nohup stress-ng --vm {workers} --vm-bytes {memory} --vm-method all "
     "--verify -t {timeout} -v --hdd 1 --io 1 --vm-keep &> /dev/null &"
-)
->>>>>>> c5698d3d
+)