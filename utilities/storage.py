--- conflicted
+++ resolved
@@ -997,11 +997,7 @@
     os_flavor=OS_FLAVOR_FEDORA,
     node_selector=None,
     cpu_model=None,
-<<<<<<< HEAD
     memory_requests=Images.Fedora.DEFAULT_MEMORY_SIZE,
-=======
-    memory_guest=Images.Cirros.DEFAULT_MEMORY_SIZE,
->>>>>>> d4862678
     wait_for_cloud_init=False,
 ):
     with virt_util.VirtualMachineForTests(
