import base64
import io
import json
import logging
import os
import platform
import re
import shlex
import ssl
import stat
import subprocess
import tarfile
import tempfile
import time
import zipfile
from contextlib import contextmanager
from functools import cache
from subprocess import PIPE, CalledProcessError, Popen
from typing import Any

import netaddr
import paramiko
import requests
import urllib3
import yaml
from kubernetes.client import ApiException
from kubernetes.dynamic import DynamicClient
from kubernetes.dynamic.exceptions import NotFoundError, ResourceNotFoundError
from ocp_resources.cluster_service_version import ClusterServiceVersion
from ocp_resources.cluster_version import ClusterVersion
from ocp_resources.config_map import ConfigMap
from ocp_resources.console_cli_download import ConsoleCLIDownload
from ocp_resources.daemonset import DaemonSet
from ocp_resources.deployment import Deployment
from ocp_resources.exceptions import ResourceTeardownError
from ocp_resources.hyperconverged import HyperConverged
from ocp_resources.infrastructure import Infrastructure
from ocp_resources.namespace import Namespace
from ocp_resources.node import Node
from ocp_resources.package_manifest import PackageManifest
from ocp_resources.pod import Pod
from ocp_resources.project_request import ProjectRequest
from ocp_resources.resource import Resource, ResourceEditor, get_client
from ocp_resources.secret import Secret
from ocp_resources.subscription import Subscription
from packaging.version import Version
from pyhelper_utils.shell import run_command
from pytest_testconfig import config as py_config
from requests import HTTPError, Timeout, TooManyRedirects
from timeout_sampler import TimeoutExpiredError, TimeoutSampler, retry

import utilities.virt
from utilities.constants import (
    AMD_64,
    ARTIFACTORY_SECRET_NAME,
    AUDIT_LOGS_PATH,
    CLUSTER,
    CPU_MODEL_LABEL_PREFIX,
    EXCLUDED_CPU_MODELS,
    EXCLUDED_OLD_CPU_MODELS,
    HCO_CATALOG_SOURCE,
    KUBECONFIG,
    KUBERNETES_ARCH_LABEL,
    NET_UTIL_CONTAINER_IMAGE,
    OC_ADM_LOGS_COMMAND,
    PROMETHEUS_K8S,
    TIMEOUT_1MIN,
    TIMEOUT_2MIN,
    TIMEOUT_5SEC,
    TIMEOUT_6MIN,
    TIMEOUT_10MIN,
    TIMEOUT_10SEC,
    TIMEOUT_30SEC,
    VIRTCTL,
    X86_64,
    NamespacesNames,
)
from utilities.exceptions import (
<<<<<<< HEAD
    MissingEnvironmentVariableError,
=======
    ClusterSanityError,
>>>>>>> 6d7c166f
    OsDictNotFoundError,
    UrlNotFoundError,
    UtilityPodNotFoundError,
)
from utilities.ssp import guest_agent_version_parser
from utilities.storage import get_test_artifact_server_url

NON_EXIST_URL = "https://noneexist.test"  # Use 'test' domain rfc6761
EXCLUDED_FROM_URL_VALIDATION = ("", NON_EXIST_URL)
INTERNAL_HTTP_SERVER_ADDRESS = "internal-http.cnv-tests-utilities"
HOST_MODEL_CPU_LABEL = f"host-model-cpu.node.{Resource.ApiGroup.KUBEVIRT_IO}"
LOGGER = logging.getLogger(__name__)


def label_project(name, label, admin_client):
    ns = Namespace(client=admin_client, name=name, ensure_exists=True)
    ns.wait_for_status(status=Namespace.Status.ACTIVE, timeout=TIMEOUT_2MIN)
    ResourceEditor({ns: {"metadata": {"labels": label}}}).update()


def create_ns(
    name: str,
    admin_client: DynamicClient,
    unprivileged_client: DynamicClient | None = None,
    labels: dict[str, str] | None = None,
    teardown: bool = True,
    delete_timeout: int = TIMEOUT_6MIN,
):
    """
    For kubemacpool labeling opt-modes, provide kmp_vm_label and admin_client as admin_client
    """
    if not unprivileged_client:
        with Namespace(
            client=admin_client,
            name=name,
            label=labels,
            teardown=teardown,
            delete_timeout=delete_timeout,
        ) as ns:
            ns.wait_for_status(status=Namespace.Status.ACTIVE, timeout=TIMEOUT_2MIN)
            yield ns
    else:
        ProjectRequest(name=name, client=unprivileged_client, teardown=teardown).deploy()
        label_project(name=name, label=labels, admin_client=admin_client)
        ns = Namespace(client=unprivileged_client, name=name, ensure_exists=True)

        yield ns

        ns.client = admin_client
        if teardown and not ns.clean_up():
            raise ResourceTeardownError(resource=ns)


class ClusterHosts:
    class Type:
        VIRTUAL = "virtual"
        PHYSICAL = "physical"


def url_excluded_from_validation(url):
    # Negative URL test cases or internal http server
    return url in EXCLUDED_FROM_URL_VALIDATION or INTERNAL_HTTP_SERVER_ADDRESS in url


def camelcase_to_mixedcase(camelcase_str):
    # Utility to convert CamelCase to mixedCase
    # Example: Service type may be NodePort but in VM attributes.spec.ports it is nodePort
    return camelcase_str[0].lower() + camelcase_str[1:]


def get_pod_by_name_prefix(dyn_client, pod_prefix, namespace, get_all=False):
    """
    Args:
        dyn_client (DynamicClient): OCP Client to use.
        pod_prefix (str): str or regex pattern.
        namespace (str): Namespace name.
        get_all (bool): Return all pods if True else only the first one.

    Returns:
        list or Pod: A list of all matching pods if get_all else only the first pod.

    Raises:
        ResourceNotFoundError: if no pods are found.
    """
    pods = [pod for pod in Pod.get(dyn_client=dyn_client, namespace=namespace) if re.match(pod_prefix, pod.name)]
    if get_all:
        return pods  # Some negative cases check if no pods exists.
    elif pods:
        return pods[0]
    raise ResourceNotFoundError(f"A pod with the {pod_prefix} prefix does not exist")


def generate_namespace_name(file_path):
    return (file_path.strip(".py").replace("/", "-").replace("_", "-"))[-63:].split("-", 1)[-1]


def generate_latest_os_dict(os_list):
    """
    Get latest os dict.

    Args:
        os_list (list): [<os-name>]_os_matrix - a list of dicts.

    Returns:
        dict: {Latest OS name: latest supported OS dict} else raises an exception.

    Raises:
        OsDictNotFoundError: If no os matched.
    """
    for os_dict in os_list:
        for os_version, os_values in os_dict.items():
            if os_values.get("latest_released"):
                return {os_version: os_values}

    raise OsDictNotFoundError(f"No OS is marked as 'latest_released': {os_list}")


def get_latest_os_dict_list(os_list):
    """
    Get latest os dict generated by 'generate_latest_os_dict()'
    This will extract the dict from `generate_latest_os_dict()` without the name key.

    Args:
        os_list (list): [rhel|windows|fedora]_os_matrix - a list of dicts

    Returns:
        list: List of oses dict [{latest supported OS dict}]
    """
    res = []
    for _os in os_list:
        res.append(list(generate_latest_os_dict(os_list=_os).values())[0])
    return res


def base64_encode_str(text):
    return base64.b64encode(text.encode()).decode()


def private_to_public_key(key):
    return paramiko.RSAKey.from_private_key_file(key).get_base64()


def name_prefix(name):
    return name.split(".")[0]


def authorized_key(private_key_path):
    return f"ssh-rsa {private_to_public_key(key=private_key_path)} root@exec1.rdocloud"


def get_pods(dyn_client: DynamicClient, namespace: Namespace, label: str = "") -> list[Pod]:
    return list(
        Pod.get(
            dyn_client=dyn_client,
            namespace=namespace.name,
            label_selector=label,
        )
    )


def wait_for_pods_deletion(pods):
    for pod in pods:
        pod.wait_deleted()


def get_pod_container_error_status(pod: Pod) -> str | None:
    try:
        pod_instance_status = pod.instance.status
        # Check the containerStatuses and if any container is in waiting state, return that information:
        for container_status in pod_instance_status.get("containerStatuses", []):
            if waiting_container := container_status.get("state", {}).get("waiting"):
                return waiting_container["reason"] if waiting_container.get("reason") else waiting_container
        return None
    except NotFoundError:
        LOGGER.error(f"Pod {pod.name} was not found")
        raise


def get_not_running_pods(pods: list[Pod], filter_pods_by_name: str = "") -> list[dict[str, str]]:
    pods_not_running = []
    for pod in pods:
        if filter_pods_by_name and filter_pods_by_name in pod.name:
            LOGGER.warning(f"Ignoring pod: {pod.name} for pod state validations.")
            continue
        try:
            pod_instance = pod.instance
            # Waits for all pods in a given namespace to be in final healthy state(running/completed).
            # We also need to keep track of pods marked for deletion as not running. This would ensure any
            # pod that was spinned up in place of pod marked for deletion, reaches healthy state before end
            # of this check
            if pod_instance.metadata.get("deletionTimestamp") or pod_instance.status.phase not in (
                pod.Status.RUNNING,
                pod.Status.SUCCEEDED,
            ):
                pods_not_running.append({pod.name: pod.status})
            elif container_status_error := get_pod_container_error_status(pod=pod):
                pods_not_running.append({pod.name: container_status_error})
        except ResourceNotFoundError | NotFoundError:
            LOGGER.warning(f"Ignoring pod {pod.name} that disappeared during cluster sanity check")
            pods_not_running.append({pod.name: "Deleted"})
    return pods_not_running


def wait_for_pods_running(
    admin_client: DynamicClient,
    namespace: Namespace,
    number_of_consecutive_checks: int = 1,
    filter_pods_by_name: str = "",
) -> None:
    """
    Waits for all pods in a given namespace to reach Running/Completed state. To avoid catching all pods in running
    state too soon, use number_of_consecutive_checks with appropriate values.
    Args:
         admin_client(DynamicClient): Dynamic client
         namespace(Namespace): A namespace object
         number_of_consecutive_checks(int): Number of times to check for all pods in running state
         filter_pods_by_name(str): string to filter pod names by
    Raises:
        TimeoutExpiredError: Raises TimeoutExpiredError if any of the pods in the given namespace are not in Running
         state
    """
    samples = TimeoutSampler(
        wait_timeout=TIMEOUT_2MIN,
        sleep=TIMEOUT_5SEC,
        func=get_pods,
        dyn_client=admin_client,
        namespace=namespace,
        exceptions_dict={NotFoundError: []},
    )

    not_running_pods = []
    try:
        current_check = 0
        for sample in samples:
            if sample:
                if not_running_pods := get_not_running_pods(pods=sample, filter_pods_by_name=filter_pods_by_name):
                    LOGGER.warning(f"Not running pods: {not_running_pods}")
                    current_check = 0
                else:
                    current_check += 1
                    if current_check >= number_of_consecutive_checks:
                        return
    except TimeoutExpiredError:
        if not_running_pods:
            LOGGER.error(
                f"timeout waiting for all pods in namespace {namespace.name} to reach "
                f"running state, following pods are in not running state: {not_running_pods}"
            )
            raise


def get_daemonset_by_name(admin_client, daemonset_name, namespace_name):
    """
    Gets a daemonset object by name

    Args:
        admin_client (DynamicClient): a DynamicClient object
        daemonset_name (str): Name of the daemonset
        namespace_name (str): Name of the associated namespace

    Returns:
        Daemonset: Daemonset object
    """
    daemon_set = DaemonSet(
        client=admin_client,
        namespace=namespace_name,
        name=daemonset_name,
    )
    if daemon_set.exists:
        return daemon_set
    raise ResourceNotFoundError(f"Daemonset: {daemonset_name} not found in namespace: {namespace_name}")


def wait_for_consistent_resource_conditions(
    dynamic_client,
    expected_conditions,
    resource_kind,
    stop_conditions=None,
    condition_key1="type",
    condition_key2="status",
    namespace=None,
    total_timeout=TIMEOUT_10MIN,
    polling_interval=5,
    consecutive_checks_count=10,
    exceptions_dict=None,
    resource_name=None,
):
    """This function awaits certain conditions of a given resource_kind (HCO, CSV, etc.).

    Using TimeoutSampler loop and poll the CR (of the resource_kind type) and attempt to match the expected conditions
    against the actual conditions found in the CR.
    Since the conditions statuses might change, we use consecutive checks in order to have consistent results (stable),
    thereby ascertaining that the expected conditions are met over time.

    Args:
        dynamic_client (DynamicClient): admin client
        namespace (str, default: None): resource namespace. Not needed for cluster-scoped resources.
        expected_conditions (dict): a dict comprises expected conditions to meet, for example:
            {<condition key's value>: <condition key's value>,
            Resource.Condition.AVAILABLE: Resource.Condition.Status.TRUE,}
        stop_conditions (dict, optional): A dict comprising conditions that should not be met.
            The keys represent the value of the `type` field in a condition, and the values represent the value of the
            `reason` field, for example:
            {<condition type key's value>: <condition reason key's value>}
            If any of the stop condition are met, the function will not wait for the expected_conditions.
        resource_kind (Resource): (e.g. HyperConverged, ClusterServiceVersion)
        condition_key1 (str): the key of the first condition in the actual resource_kind (e.g. type, reason, status)
        condition_key2 (str): the key of the second condition in the actual resource_kind (e.g. type, reason, status)
        total_timeout (int): total timeout to wait for (seconds)
        polling_interval (int): the time to sleep after each iteration (seconds)
        consecutive_checks_count (int): the number of repetitions for the status check to make sure the transition is
        done.
            The default value for this argument is not absolute, and there are situations in which it should be higher
            in order to ascertain the consistency of the Ready status.
            Possible situations:
            1. the resource is in a Ready status, because the process (that should cause
            the change in its state) has not started yet.
            2. some components are in Ready status, but others have not started the process yet.
        exceptions_dict: TimeoutSampler exceptions_dict

    Raises:
        TimeoutExpiredError: raised when expected conditions are not met within the timeframe
    """
    samples = TimeoutSampler(
        wait_timeout=total_timeout,
        sleep=polling_interval,
        func=lambda: list(
            resource_kind.get(
                dyn_client=dynamic_client,
                namespace=namespace,
                name=resource_name,
            )
        ),
        exceptions_dict=exceptions_dict,
    )
    current_check = 0
    actual_conditions = {}
    LOGGER.info(
        f"Waiting for resource to stabilize: resource_kind={resource_kind.__name__} conditions={expected_conditions} "
        f"sleep={total_timeout} consecutive_checks_count={consecutive_checks_count}"
    )
    try:
        for sample in samples:
            status_conditions = sample[0].instance.get("status", {}).get("conditions")
            if status_conditions:
                actual_conditions = {
                    condition[condition_key1]: condition[condition_key2]
                    for condition in status_conditions
                    if condition[condition_key1] in expected_conditions
                }
                if actual_conditions == expected_conditions:
                    current_check += 1
                    if current_check >= consecutive_checks_count:
                        return
                    continue
                else:
                    current_check = 0
                    if stop_conditions:
                        actual_conditions = {condition["type"]: condition["reason"] for condition in status_conditions}
                        matched_stop_conditions = {
                            type: reason
                            for type, reason in stop_conditions.items()
                            if type in actual_conditions and actual_conditions[type] == reason
                        }
                        if matched_stop_conditions:
                            LOGGER.error(
                                f"Execution halted due to matched stop conditions: {matched_stop_conditions}. "
                                f"Current status conditions: {status_conditions}."
                            )
                            raise TimeoutExpiredError(
                                f"Stop condition met for {resource_kind.__name__}/{resource_name}."
                            )

    except TimeoutExpiredError:
        LOGGER.error(
            f"Timeout expired meeting conditions for resource: resource={resource_kind.kind} "
            f"expected_conditions={expected_conditions} status_conditions={actual_conditions}"
        )
        raise


def get_node_pod(utility_pods, node):
    """
    This function will return a pod based on the node specified as an argument.

    Args:
        utility_pods (list): List of utility pods.
        node (Node or str): Node to get the pod for it.
    """
    _node_name = node.name if hasattr(node, "name") else node
    for pod in utility_pods:
        if pod.node.name == _node_name:
            return pod


class ExecCommandOnPod:
    def __init__(self, utility_pods, node):
        """
        Run command on pod with chroot /host

        Args:
            utility_pods (list): List of utility pods resources.
            node (Node): Node resource.

        Returns:
            str: Command output
        """
        self.pod = get_node_pod(utility_pods=utility_pods, node=node)
        if not self.pod:
            raise UtilityPodNotFoundError(node=node.name)

    def exec(self, command, chroot_host=True, ignore_rc=False, timeout=TIMEOUT_1MIN):
        chroot_command = "chroot /host" if chroot_host else ""
        _command = shlex.split(f"{chroot_command} bash -c {shlex.quote(command)}")
        return self.pod.execute(command=_command, ignore_rc=ignore_rc, timeout=timeout).strip()

    def get_interface_ip(self, interface):
        out = self.exec(command=f"ip addr show {interface}")
        match_ip = re.search(r"[0-9]+(?:\.[0-9]+){3}", out)
        if match_ip:
            interface_ip = match_ip.group()
            if netaddr.valid_ipv4(interface_ip):
                return interface_ip

    @property
    def reboot(self):
        try:
            self.exec(command="sudo echo b > /proc/sysrq-trigger")
        except ApiException:
            return True
        return False

    @property
    def is_connective(self):
        return self.exec(command="ls")

    def interface_status(self, interface):
        return self.exec(command=f"cat /sys/class/net/{interface}/operstate")

    @property
    def release_info(self):
        out = self.exec(command="cat /etc/os-release")
        release_info = {}
        for line in out.strip().splitlines():
            values = line.split("=", 1)
            if len(values) != 2:
                continue
            release_info[values[0].strip()] = values[1].strip(" \"'")
        return release_info


def get_kubevirt_package_manifest(admin_client):
    return get_raw_package_manifest(
        admin_client=admin_client,
        name=py_config["hco_cr_name"],
        catalog_source=HCO_CATALOG_SOURCE,
    )


def get_raw_package_manifest(admin_client, name, catalog_source):
    """
    Gets PackageManifest ResourceField associated with catalog source.
    Multiple PackageManifest Resources exist with the same name but different labels.
    Requires raw=True

    Args:
        admin_client (DynamicClient): dynamic client object
        name (str): Name of PackageManifest
        catalog_source (str): Catalog source

    Returns:
        ResourceField or None: PackageManifest ResourceField or None if no matching resource found
    """
    for resource_field in PackageManifest.get(
        dyn_client=admin_client,
        namespace=py_config["marketplace_namespace"],
        field_selector=f"metadata.name={name}",
        label_selector=f"catalog={catalog_source}",
        raw=True,  # multiple packagemanifest exists with the same name but different labels
    ):
        LOGGER.info(
            f"Found expected packagemanefest: {resource_field.metadata.name}: "
            f"in catalog: {resource_field.metadata.labels.catalog}"
        )
        return resource_field
    LOGGER.warning(f"Not able to find any packagemanifest {name} in {catalog_source} source.")


def get_subscription(admin_client, namespace, subscription_name):
    """
    Gets subscription by name

    Args:
        admin_client (DynamicClient): Dynamic client object
        namespace (str): Name of the namespace
        subscription_name (str): Name of the subscription

    Returns:
        Resource: subscription resource

    Raises:
        NotFoundError: when a given subscription is not found in a given namespace
    """
    subscription = Subscription(
        client=admin_client,
        name=subscription_name,
        namespace=namespace,
    )
    if subscription.exists:
        return subscription
    raise ResourceNotFoundError(f"Subscription {subscription_name} not found in namespace: {namespace}")


def get_csv_by_name(csv_name, admin_client, namespace):
    """
    Gets csv from a given namespace by name

    Args:
        csv_name (str): Name of the csv
        admin_client (DynamicClient): dynamic client object
        namespace (str): namespace name

    Returns:
        Resource: csv resource

    Raises:
        NotFoundError: when a given csv is not found in a given namespace
    """
    csv = ClusterServiceVersion(client=admin_client, namespace=namespace, name=csv_name)
    if csv.exists:
        return csv
    raise ResourceNotFoundError(f"Csv {csv_name} not found in namespace: {namespace}")


def get_clusterversion(dyn_client):
    for cvo in ClusterVersion.get(dyn_client=dyn_client):
        return cvo


def get_deployments(admin_client, namespace):
    return list(Deployment.get(dyn_client=admin_client, namespace=namespace))


def get_related_images_name_and_version(csv):
    related_images = {}
    for item in csv.instance.spec.relatedImages:
        # Example: 'registry.redhat.io/container-native-virtualization/node-maintenance-operator:v2.6.3-1'
        image_name = re.search(r".*/(?P<name>.*?):(.*)", item["name"]).group(1)
        if image_name:
            related_images[image_name] = item["image"]
    LOGGER.info(f"From {csv.name} the related image information gathered: {related_images}")
    return related_images


def run_virtctl_command(command, virtctl_binary=VIRTCTL, namespace=None, check=False, verify_stderr=True):
    """
    Run virtctl command

    Args:
        virtctl_binary (str): virtctl binary including full path to binary
        command (list): Command to run
        namespace (str, default:None): Namespace to send to virtctl command
        check (bool, default:False): If check is True and the exit code was non-zero, it raises a
            CalledProcessError

    Returns:
        tuple: True, out if command succeeded, False, err otherwise.
    """
    virtctl_cmd = [virtctl_binary]
    kubeconfig = os.getenv(KUBECONFIG)
    if namespace:
        virtctl_cmd.extend(["-n", namespace])

    if kubeconfig:
        virtctl_cmd.extend(["--kubeconfig", kubeconfig])

    virtctl_cmd.extend(command)
    return run_command(command=virtctl_cmd, check=check, verify_stderr=verify_stderr)


def get_hco_mismatch_statuses(hco_status_conditions, expected_hco_status):
    current_status = {condition["type"]: condition["status"] for condition in hco_status_conditions}
    mismatch_statuses = []

    for condition_type, condition_status in expected_hco_status.items():
        if current_status[condition_type] != condition_status:
            mismatch_statuses.append(
                f"Current condition type {condition_type} does not match expected status {condition_status}"
            )

    return mismatch_statuses


def get_hyperconverged_resource(client, hco_ns_name):
    hco_name = py_config["hco_cr_name"]
    hco = HyperConverged(
        client=client,
        namespace=hco_ns_name,
        name=hco_name,
    )
    if hco.exists:
        return hco
    raise ResourceNotFoundError(f"Hyperconverged: {hco_name} not found in {hco_ns_name}")


def get_utility_pods_from_nodes(nodes, admin_client, label_selector):
    pods = list(Pod.get(dyn_client=admin_client, label_selector=label_selector))
    nodes_without_utility_pods = [node.name for node in nodes if node.name not in [pod.node.name for pod in pods]]
    assert not nodes_without_utility_pods, (
        f"Missing pods with label {label_selector} for: {' '.join(nodes_without_utility_pods)}"
    )
    return [pod for pod in pods if pod.node.name in [node.name for node in nodes]]


def label_nodes(nodes, labels):
    updates = [ResourceEditor({node: {"metadata": {"labels": labels}}}) for node in nodes]

    for update in updates:
        update.update(backup_resources=True)
    yield nodes
    for update in updates:
        update.restore()


def get_daemonsets(admin_client, namespace):
    return list(DaemonSet.get(dyn_client=admin_client, namespace=namespace))


@contextmanager
def scale_deployment_replicas(deployment_name, namespace, replica_count):
    """
    It scales deployments replicas. At the end of the test restores them back
    """
    deployment = Deployment(name=deployment_name, namespace=namespace)
    initial_replicas = deployment.instance.spec.replicas
    deployment.scale_replicas(replica_count=replica_count)
    deployment.wait_for_replicas(deployed=replica_count > 0)
    yield
    deployment.scale_replicas(replica_count=initial_replicas)
    deployment.wait_for_replicas(deployed=initial_replicas > 0)


def get_console_spec_links(admin_client, name):
    console_cli_download_resource_content = ConsoleCLIDownload(name=name, client=admin_client)
    if console_cli_download_resource_content.exists:
        return console_cli_download_resource_content.instance.spec.links

    raise ResourceNotFoundError(f"{name} ConsoleCLIDownload not found")


def get_all_console_links(console_cli_downloads_spec_links):
    all_urls = [entry["href"] for entry in console_cli_downloads_spec_links]
    assert all_urls, (
        "No URL entries found in the resource: "
        f"console_cli_download_resource_content={console_cli_downloads_spec_links}"
    )
    return all_urls


def download_and_extract_file_from_cluster(tmpdir, url):
    """
    Download and extract archive file from the cluster

    Args:
        tmpdir (py.path.local): temporary folder to download the files.
        url (str): URL to download from.

    Returns:
        list: list of extracted filenames
    """
    zip_file_extension = ".zip"
    LOGGER.info(f"Downloading archive using: url={url}")
    urllib3.disable_warnings()  # TODO: remove this when we fix the SSL warning
    local_file_name = os.path.join(tmpdir, url.split("/")[-1])
    with requests.get(url, verify=False, stream=True) as created_request:
        created_request.raise_for_status()
        with open(local_file_name, "wb") as file_downloaded:
            for chunk in created_request.iter_content(chunk_size=8192):
                file_downloaded.write(chunk)
    LOGGER.info("Extract the downloaded archive.")
    if url.endswith(zip_file_extension):
        archive_file_object = zipfile.ZipFile(file=local_file_name)
    else:
        archive_file_object = tarfile.open(name=local_file_name, mode="r")
    archive_file_object.extractall(path=tmpdir)
    extracted_filenames = (
        archive_file_object.namelist() if url.endswith(zip_file_extension) else archive_file_object.getnames()
    )
    LOGGER.info(f"Downloaded file: {extracted_filenames}")
    if os.path.isfile(local_file_name):
        os.remove(local_file_name)
    return [os.path.join(tmpdir.strpath, namelist) for namelist in extracted_filenames]


def get_and_extract_file_from_cluster(urls, system_os, dest_dir, machine_type=None):
    if not machine_type:
        machine_type = get_machine_platform()
    for url in urls:
        if system_os in url and machine_type in url:
            extracted_files = download_and_extract_file_from_cluster(tmpdir=dest_dir, url=url)
            assert len(extracted_files) == 1, (
                f"Only a single file expected in archive: extracted_files={extracted_files}"
            )
            return extracted_files[0]

    raise UrlNotFoundError(f"Url not found for system_os={system_os}")


def download_file_from_cluster(get_console_spec_links_name, dest_dir):
    console_cli_links = get_console_spec_links(
        admin_client=get_client(),
        name=get_console_spec_links_name,
    )
    download_urls = get_all_console_links(console_cli_downloads_spec_links=console_cli_links)
    os_system = platform.system().lower()

    if os_system == "darwin" and platform.mac_ver()[0]:
        os_system = "mac"

    binary_file = get_and_extract_file_from_cluster(
        system_os=os_system,
        urls=download_urls,
        dest_dir=dest_dir,
        machine_type=get_machine_platform(),
    )
    os.chmod(binary_file, stat.S_IRUSR | stat.S_IXUSR)
    return binary_file


def get_machine_platform():
    os_machine_type = platform.machine()
    return AMD_64 if os_machine_type == X86_64 else os_machine_type


def get_nodes_with_label(nodes, label):
    return [node for node in nodes if label in node.labels.keys()]


def get_daemonset_yaml_file_with_image_hash(generated_pulled_secret=None, service_account=None):
    ds_yaml_file = os.path.abspath("utilities/manifests/utility-daemonset.yaml")

    image_info = utilities.virt.get_oc_image_info(
        image=NET_UTIL_CONTAINER_IMAGE,
        pull_secret=generated_pulled_secret,
    )
    with open(ds_yaml_file) as fd:
        ds_yaml = yaml.safe_load(fd.read())

    template_spec = ds_yaml["spec"]["template"]["spec"]
    container = template_spec["containers"][0]
    container["image"] = f"{container['image']}@{image_info.get('listDigest')}"
    template_spec["containers"][0] = container
    if service_account:
        template_spec["serviceAccount"] = service_account.name
        template_spec["serviceAccountName"] = service_account.name
    return io.StringIO(yaml.dump(ds_yaml))


def unique_name(name, service_type=None):
    # Sets unique name
    service_type = f"{service_type}-" if service_type else ""
    return f"{name}-{service_type}{time.time()}".replace(".", "-")


def get_http_image_url(image_directory, image_name):
    return f"{get_test_artifact_server_url()}{image_directory}/{image_name}"


def get_openshift_pull_secret(client: DynamicClient = None) -> Secret:
    pull_secret_name = "pull-secret"
    secret = Secret(
        client=client or get_client(),
        name=pull_secret_name,
        namespace=NamespacesNames.OPENSHIFT_CONFIG,
    )
    assert secret.exists, f"Pull-secret {pull_secret_name} not found in namespace {NamespacesNames.OPENSHIFT_CONFIG}"
    return secret


def generate_openshift_pull_secret_file(client: DynamicClient = None) -> str:
    pull_secret = get_openshift_pull_secret(client=client)
    pull_secret_path = tempfile.mkdtemp(suffix="-cnv-tests-pull-secret")
    json_file = os.path.join(pull_secret_path, "pull-secrets.json")
    secret = base64.b64decode(pull_secret.instance.data[".dockerconfigjson"]).decode(encoding="utf-8")
    with open(file=json_file, mode="w") as outfile:
        outfile.write(secret)
    return json_file


@retry(
    wait_timeout=TIMEOUT_30SEC,
    sleep=TIMEOUT_10SEC,
    exceptions_dict={RuntimeError: []},
)
def get_node_audit_log_entries(log, node, log_entry):
    # Patterns to match errors that should trigger a retry
    error_patterns_list = [
        r"^\s*error:",
        r"Unhandled Error.*couldn't get current server API group list.*i/o timeout",
    ]
    error_patterns = re.compile("|".join(f"({pattern})" for pattern in error_patterns_list))

    lines = subprocess.getoutput(
        f"{OC_ADM_LOGS_COMMAND} {node} {AUDIT_LOGS_PATH}/{log} | grep {shlex.quote(log_entry)}"
    ).splitlines()
    has_errors = any(error_patterns.search(line) for line in lines)
    if has_errors:
        if any(line.strip().startswith("404 page not found") for line in lines):
            LOGGER.warning(f"Skipping {log} check as it was rotated:\n{lines}")
            return True, []
        LOGGER.warning(f"oc command failed for node {node}, log {log}:\n{lines}")
        raise RuntimeError
    return True, lines


def get_node_audit_log_line_dict(logs, node, log_entry):
    for log in logs:
        _, deprecated_api_lines = get_node_audit_log_entries(log=log, node=node, log_entry=log_entry)
        if deprecated_api_lines:
            for line in deprecated_api_lines:
                try:
                    yield json.loads(line)
                except json.decoder.JSONDecodeError:
                    LOGGER.error(f"Unable to parse line: {line!r}")
                    raise


def wait_for_node_status(node, status=True, wait_timeout=TIMEOUT_1MIN):
    """Wait for node status Ready (status=True) or NotReady (status=False)"""
    for sample in TimeoutSampler(wait_timeout=wait_timeout, sleep=1, func=lambda: node.kubelet_ready):
        if (status and sample) or (not status and not sample):
            return


def utility_daemonset_for_custom_tests(
    generated_pulled_secret,
    cnv_tests_utilities_service_account,
    label,
    node_selector_label=None,
    delete_pod_resources_limit=False,
):
    """
    Deploy modified utility daemonset into the kube-system namespace.

    Args:
        generated_pulled_secret (str): fixture that contains the generated pulled secret.
        cnv_tests_utilities_service_account (ServiceAccount): fixture that contains the service account
        for CNV tests utilities.
        label (str): string that is used as a label for the daemonset.
        node_selector_label (dict):  dictionary that contains the node selector for the daemonset. This is an optional
        parameter and if not provided, no node selector will be set.
        delete_pod_resources_limit (bool): boolean that indicates whether the pod resources
        limit should be deleted or not.

    Returns:
        DaemonSet: DaemonSet object.
    """
    ds_yaml_file = get_daemonset_yaml_file_with_image_hash(
        generated_pulled_secret=generated_pulled_secret,
        service_account=cnv_tests_utilities_service_account,
    )

    ds_yaml = yaml.safe_load(ds_yaml_file.read())
    ds_yaml_spec = ds_yaml["spec"]
    ds_yaml_metadata = ds_yaml["metadata"]

    if node_selector_label:
        ds_yaml_spec["template"]["spec"]["nodeSelector"] = node_selector_label
    if delete_pod_resources_limit:
        del ds_yaml["spec"]["template"]["spec"]["containers"][0]["resources"]["limits"]

    ds_yaml_metadata["labels"]["cnv-test"] = label
    ds_yaml_metadata["name"] = label

    ds_yaml_spec["selector"]["matchLabels"]["cnv-test"] = label
    ds_yaml_spec["template"]["metadata"]["labels"]["cnv-test"] = label
    ds_yaml_spec["template"]["spec"]["containers"][0]["name"] = label

    ds_yaml_file = io.StringIO(yaml.dump(ds_yaml))

    with DaemonSet(yaml_file=ds_yaml_file) as ds:
        ds.wait_until_deployed()
        yield ds


def login_with_token(api_address, token):
    """
    Log in to an OpenShift cluster using a token.

    Args:
        api_address (str): The API address of the OpenShift cluster.
        token (str): The authentication token.

    Returns:
        bool: True if login is successful, False otherwise.
    """
    login_command = f"oc login {api_address} --token {token}"
    return login_to_account(login_command=login_command)


def login_with_user_password(api_address, user, password=None):
    """
    Log in to an OpenShift cluster using a username and password.

    Args:
        api_address (str): The API address of the OpenShift cluster.
        user (str): Cluster's username
        password (str, optional): Cluster's password

    Returns:
        bool: True if login is successful otherwise False.
    """
    login_command = f"oc login {api_address} -u {user}"
    if password:
        login_command += f" -p {password}"
    return login_to_account(login_command=login_command)


def login_to_account(login_command):
    """
    Log in to an OpenShift cluster using a given login command.

    Args:
        login_command (str): The full login command.

    Returns:
        bool: True if login is successful, False otherwise.
    """
    stop_errors = [
        "connect: no route to host",
        "x509: certificate signed by unknown authority",
    ]

    samples = TimeoutSampler(
        wait_timeout=60,
        sleep=3,
        exceptions_dict={CalledProcessError: []},
        func=Popen,
        args=login_command,
        shell=True,
        stdout=PIPE,
        stderr=PIPE,
    )

    login_result = None

    try:
        LOGGER.info("Trying to login to account")
        for sample in samples:
            login_result = sample.communicate()
            login_decoded_result = login_result[1].decode("utf-8")
            if sample.returncode == 0:
                LOGGER.info("Login - success")
                return True

            if any(err in login_decoded_result for err in stop_errors):
                break

    except TimeoutExpiredError:
        if login_result:
            LOGGER.warning(
                f"Login - failed due to the following error: {login_result[0].decode('utf-8')} {login_decoded_result}"
            )
        return False


def get_resources_by_name_prefix(prefix, namespace, api_resource_name):
    """
    Args:
        prefix (str): str
        namespace (str): Namespace name.
        api_resource_name (str): API Object name

    Returns:
         A list of all matching objects in the given resource
    """
    return [
        resource_object
        for resource_object in api_resource_name.get(namespace=namespace)
        if resource_object.name.startswith(prefix)
    ]


@cache
def get_infrastructure(admin_client: DynamicClient) -> Infrastructure:
    return Infrastructure(client=admin_client, name=CLUSTER, ensure_exists=True)


def get_cluster_platform(admin_client: DynamicClient) -> str:
    return get_infrastructure(admin_client=admin_client).instance.status.platform


def query_version_explorer(api_end_point: str, query_string: str) -> Any:
    try:
        response = requests.get(
            url=f"{py_config['version_explorer_url']}/{api_end_point}?{query_string}",
            verify=False,
            timeout=TIMEOUT_30SEC,
        )
        response.raise_for_status()
    except (HTTPError, ConnectionError, Timeout, TooManyRedirects) as ex:
        LOGGER.warning(f"Error occurred: {ex}")
        return None
    return response.json()


def wait_for_version_explorer_response(api_end_point: str, query_string: str) -> Any:
    version_explorer_sampler = TimeoutSampler(
        wait_timeout=TIMEOUT_2MIN,
        sleep=TIMEOUT_30SEC,
        func=query_version_explorer,
        api_end_point=api_end_point,
        query_string=query_string,
    )
    for sample in version_explorer_sampler:
        if sample:
            return sample


def stable_channel_released_to_prod(channels: list[dict[str, str | bool]]) -> bool:
    return any(item.get("channel") == "stable" and item.get("released_to_prod") for item in channels)


def get_latest_stable_released_z_stream_info(minor_version: str) -> dict[str, str] | None:
    builds = wait_for_version_explorer_response(
        api_end_point="GetBuildsWithErrata",
        query_string=f"minor_version={minor_version}",
    )["builds"]

    latest_z_stream = None
    for build in builds:
        if build["errata_status"] == "SHIPPED_LIVE" and stable_channel_released_to_prod(channels=build["channels"]):
            build_version = Version(version=build["csv_version"])
            if latest_z_stream:
                if build_version > latest_z_stream:
                    latest_z_stream = build_version
            else:
                latest_z_stream = build_version
    return get_build_info_dict(version=str(latest_z_stream)) if latest_z_stream else None


def get_cnv_info_by_iib(iib: str) -> dict[str, str]:
    build_info = wait_for_version_explorer_response(
        api_end_point="GetBuildByIIB",
        query_string=f"iib_number={iib}",
    )
    return get_build_info_dict(
        version=str(Version(build_info["cnv_version"].split(".rhel9")[0])),
        channel=build_info["channel"],
    )


def get_build_info_dict(version: str, channel: str = "stable") -> dict[str, str]:
    return {
        "version": version,
        "channel": channel,
    }


def get_deployment_by_name(namespace_name, deployment_name):
    """
    Gets a deployment object by name

    Args:
        namespace_name (str): name of the associated namespace
        deployment_name (str): Name of the deployment

    Returns:
        Deployment: Deployment object
    """
    deployment = Deployment(
        namespace=namespace_name,
        name=deployment_name,
    )
    if deployment.exists:
        return deployment
    raise ResourceNotFoundError(f"Deployment: {deployment_name} is not found in namespace: {namespace_name}")


def get_prometheus_k8s_token(duration="1800s"):
    token_command = f"oc create token {PROMETHEUS_K8S} -n {NamespacesNames.OPENSHIFT_MONITORING} --duration={duration}"
    command_success, out, _ = run_command(command=shlex.split(token_command), verify_stderr=False)
    assert command_success, f"Command {token_command} failed to execute"
    return out


def get_artifactory_header():
    return {"Authorization": f"Bearer {os.environ['ARTIFACTORY_TOKEN']}"}


def get_artifactory_secret(
    namespace,
):
    artifactory_secret = Secret(
        name=ARTIFACTORY_SECRET_NAME,
        namespace=namespace,
        accesskeyid=base64_encode_str(os.environ["ARTIFACTORY_USER"]),
        secretkey=base64_encode_str(os.environ["ARTIFACTORY_TOKEN"]),
    )
    if not artifactory_secret.exists:
        artifactory_secret.deploy()
    return artifactory_secret


def get_artifactory_config_map(
    namespace,
):
    artifactory_cm = ConfigMap(
        name="artifactory-configmap",
        namespace=namespace,
        data={"tlsregistry.crt": ssl.get_server_certificate(addr=(py_config["server_url"], 443))},
    )
    if not artifactory_cm.exists:
        artifactory_cm.deploy()
    return artifactory_cm


def cleanup_artifactory_secret_and_config_map(artifactory_secret=None, artifactory_config_map=None):
    if artifactory_secret:
        artifactory_secret.clean_up()
    if artifactory_config_map:
        artifactory_config_map.clean_up()


def add_scc_to_service_account(namespace, scc_name, sa_name):
    output = subprocess.check_output(
        shlex.split(f"oc adm policy add-scc-to-user {scc_name} system:serviceaccount:{namespace}:{sa_name}")
    )
    if f'added: "{sa_name}"' not in str(output):
        raise AssertionError(f"Unable to add {sa_name} to {scc_name} scc")


def get_node_selector_name(node_selector):
    return node_selector[f"{Resource.ApiGroup.KUBERNETES_IO}/hostname"]


def get_node_selector_dict(node_selector):
    return {f"{Resource.ApiGroup.KUBERNETES_IO}/hostname": node_selector}


def get_nodes_cpu_model(nodes):
    """
    Checks the cpu model labels on each nodes passed and returns a dictionary of nodes and supported nodes

    :param nodes (list) : Nodes, for which cpu model labels are to be checked

    :return: Dict of nodes and associated cpu models
    """

    nodes_cpu_model = {"common": {}, "modern": {}}
    for node in nodes:
        nodes_cpu_model["common"][node.name] = set()
        nodes_cpu_model["modern"][node.name] = set()
        for label, value in node.labels.items():
            match_object = re.match(rf"{CPU_MODEL_LABEL_PREFIX}/(.*)", label)
            if is_cpu_model_not_in_excluded_list(
                filter_list=EXCLUDED_CPU_MODELS, match=match_object, label_value=value
            ):
                nodes_cpu_model["common"][node.name].add(match_object.group(1))
            if is_cpu_model_not_in_excluded_list(
                filter_list=EXCLUDED_OLD_CPU_MODELS, match=match_object, label_value=value
            ):
                nodes_cpu_model["modern"][node.name].add(match_object.group(1))
    return nodes_cpu_model


def is_cpu_model_not_in_excluded_list(filter_list, match, label_value):
    return bool(match and label_value == "true" and not any(element in match.group(1) for element in filter_list))


def get_host_model_cpu(nodes):
    nodes_host_model_cpu = {}
    for node in nodes:
        for label, value in node.labels.items():
            match_object = re.match(rf"{HOST_MODEL_CPU_LABEL}/(.*)", label)
            if match_object and value == "true":
                nodes_host_model_cpu[node.name] = match_object.group(1)
    assert len(nodes_host_model_cpu) == len(nodes), (
        f"All nodes did not have host-model-cpu label: {nodes_host_model_cpu} "
    )
    return nodes_host_model_cpu


def find_common_cpu_model_for_live_migration(cluster_cpu, host_cpu_model):
    if cluster_cpu:
        if len(set(host_cpu_model.values())) == 1:
            LOGGER.info(f"Host model cpus for all nodes are same {host_cpu_model}. No common cpus are needed")
            return None
        else:
            LOGGER.info(f"Using cluster node cpu: {cluster_cpu}")
            return cluster_cpu
    # if we reach here, it is heterogeneous cluster, we would return None
    LOGGER.warning("This is a heterogeneous cluster with no common cluster cpu.")
    return None


def get_common_cpu_from_nodes(cluster_cpus):
    """
    Receives a set of unique common cpus between all the schedulable nodes and returns one from the set
    """
    return next(iter(cluster_cpus)) if cluster_cpus else None


def delete_resources_from_namespace_by_type(resources_types, namespace, wait=False):
    for resource_type in resources_types:
        for resource in list(resource_type.get(namespace=namespace)):
            resource.delete(wait=wait)


def get_linux_guest_agent_version(ssh_exec):
    ssh_exec.sudo = True
    return guest_agent_version_parser(version_string=ssh_exec.package_manager.info("qemu-guest-agent"))


def get_linux_os_info(ssh_exec):
    # Use guest agent version without the build number
    ga_ver = get_linux_guest_agent_version(ssh_exec=ssh_exec).split("-")[0]
    hostname = ssh_exec.network.hostname
    os_release = ssh_exec.os.release_info
    kernel = ssh_exec.os.kernel_info
    timezone = ssh_exec.os.timezone

    return {
        "guestAgentVersion": ga_ver,
        "hostname": hostname,
        "os": {
            "name": os_release["NAME"],
            "kernelRelease": kernel.release,
            "version": os_release["VERSION"],
            "prettyName": os_release["PRETTY_NAME"],
            "versionId": os_release["VERSION_ID"],
            "kernelVersion": kernel.version,
            "machine": kernel.type,
            "id": os_release["ID"],
        },
        "timezone": f"{timezone.name}, {int(timezone.offset) * 36}",
    }


def validate_os_info_vmi_vs_linux_os(vm: utilities.virt.VirtualMachineForTests) -> None:
    vmi_info = utilities.virt.get_guest_os_info(vmi=vm.vmi)
    linux_info = get_linux_os_info(ssh_exec=vm.ssh_exec)["os"]

    assert vmi_info == linux_info, f"Data mismatch! VMI: {vmi_info}\nOS: {linux_info}"


def get_nodes_cpu_architecture(nodes: list[Node]) -> str:
    nodes_cpu_arch = {node.labels[KUBERNETES_ARCH_LABEL] for node in nodes}
    assert len(nodes_cpu_arch) == 1, "Mixed CPU architectures in the cluster is not supported"
    return next(iter(nodes_cpu_arch))<|MERGE_RESOLUTION|>--- conflicted
+++ resolved
@@ -76,11 +76,6 @@
     NamespacesNames,
 )
 from utilities.exceptions import (
-<<<<<<< HEAD
-    MissingEnvironmentVariableError,
-=======
-    ClusterSanityError,
->>>>>>> 6d7c166f
     OsDictNotFoundError,
     UrlNotFoundError,
     UtilityPodNotFoundError,
