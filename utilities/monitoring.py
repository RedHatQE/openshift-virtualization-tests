import logging

from timeout_sampler import TimeoutExpiredError, TimeoutSampler

from utilities.constants import (
    FIRING_STATE,
    KUBEVIRT_HYPERCONVERGED_OPERATOR_HEALTH_STATUS,
    OPERATOR_HEALTH_IMPACT_VALUES,
    TIMEOUT_2MIN,
    TIMEOUT_5MIN,
    TIMEOUT_5SEC,
    TIMEOUT_10MIN,
)
from utilities.data_collector import collect_alerts_data

LOGGER = logging.getLogger(__name__)


def wait_for_alert(prometheus, alert):
    sampler = TimeoutSampler(
        wait_timeout=TIMEOUT_10MIN,
        sleep=TIMEOUT_5SEC,
        func=prometheus.get_all_alerts_by_alert_name,
        alert_name=alert,
    )
    sample = None
    try:
        for sample in sampler:
            if sample:
                return sample
    except TimeoutExpiredError:
        LOGGER.error(f"Failed to get successful alert {alert}. Current data: {sample}")
        collect_alerts_data()
        raise


def validate_alert_cnv_labels(
    alerts,
    labels,
):
    mismatch_alerts = []
    LOGGER.info(f"Checking alerts: {alerts}")
    for alert in alerts:
        alert_labels = alert["labels"]
        for label in labels:
            LOGGER.info(f"Checking label {label} value is: {alert_labels[label]}")
            alert_label_value = alert_labels[label]
            if alert_label_value != labels[label]:
                LOGGER.error(f"Expected {label} value : {labels[label]}, actual {label} value: {alert_label_value}")
                mismatch_alerts.append(alert)
    assert not mismatch_alerts, f"Following alerts has missing CNV labels or mismatch in alert label: {mismatch_alerts}"


def wait_for_firing_alert_clean_up(prometheus, alert_name, timeout=TIMEOUT_5MIN):
    samples = TimeoutSampler(
        wait_timeout=timeout,
        sleep=TIMEOUT_5SEC,
        func=prometheus.get_firing_alerts,
        alert_name=alert_name,
    )
    try:
        for sample in samples:
            if not sample:
                return
    except TimeoutExpiredError:
        LOGGER.error(f"Alert: {alert_name} did not get clear in {timeout} seconds.")
        raise


def validate_alerts(
    prometheus,
    alert_dict,
    timeout=TIMEOUT_10MIN,
    state=FIRING_STATE,
):
    alert_name = alert_dict.get("alert_name")
    alerts = None
    try:
        alerts = prometheus.wait_for_alert_by_state_sampler(
            alert_name=alert_name,
            timeout=alert_dict.get("timeout", timeout),
            state=alert_dict.get("state", state),
        )
    except TimeoutExpiredError:
        LOGGER.warning(f"Alert {alert_name} not found in firing state. Looking for it in different state.")
        alerts_not_firing = prometheus.get_all_alerts_by_alert_name(alert_name=alert_name)
        LOGGER.info(f"Alert: {alerts_not_firing}")
        if alerts_not_firing:
            alerts = alerts_not_firing
            LOGGER.info(
                f"Alert: {alert_name}, is not fired after {timeout}, but it is found in other state {alerts_not_firing}"
            )
        else:
            collect_alerts_data()
            raise
    try:
        validate_alert_cnv_labels(
            alerts=alerts,
            labels=alert_dict.get("labels"),
        )
        if state == FIRING_STATE:
            wait_for_operator_health_metrics_value(
                prometheus=prometheus,
                health_impact_value=alert_dict["labels"].get("operator_health_impact"),
            )

    except TimeoutExpiredError:
        collect_alerts_data()
        raise


def wait_for_operator_health_metrics_value(
    prometheus,
    health_impact_value,
):
    samples = TimeoutSampler(
        wait_timeout=TIMEOUT_2MIN,
        sleep=TIMEOUT_5SEC,
        func=get_metrics_value,
        prometheus=prometheus,
        metrics_name=KUBEVIRT_HYPERCONVERGED_OPERATOR_HEALTH_STATUS,
    )
    operator_health_metrics_value = OPERATOR_HEALTH_IMPACT_VALUES[health_impact_value]
    LOGGER.info(f"Based on operator label, expected health metrics value: {operator_health_metrics_value}")
    sample = None
    system_metrics_value = None
    try:
        for sample in samples:
            system_metrics_value = get_metrics_value(
                prometheus=prometheus, metrics_name="kubevirt_hco_system_health_status"
            )
            expected_heath_impact = max(system_metrics_value, operator_health_metrics_value)
            LOGGER.info(
                f"System metrics value: {system_metrics_value}, expected health impact: {expected_heath_impact}"
            )
            if str(sample) == str(expected_heath_impact):
                return True
    except TimeoutExpiredError:
        LOGGER.info(f"Operator metrics value: {sample}")
        alerts = get_all_firing_alerts(prometheus=prometheus)
        LOGGER.info(f"All firing alerts:{alerts}")
        alerts_with_higher_health_impact = []
        for health_impact_number in alerts:
            if health_impact_number > operator_health_metrics_value and alerts[health_impact_number]:
                alerts_with_higher_health_impact.extend(alerts[health_impact_number])

        if alerts_with_higher_health_impact:
            LOGGER.warning(
                f"Current system metrics value: {system_metrics_value} and following "
                f"{len(alerts_with_higher_health_impact)} alerts are in firing state"
                f" with higher health impact values: {alerts_with_higher_health_impact}"
            )
            return True
        raise


def get_all_firing_alerts(prometheus):
    alerts = prometheus.alerts()["data"]["alerts"]
    firing_alerts = {}
    for alert in alerts:
        if alert["state"] == "firing":
            health_value = OPERATOR_HEALTH_IMPACT_VALUES[alert["labels"].get("operator_health_impact", "none")]
            if health_value not in firing_alerts:
                firing_alerts[health_value] = []
            firing_alerts[health_value].append(alert["labels"]["alertname"])
    return firing_alerts


def get_metrics_value(prometheus, metrics_name):
<<<<<<< HEAD
    metric_results = prometheus.query(query=metrics_name).get("data")
    if metric_results and metric_results.get("result"):
        metric_values_list = [value for metric_val in metric_results["result"] for value in metric_val.get("value")]
=======
    metric_results = prometheus.query(query=metrics_name).get("data", {})
    if metric_results and (metric_res := metric_results["result"]):
        metric_values_list = [value for metric_val in metric_res for value in metric_val.get("value")]
>>>>>>> 284657a2
        return metric_values_list[1]
    LOGGER.warning(f"For Query {metrics_name}, empty results found.")
    return 0


def wait_for_gauge_metrics_value(prometheus, query, expected_value, timeout=TIMEOUT_5MIN):
    samples = TimeoutSampler(
        wait_timeout=timeout,
        sleep=TIMEOUT_5SEC,
        func=prometheus.query,
        query=query,
    )
    sample = None

    try:
        for sample in samples:
            if sample:
                result = sample["data"]["result"]
                if result and result[0]["value"] and str(result[0]["value"][1]) == expected_value:
                    return
    except TimeoutExpiredError:
        LOGGER.error(f"Query: {query} did not return expected result {expected_value}, actual result: {sample}")
        raise<|MERGE_RESOLUTION|>--- conflicted
+++ resolved
@@ -167,15 +167,9 @@
 
 
 def get_metrics_value(prometheus, metrics_name):
-<<<<<<< HEAD
-    metric_results = prometheus.query(query=metrics_name).get("data")
-    if metric_results and metric_results.get("result"):
-        metric_values_list = [value for metric_val in metric_results["result"] for value in metric_val.get("value")]
-=======
     metric_results = prometheus.query(query=metrics_name).get("data", {})
     if metric_results and (metric_res := metric_results["result"]):
         metric_values_list = [value for metric_val in metric_res for value in metric_val.get("value")]
->>>>>>> 284657a2
         return metric_values_list[1]
     LOGGER.warning(f"For Query {metrics_name}, empty results found.")
     return 0
