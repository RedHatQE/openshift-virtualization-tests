from __future__ import annotations

import io
import ipaddress
import json
import logging
import os
import re
import shlex
from collections import defaultdict
from contextlib import contextmanager
from json import JSONDecodeError
from subprocess import run
from typing import Any, Dict

import bitmath
import jinja2
import pexpect
import yaml
from benedict import benedict
from kubernetes.client import ApiException
from ocp_resources.datavolume import DataVolume
from ocp_resources.kubevirt import KubeVirt
from ocp_resources.node import Node
from ocp_resources.pod import Pod
from ocp_resources.pod_disruption_budget import PodDisruptionBudget
from ocp_resources.resource import Resource, ResourceEditor, get_client
from ocp_resources.service import Service
from ocp_resources.storage_profile import StorageProfile
from ocp_resources.template import Template
from ocp_resources.virtual_machine import VirtualMachine
from ocp_resources.virtual_machine_clone import VirtualMachineClone
from ocp_resources.virtual_machine_instance import VirtualMachineInstance
from ocp_resources.virtual_machine_instance_migration import (
    VirtualMachineInstanceMigration,
)
from ocp_utilities.exceptions import CommandExecFailed
from pyhelper_utils.shell import run_command, run_ssh_commands
from pytest_testconfig import config as py_config
from rrmngmnt import Host, ssh, user
from timeout_sampler import TimeoutExpiredError, TimeoutSampler

import utilities.infra
from utilities.console import Console
from utilities.constants import (
    CLOUD_INIT_DISK_NAME,
    CLOUD_INIT_NO_CLOUD,
    CNV_VM_SSH_KEY_PATH,
    DATA_SOURCE_NAME,
    DATA_SOURCE_NAMESPACE,
    DEFAULT_KUBEVIRT_CONDITIONS,
    DV_DISK,
    EVICTIONSTRATEGY,
    IP_FAMILY_POLICY_PREFER_DUAL_STACK,
    LINUX_AMD_64,
    LIVE_MIGRATE,
    OS_FLAVOR_CIRROS,
    OS_FLAVOR_FEDORA,
    OS_FLAVOR_WINDOWS,
    OS_PROC_NAME,
    ROOTDISK,
    SSH_PORT_22,
    TCP_TIMEOUT_30SEC,
    TIMEOUT_1MIN,
    TIMEOUT_1SEC,
    TIMEOUT_2MIN,
    TIMEOUT_3MIN,
    TIMEOUT_4MIN,
    TIMEOUT_5MIN,
    TIMEOUT_5SEC,
    TIMEOUT_6MIN,
    TIMEOUT_8MIN,
    TIMEOUT_10MIN,
    TIMEOUT_10SEC,
    TIMEOUT_12MIN,
    TIMEOUT_15SEC,
    TIMEOUT_25MIN,
    TIMEOUT_30MIN,
    VIRT_LAUNCHER,
    VIRTCTL,
    Images,
)
from utilities.data_collector import collect_vnc_screenshot_for_vms
from utilities.hco import wait_for_hco_conditions
from utilities.storage import get_default_storage_class

LOGGER = logging.getLogger(__name__)

K8S_TAINT = "node.kubernetes.io/unschedulable"
NO_SCHEDULE = "NoSchedule"
CIRROS_IMAGE = "kubevirt/cirros-container-disk-demo:latest"
FLAVORS_EXCLUDED_FROM_CLOUD_INIT = (OS_FLAVOR_WINDOWS, OS_FLAVOR_CIRROS)
VM_ERROR_STATUSES = [
    VirtualMachine.Status.CRASH_LOOPBACK_OFF,
    VirtualMachine.Status.ERROR_UNSCHEDULABLE,
    VirtualMachine.Status.ERROR_PVC_NOT_FOUND,
    VirtualMachine.Status.IMAGE_PULL_BACK_OFF,
    VirtualMachine.Status.ERR_IMAGE_PULL,
]


def wait_for_vm_interfaces(vmi: VirtualMachineInstance, timeout: int = TIMEOUT_12MIN) -> bool:
    """
    Wait until guest agent report VMI network interfaces.

    Args:
        vmi (VirtualMachineInstance): VMI object.
        timeout (int): Maximum time to wait for interfaces status

    Returns:
        bool: True if agent report VMI interfaces.

    Raises:
        TimeoutExpiredError: After timeout reached.
    """
    # Waiting for guest agent connection before checking guest agent interfaces report
    LOGGER.info(f"Wait until guest agent is active on {vmi.name}")
    vmi.wait_for_condition(
        condition=VirtualMachineInstance.Condition.Type.AGENT_CONNECTED,
        status=VirtualMachineInstance.Condition.Status.TRUE,
        timeout=timeout,
    )
    LOGGER.info(f"Wait for {vmi.name} network interfaces")
    sampler = TimeoutSampler(wait_timeout=timeout, sleep=1, func=lambda: vmi.instance)
    for sample in sampler:
        interfaces = sample.get("status", {}).get("interfaces", [])
        active_interfaces = [interface for interface in interfaces if interface.get("interfaceName")]
        if len(active_interfaces) == len(interfaces):
            return True
    return False


def generate_cloud_init_data(data):
    """
    Generate cloud init data from a dictionary.

    Args:
        data (dict): cloud init data to set under desired section.

    Returns:
        str: A generated str for cloud init.

    Example:
        data = {
            "networkData": {
                "version": 2,
                "ethernets": {
                    "eth0": {
                        "dhcp4": True,
                        "addresses": "[ fd10:0:2::2/120 ]",
                        "gateway6": "fd10:0:2::1",
                    }
                }
            }
        }

        with VirtualMachineForTests(
            namespace="namespace",
            name="vm",
            body=fedora_vm_body("vm"),
            cloud_init_data=data,
        ) as vm:
            pass
    """
    dict_data = {}
    for section, _data in data.items():
        str_data = ""
        generated_data = yaml.dump(_data, width=1000)
        if section == "userData":
            str_data += "#cloud-config\n"

        for line in generated_data.splitlines():
            str_data += f"{line}\n"
        dict_data[section] = str_data
    return dict_data


def merge_dicts(source_dict, target_dict):
    """Merge nested source_dict into target_dict"""

    for key, value in source_dict.items():
        if isinstance(value, dict):
            node = target_dict.setdefault(key, {})
            merge_dicts(source_dict=value, target_dict=node)
        else:
            target_dict[key] = value

    return target_dict


class VirtualMachineForTests(VirtualMachine):
    def __init__(
        self,
        name,
        namespace,
        eviction_strategy=None,
        body=None,
        client=None,
        interfaces=None,
        networks=None,
        node_selector=None,
        service_accounts=None,
        cpu_flags=None,
        cpu_limits=None,
        cpu_requests=None,
        cpu_sockets=None,
        cpu_cores=None,
        cpu_threads=None,
        cpu_model=None,
        cpu_max_sockets=None,
        memory_requests=None,
        memory_limits=None,
        memory_guest=None,
        memory_max_guest=None,
        cloud_init_data=None,
        machine_type=None,
        image=None,
        ssh=True,
        ssh_secret=None,
        network_model=None,
        network_multiqueue=None,
        pvc=None,
        data_volume=None,
        data_volume_template=None,
        teardown=True,
        cloud_init_type=None,
        attached_secret=None,
        cpu_placement=False,
        isolate_emulator_thread=False,
        iothreads_policy=None,
        dedicated_iothread=False,
        smm_enabled=None,
        pvspinlock_enabled=None,
        efi_params=None,
        diskless_vm=False,
        run_strategy=VirtualMachine.RunStrategy.HALTED,
        disk_io_options=None,
        username=None,
        password=None,
        macs=None,
        interfaces_types=None,
        os_flavor=OS_FLAVOR_FEDORA,
        host_device_name=None,
        gpu_name=None,
        vhostmd=False,
        vm_debug_logs=False,
        priority_class_name=None,
        dry_run=None,
        additional_labels=None,
        generate_unique_name=True,
        node_selector_labels=None,
        vm_instance_type=None,
        vm_instance_type_infer=False,
        vm_preference=None,
        vm_preference_infer=False,
        vm_validation_rule=None,
        termination_grace_period=None,
        disk_type="virtio",
        yaml_file=None,
        tpm_params=None,
        hugepages_page_size=None,
        vm_affinity=None,
        annotations=None,
    ):
        """
        Virtual machine creation

        Args:
            name (str): VM name
            namespace (str): Namespace name
            eviction_strategy (str, optional): valid options("None", "LiveMigrate", "LiveMigrateIfPossible", "External")
                Default value None here is same as Null and not the string "None" which is one of the valid options
            body (dict, optional): VM [metadata] and spec
            client (:obj:`DynamicClient`, optional): admin client or unprivileged client
            interfaces (list, optional): list of interfaces names
            networks (dict, optional)
            node_selector (dict, optional): Node name
            service_accounts (list, optional): list of service account names
            cpu_flags (str, optional)
            cpu_limits (quantity, optional): quantity supports string, ints, and floats
            cpu_requests (quantity, optional): quantity supports string, ints, and floats
            cpu_sockets (int, optional)
            cpu_cores (int, optional)
            cpu_threads (int, optional)
            cpu_model (str, optional)
            cpu_max_sockets (int, optional)
            memory_requests (str, optional)
            memory_limits (str, optional)
            memory_guest (str, optional)
            memory_max_guest (str, optional)
            cloud_init_data (dict, optional): cloud-init dict
            machine_type (str, optional)
            image (str, optional)
            ssh (bool, default: True): If True and using "with" (contextmanager) statement, create an SSH service
            ssh_secret (:obj:,`Secret`, optional): Needs cloud_init_type as cloudInitNoCloud
            network_model (str, optional)
            network_multiqueue (None/bool, optional, default: None): If not None, set to True/False
            pvc (:obj:`PersistentVolumeClaim`, optional)
            data_volume (:obj:`DataVolume`, optional)
            data_volume_template (dict, optional)
            teardown (bool, default: True)
            cloud_init_type (str, optional): cloud-init type, for example: cloudInitNoCloud, cloudInitConfigDrive
            attached_secret (dict, optional)
            cpu_placement (bool, default: False): If True, set dedicatedCpuPlacement = True
            isolate_emulator_thread (bool, default: False): If True, set isolateEmulatorThread = True.
                Need to explicitly also set cpu_placement = True, as dedicatedCpuPlacement should also be True.
            iothreads_policy (str, optional, default: None): If not None, set to auto/shared
            dedicated_iothread (bool, optional, default: False): If True, set dedicatedIOThread to True
            smm_enabled (None/bool, optional, default: None): If not None, set to True/False
            pvspinlock_enabled (bool, optional, default: None): If not None, set to True/False
            efi_params (dict, optional)
            diskless_vm (bool, default: False): If True, remove VM disks
            run_strategy (str, default: "Halted"): Set runStrategy
            disk_io_options (str, optional): Set root disk IO
            username (str, optional): SSH username
            password (str, optional): SSH password
            macs (dict, optional): Dict of {interface_name: mac address}
            interfaces_types (dict, optional): Dict of interfaces names and type ({"iface1": "sriov"})
            os_flavor (str, default: fedora): OS flavor to get SSH login parameters.
                (flavor should be exist in constants.py)
            host_device_name (str, optional): PCI Host Device Name (For Example: "nvidia.com/GV100GL_Tesla_V100")
            gpu_name (str, optional): GPU Device Name (For Example: "nvidia.com/GV100GL_Tesla_V100")
            vhostmd (bool, optional, default: False): If True, configure vhostmd.
            vm_debug_logs(bool, default=False): if True, add 'debugLogs' label to VM to
                enable libvirt debug logs in the virt-launcher pod.
                Is set to True if py_config["data_collector"] is True.
            priority_class_name (str, optional): The name of the priority class used for the VM
            dry_run (str, default=None): If "All", the resource will be created using the dry_run flag
            additional_labels (dict, optional): Dict of additional labels for VM (e.g. {"vm-label": "best-vm"})
            generate_unique_name: if True then it will set dynamic name for the vm, False will use the name of vm passed
            node_selector_labels (str, optional): Labels for node selector.
            vm_instance_type (VirtualMachineInstancetype, optional): instance type object for the VM
            vm_instance_type_infer (bool, optional): if True fetch the instance type from the VM volume
            vm_preference (VirtualMachinePreference, optional): preference object for the VM
            vm_preference_infer (bool, optional): if True fetch the preference from the VM volume
            vm_validation_rule (dict, optional): dict defining validation rule to be added to the VM
            termination_grace_period (int, optional): seconds to wait until VMI is force terminated after stopping
            disk_type (str, default: "virtio"): define disk type (e.g "virtio", "sata", None)
            tpm_params (dict, optional):
                {} - for tpm not persistent state (suitable for bypassing windows install tpm check)
                {persistent: true} - for persistent state
            hugepages_page_size (str, optional) defines the size of huge pages,Valid values are 2 Mi and 1 Gi
            vm_affinity (dict, optional): If affinity is specifies, obey all the affinity rules
            annotations (dict, optional): annotations to be added to the VM
        """
        # Sets VM unique name - replaces "." with "-" in the name to handle valid values.

        self.name = utilities.infra.unique_name(name=name) if generate_unique_name else name
        super().__init__(
            name=self.name,
            namespace=namespace,
            client=client,
            teardown=teardown,
            dry_run=dry_run,
            node_selector=node_selector,
            node_selector_labels=node_selector_labels,
            yaml_file=yaml_file,
        )
        self.body = body
        self.interfaces = interfaces or []
        self.service_accounts = service_accounts or []
        self.networks = networks or {}
        self.node_selector = node_selector
        self.eviction_strategy = eviction_strategy
        self.cpu_flags = cpu_flags
        self.cpu_limits = cpu_limits
        self.cpu_requests = cpu_requests
        self.cpu_sockets = cpu_sockets
        self.cpu_cores = cpu_cores
        self.cpu_threads = cpu_threads
        self.cpu_model = cpu_model
        self.cpu_max_sockets = cpu_max_sockets
        self.memory_requests = memory_requests
        self.memory_limits = memory_limits
        self.memory_guest = memory_guest
        self.memory_max_guest = memory_max_guest
        self.cloud_init_data = cloud_init_data
        self.machine_type = machine_type
        self.image = image
        self.ssh = ssh
        self.ssh_secret = ssh_secret
        self.custom_service = None
        self.network_model = network_model
        self.network_multiqueue = network_multiqueue
        self.data_volume_template = data_volume_template
        self.cloud_init_type = cloud_init_type
        self.pvc = pvc
        self.attached_secret = attached_secret
        self.cpu_placement = cpu_placement
        self.isolate_emulator_thread = isolate_emulator_thread
        self.iothreads_policy = iothreads_policy
        self.dedicated_iothread = dedicated_iothread
        self.data_volume = data_volume
        self.smm_enabled = smm_enabled
        self.pvspinlock_enabled = pvspinlock_enabled
        self.efi_params = efi_params
        self.diskless_vm = diskless_vm
        self.is_vm_from_template = False
        self.run_strategy = run_strategy
        self.disk_io_options = disk_io_options
        self.username = username
        self.password = password
        self.macs = macs
        self.interfaces_types = interfaces_types or {}
        self.os_flavor = os_flavor
        self.host_device_name = host_device_name
        self.gpu_name = gpu_name
        self.vhostmd = vhostmd
        self.vm_debug_logs = vm_debug_logs or py_config.get("data_collector")
        self.priority_class_name = priority_class_name
        self.additional_labels = additional_labels
        self.node_selector_labels = node_selector_labels
        self.vm_instance_type = vm_instance_type
        self.vm_instance_type_infer = vm_instance_type_infer
        self.vm_preference = vm_preference
        self.vm_preference_infer = vm_preference_infer
        self.vm_validation_rule = vm_validation_rule
        self.termination_grace_period = termination_grace_period
        self.disk_type = disk_type
        self.tpm_params = tpm_params
        self.hugepages_page_size = hugepages_page_size
        self.vm_affinity = vm_affinity
        self.annotations = annotations

    def deploy(self, wait=False):
        super().deploy(wait=wait)
        return self

    def clean_up(self) -> bool:
        if self.exists and self.ready:
            self.stop(wait=True, vmi_delete_timeout=TIMEOUT_8MIN)
        super().clean_up()
        if self.custom_service:
            self.custom_service.delete(wait=True)
        return True

    def to_dict(self):
        super().to_dict()
        self.set_labels()
        self.set_rng_device()
        self.generate_body()
        self.set_run_strategy()
        self.set_instance_type()
        self.set_vm_preference()
        self.set_vm_validation_rule()
        self.is_vm_from_template = self._is_vm_from_template()

        template_spec = self.res["spec"]["template"]["spec"]
        if self.eviction_strategy:
            template_spec[EVICTIONSTRATEGY] = self.eviction_strategy
        template_spec = self.set_hugepages_page_size(template_spec=template_spec)
        template_spec = self.update_node_selector(template_spec=template_spec)
        template_spec = self.update_vm_network_configuration(template_spec=template_spec)
        template_spec = self.update_vm_cpu_configuration(template_spec=template_spec)
        template_spec = self.update_vm_memory_configuration(template_spec=template_spec)
        template_spec = self.set_smm(template_spec=template_spec)
        template_spec = self.set_pvspinlock(template_spec=template_spec)
        template_spec = self.set_efi_params(template_spec=template_spec)
        template_spec = self.set_tpm_params(template_spec=template_spec)
        template_spec = self.set_machine_type(template_spec=template_spec)
        template_spec = self.set_iothreads_policy(template_spec=template_spec)
        template_spec = self.set_hostdevice(template_spec=template_spec)
        template_spec = self.set_gpu(template_spec=template_spec)
        template_spec = self.set_disk_io_configuration(template_spec=template_spec)
        template_spec = self.set_priority_class(template_spec=template_spec)
        template_spec = self.set_termination_grace_period(template_spec=template_spec)
        template_spec = self.set_vm_affinity_rule(template_spec=template_spec)

        # Either update storage and cloud-init configuration or remove disks from spec
        if self.diskless_vm:
            template_spec = self.set_diskless_vm(template_spec=template_spec)
        else:
            template_spec = self.update_vm_storage_configuration(template_spec=template_spec)
            template_spec = self.set_service_accounts(template_spec=template_spec)
            # cloud-init disks must be set after DV disks in order to boot from DV.
            template_spec = self.update_vm_cloud_init_data(template_spec=template_spec)
            template_spec = self.set_vhostmd(template_spec=template_spec)

            template_spec = self.update_vm_secret_configuration(template_spec=template_spec)

            # VMs do not necessarily have self.cloud_init_data
            # cloud-init will not be set for OS in FLAVORS_EXCLUDED_FROM_CLOUD_INIT
            if self.ssh and self.os_flavor not in FLAVORS_EXCLUDED_FROM_CLOUD_INIT:
                if self.ssh_secret is None:
                    template_spec = self.enable_ssh_in_cloud_init_data(template_spec=template_spec)
                if self.ssh_secret:
                    template_spec = self.update_vm_ssh_secret_configuration(template_spec=template_spec)

    def set_hugepages_page_size(self, template_spec):
        if self.hugepages_page_size:
            template_spec.setdefault("domain", {}).setdefault("memory", {})["hugepages"] = {
                "pageSize": self.hugepages_page_size
            }
        return template_spec

    def update_node_selector(self, template_spec):
        if self.node_selector_spec:
            template_spec["nodeSelector"] = self.node_selector_spec
        return template_spec

    def set_disk_io_configuration(self, template_spec):
        if self.disk_io_options or self.dedicated_iothread:
            disks_spec = template_spec.setdefault("domain", {}).setdefault("devices", {}).setdefault("disks", [])
            for disk in disks_spec:
                if disk["name"] == ROOTDISK:
                    if self.disk_io_options:
                        disk["io"] = self.disk_io_options
                    if self.dedicated_iothread:
                        disk["dedicatedIOThread"] = self.dedicated_iothread
                    break

            template_spec["domain"]["devices"]["disks"] = disks_spec

        return template_spec

    def set_gpu(self, template_spec):
        if self.gpu_name:
            template_spec.setdefault("domain", {}).setdefault("devices", {}).setdefault("gpus", []).append({
                "deviceName": self.gpu_name,
                "name": "gpu",
            })

        return template_spec

    def set_hostdevice(self, template_spec):
        if self.host_device_name:
            template_spec.setdefault("domain", {}).setdefault("devices", {}).setdefault("hostDevices", []).append({
                "deviceName": self.host_device_name,
                "name": "hostdevice",
            })

        return template_spec

    def set_diskless_vm(self, template_spec):
        template_spec.get("domain", {}).get("devices", {}).pop("disks", None)
        # As of https://bugzilla.redhat.com/show_bug.cgi?id=1954667 <skip-bug-check>, it is not possible to create a VM
        # with volume(s) without corresponding disks
        template_spec.pop("volumes", None)

        return template_spec

    def set_machine_type(self, template_spec):
        if self.machine_type:
            template_spec.setdefault("domain", {}).setdefault("machine", {})["type"] = self.machine_type

        return template_spec

    def set_iothreads_policy(self, template_spec):
        if self.iothreads_policy:
            template_spec.setdefault("domain", {})["ioThreadsPolicy"] = self.iothreads_policy

        return template_spec

    def set_efi_params(self, template_spec):
        if self.efi_params is not None:
            template_spec.setdefault("domain", {}).setdefault("firmware", {}).setdefault("bootloader", {})["efi"] = (
                self.efi_params
            )

        return template_spec

    def set_tpm_params(self, template_spec):
        if self.tpm_params is not None:
            template_spec.setdefault("domain", {}).setdefault("devices", {})["tpm"] = self.tpm_params

        return template_spec

    def set_smm(self, template_spec):
        if self.smm_enabled is not None:
            template_spec.setdefault("domain", {}).setdefault("features", {}).setdefault("smm", {})["enabled"] = (
                self.smm_enabled
            )

        return template_spec

    def set_pvspinlock(self, template_spec):
        if self.pvspinlock_enabled is not None:
            template_spec.setdefault("domain", {}).setdefault("features", {}).setdefault("pvspinlock", {})[
                "enabled"
            ] = self.pvspinlock_enabled

        return template_spec

    def set_priority_class(self, template_spec):
        if self.priority_class_name:
            template_spec["priorityClassName"] = self.priority_class_name

        return template_spec

    def set_termination_grace_period(self, template_spec):
        if self.termination_grace_period:
            template_spec["terminationGracePeriodSeconds"] = self.termination_grace_period

        return template_spec

    def set_rng_device(self):
        # Create rng device so the vm will be able to use /dev/rnd without
        # waiting for entropy collecting.
        self.res.setdefault("spec", {}).setdefault("template", {}).setdefault("spec", {}).setdefault(
            "domain", {}
        ).setdefault("devices", {}).setdefault("rng", {})

    def set_service_accounts(self, template_spec):
        for sa in self.service_accounts:
            template_spec.setdefault("domain", {}).setdefault("devices", {}).setdefault("disks", []).append({
                "disk": {},
                "name": sa,
            })
            template_spec.setdefault("volumes", []).append({"name": sa, "serviceAccount": {"serviceAccountName": sa}})

        return template_spec

    def set_vhostmd(self, template_spec):
        name = "vhostmd"
        if self.vhostmd:
            template_spec.setdefault("domain", {}).setdefault("devices", {}).setdefault("disks", []).append({
                "disk": {"bus": self.disk_type},
                "name": name,
            })
            template_spec.setdefault("volumes", []).append({"name": name, "downwardMetrics": {}})

        return template_spec

    def set_vm_affinity_rule(self, template_spec):
        if self.vm_affinity:
            template_spec["affinity"] = self.vm_affinity
        return template_spec

    def set_labels(self):
        vm_labels = self.res["spec"]["template"].setdefault("metadata", {}).setdefault("labels", {})
        vm_labels.update({
            f"{Resource.ApiGroup.KUBEVIRT_IO}/vm": self.name,
            f"{Resource.ApiGroup.KUBEVIRT_IO}/domain": self.name,
        })

        if self.additional_labels:
            vm_labels.update(self.additional_labels)

        if self.vm_debug_logs:
            vm_labels["debugLogs"] = "true"

    def set_run_strategy(self):
        # when runStrategy is set to Halted the VM will not start on creation
        # when runStrategy is set to Always the VM will start on creation
        # To create a VM resource, but not begin VM cloning, use VirtualMachine.RunStrategy.MANUAL
        self.res["spec"]["runStrategy"] = self.run_strategy

    def set_instance_type(self):
        if self.vm_instance_type:
            self.res["spec"]["instancetype"] = {
                "kind": self.vm_instance_type.kind,
                "name": self.vm_instance_type.name,
            }
        if self.vm_instance_type_infer:
            self.res["spec"].setdefault("instancetype", {})["inferFromVolume"] = DV_DISK

    def set_vm_preference(self):
        if self.vm_preference:
            self.res["spec"]["preference"] = {
                "kind": self.vm_preference.kind,
                "name": self.vm_preference.name,
            }
        if self.vm_preference_infer:
            self.res["spec"].setdefault("preference", {})["inferFromVolume"] = DV_DISK

    def set_vm_validation_rule(self):
        if self.vm_validation_rule:
            add_validation_rule_to_annotation(
                vm_annotation=self.res["metadata"].setdefault("annotations", {}),
                vm_validation_rule=self.vm_validation_rule,
            )

    def _is_vm_from_template(self):
        return f"{self.ApiGroup.VM_KUBEVIRT_IO}/template" in self.res["metadata"].setdefault("labels", {}).keys()

    def generate_body(self):
        if self.body:
            if self.body.get("metadata"):
                # We must set name in Template, since we use a unique name here we override it.
                self.res["metadata"] = self.body["metadata"]
                self.res["metadata"]["name"] = self.name

            self.res["spec"] = self.body["spec"]

            if self.annotations:
                self.res["metadata"].setdefault("annotations", {}).update(self.annotations)

    def update_vm_memory_configuration(self, template_spec):
        # Faster VMI start time
        if (
            self.os_flavor == OS_FLAVOR_WINDOWS
            and not self.memory_guest
            and not self.memory_requests
            and not self.vm_instance_type
        ):
            self.memory_guest = Images.Windows.DEFAULT_MEMORY_SIZE

        # memory_guest (memory.guest) value is the amount of memory given to VM itself
        # memory_requests (requests.memory) value is the amount of memory given to virt-launcher pod
        # (this also includes virtualization infra overhead)
        # although both values can be set simulteniously on the VM spec, only memory.guest should be used by user
        # (which is meant to reflect VM memory amount)
        if self.memory_guest and self.memory_requests:
            LOGGER.warning(
                "Setting both memory.guest and requests.memory values! (Users should set VM memory via memory.guest!)"
            )
            if bitmath.parse_string_unsafe(self.memory_guest) > bitmath.parse_string_unsafe(self.memory_requests):
                LOGGER.warning(
                    "Setting memory.guest bigger then requests.memory! (This might cause unpredictable issues!)"
                )

        if self.memory_guest:
            template_spec.setdefault("domain", {}).setdefault("memory", {})["guest"] = str(self.memory_guest)

        if self.memory_max_guest:
            template_spec.setdefault("domain", {}).setdefault("memory", {})["maxGuest"] = self.memory_max_guest

        if self.memory_requests:
            LOGGER.warning("Setting requests.memory value! (Users should set VM memory via memory.guest!)")
            template_spec.setdefault("domain", {}).setdefault("resources", {}).setdefault("requests", {})["memory"] = (
                self.memory_requests
            )

        if self.memory_limits:
            template_spec.setdefault("domain", {}).setdefault("resources", {}).setdefault("limits", {})["memory"] = (
                self.memory_limits
            )

        return template_spec

    def update_vm_network_configuration(self, template_spec):
        for iface_name in self.interfaces:
            iface_type = self.interfaces_types.get(iface_name, "bridge")
            network_dict = {"name": iface_name, iface_type: {}}

            if self.macs:
                network_dict["macAddress"] = self.macs.get(iface_name)

            template_spec.setdefault("domain", {}).setdefault("devices", {}).setdefault("interfaces", []).append(
                network_dict
            )

        for iface_name, network in self.networks.items():
            template_spec.setdefault("networks", []).append({"name": iface_name, "multus": {"networkName": network}})

        if self.network_model:
            template_spec.setdefault("domain", {}).setdefault("devices", {}).setdefault("interfaces", [{}])[0][
                "model"
            ] = self.network_model

        if self.network_multiqueue is not None:
            template_spec.setdefault("domain", {}).setdefault("devices", {}).update({
                "networkInterfaceMultiqueue": self.network_multiqueue
            })

        return template_spec

    def update_vm_cloud_init_data(self, template_spec):
        if self.cloud_init_data:
            cloud_init_volume = vm_cloud_init_volume(vm_spec=template_spec)
            cloud_init_volume_type = self.cloud_init_type or CLOUD_INIT_NO_CLOUD
            generated_cloud_init = generate_cloud_init_data(data=self.cloud_init_data)
            existing_cloud_init_data = cloud_init_volume.get(cloud_init_volume_type)
            # If spec already contains cloud init data
            if existing_cloud_init_data:
                cloud_init_volume[cloud_init_volume_type]["userData"] += generated_cloud_init["userData"].strip(
                    "#cloud-config"
                )
            else:
                cloud_init_volume[cloud_init_volume_type] = generated_cloud_init

            template_spec = vm_cloud_init_disk(vm_spec=template_spec)

        return template_spec

    def enable_ssh_in_cloud_init_data(self, template_spec):
        cloud_init_volume = vm_cloud_init_volume(vm_spec=template_spec)
        cloud_init_volume_type = self.cloud_init_type or CLOUD_INIT_NO_CLOUD

        template_spec = vm_cloud_init_disk(vm_spec=template_spec)

        cloud_init_volume.setdefault(cloud_init_volume_type, {}).setdefault("userData", "")

        # Saving in an intermediate string for readability
        cloud_init_user_data = cloud_init_volume[cloud_init_volume_type]["userData"]

        # Populate userData with OS-related login credentials; not needed for a VM from template.
        if not self.is_vm_from_template:
            login_generated_data = generate_cloud_init_data(
                data={
                    "userData": {
                        "user": self.login_params["username"],
                        "password": self.login_params["password"],
                        "chpasswd": {"expire": False},
                    }
                }
            )
            # 'ssh_pwaut' field is needed for Fedora38 VMs, where PasswordAuthentication in
            # /etc/ssh/sshd_config.d/50-cloud-init.conf is set to 'no', but to allow ssh connection it should be 'yes'.
            if self.os_flavor == OS_FLAVOR_FEDORA:
                login_generated_data["userData"] += "ssh_pwauth: true\n"
            # Newline needed in case userData is not empty
            cloud_init_user_data_newline = "\n" if cloud_init_user_data else ""
            cloud_init_user_data += f"{cloud_init_user_data_newline}{login_generated_data['userData']}"

        # Add RSA to authorized_keys to enable login using an SSH key
        authorized_key = utilities.infra.authorized_key(private_key_path=os.environ[CNV_VM_SSH_KEY_PATH])
        cloud_init_user_data += f"\nssh_authorized_keys:\n [{authorized_key}]"

        # Enable LEGACY crypto policies - needed until keys updated to ECDSA
        # Enable PasswordAuthentication in /etc/ssh/sshd_config
        # Enable SSH service and restart SSH service
        run_cmd_commands = [
            (
                # TODO: Remove LEGACY ssh-rsa support after ECDSA supported by test
                "grep ssh-rsa /etc/crypto-policies/back-ends/opensshserver.config || "
                "sudo update-crypto-policies --set LEGACY || true"
            ),
            (r"sudo sed -i 's/^#\?PasswordAuthentication no/PasswordAuthentication yes/g' " "/etc/ssh/sshd_config"),
            "sudo systemctl enable sshd",
            "sudo systemctl restart sshd",
        ]

        run_ssh_generated_data = generate_cloud_init_data(data={"runcmd": run_cmd_commands})

        # If runcmd already exists in userData, add run_cmd_commands before any other command
        runcmd_prefix = "runcmd:"
        if runcmd_prefix in cloud_init_user_data:
            cloud_init_user_data = re.sub(
                runcmd_prefix,
                f"{runcmd_prefix}\n{run_ssh_generated_data['runcmd']}",
                cloud_init_user_data,
            )
        else:
            cloud_init_user_data += f"\nruncmd: {run_cmd_commands}"

        cloud_init_volume[cloud_init_volume_type]["userData"] = cloud_init_user_data

        return template_spec

    def update_vm_cpu_configuration(self, template_spec):
        # cpu settings
        if self.cpu_flags:
            template_spec.setdefault("domain", {})["cpu"] = self.cpu_flags

        if self.cpu_limits:
            template_spec.setdefault("domain", {}).setdefault("resources", {}).setdefault("limits", {})
            template_spec["domain"]["resources"]["limits"].update({"cpu": self.cpu_limits})

        if self.cpu_requests:
            template_spec.setdefault("domain", {}).setdefault("resources", {}).setdefault("requests", {})
            template_spec["domain"]["resources"]["requests"].update({"cpu": self.cpu_requests})

        if self.cpu_cores:
            template_spec.setdefault("domain", {}).setdefault("cpu", {})["cores"] = self.cpu_cores

        # Faster VMI start time
        if self.os_flavor == OS_FLAVOR_WINDOWS and not self.cpu_threads and not self.vm_instance_type:
            self.cpu_threads = Images.Windows.DEFAULT_CPU_THREADS

        if self.cpu_threads:
            template_spec.setdefault("domain", {}).setdefault("cpu", {})["threads"] = self.cpu_threads

        if self.cpu_sockets:
            template_spec.setdefault("domain", {}).setdefault("cpu", {})["sockets"] = self.cpu_sockets

        if self.cpu_placement:
            template_spec.setdefault("domain", {}).setdefault("cpu", {})["dedicatedCpuPlacement"] = True

        if self.isolate_emulator_thread:
            # This setting has to be specified in a combination with
            # cpu_placement = True. Only valid if dedicatedCpuPlacement is True.
            template_spec.setdefault("domain", {}).setdefault("cpu", {})["isolateEmulatorThread"] = True

        if self.cpu_model:
            template_spec.setdefault("domain", {}).setdefault("cpu", {})["model"] = self.cpu_model

        if self.cpu_max_sockets:
            template_spec.setdefault("domain", {}).setdefault("cpu", {})["maxSockets"] = self.cpu_max_sockets

        return template_spec

    def update_vm_storage_configuration(self, template_spec):
        # image must be set before DV in order to boot from it.
        if self.image:
            template_spec.setdefault("domain", {}).setdefault("devices", {}).setdefault("disks", []).append({
                "disk": {"bus": self.disk_type},
                "name": "containerdisk",
            })
            template_spec.setdefault("volumes", []).append({
                "name": "containerdisk",
                "containerDisk": {"image": self.image},
            })

        # DV/PVC info may be taken from self.data_volume_template, self.data_volume or self.pvc
        # Needed only for VMs which are not created from common templates
        if (self.data_volume_template or self.data_volume or self.pvc) and not self.is_vm_from_template:
            access_mode = self.get_storage_configuration()

            # For storage class that is not ReadWriteMany - evictionStrategy should be set as "None" in the VM
            # (Except when evictionStrategy is explicitly set)
            if not self.eviction_strategy and DataVolume.AccessMode.RWX not in access_mode:
                LOGGER.info(
                    f"{EVICTIONSTRATEGY} explicitly set to 'None' in VM because data volume access mode is not RWX"
                )
                template_spec[EVICTIONSTRATEGY] = "None"
            if self.pvc:
                pvc_disk_name = f"{self.pvc.name}-pvc-disk"
                template_spec.setdefault("domain", {}).setdefault("devices", {}).setdefault("disks", []).append({
                    "disk": {"bus": self.disk_type},
                    "name": pvc_disk_name,
                })
                template_spec.setdefault("volumes", []).append({
                    "name": pvc_disk_name,
                    "persistentVolumeClaim": {"claimName": self.pvc.name},
                })
            # self.data_volume / self.data_volume_template
            else:
                data_volume_name = (
                    self.data_volume.name if self.data_volume else self.data_volume_template["metadata"]["name"]
                )
                template_spec.setdefault("domain", {}).setdefault("devices", {}).setdefault("disks", []).append({
                    "disk": {"bus": self.disk_type},
                    "name": DV_DISK,
                })
                template_spec.setdefault("volumes", []).append({
                    "name": DV_DISK,
                    "dataVolume": {"name": data_volume_name},
                })

            if self.data_volume_template:
                self.res["spec"].setdefault("dataVolumeTemplates", []).append(self.data_volume_template)

        return template_spec

    def update_vm_secret_configuration(self, template_spec):
        if self.attached_secret:
            volume_name = self.attached_secret["volume_name"]
            template_spec.setdefault("domain", {}).setdefault("devices", {}).setdefault("disks", []).append({
                "disk": {},
                "name": volume_name,
                "serial": self.attached_secret["serial"],
            })
            template_spec.setdefault("volumes", []).append({
                "name": volume_name,
                "secret": {"secretName": self.attached_secret["secret_name"]},
            })

        return template_spec

    def update_vm_ssh_secret_configuration(self, template_spec):
        template_spec.setdefault("accessCredentials", []).append({
            "sshPublicKey": {
                "source": {"secret": {"secretName": self.ssh_secret.name}},
                "propagationMethod": {"noCloud": {}},
            }
        })
        return template_spec

    def custom_service_enable(
        self,
        service_name,
        port,
        service_type=None,
        service_ip=None,
        ip_family_policy=None,
        ip_families=None,
    ):
        """
        service_type is set with K8S default service type (ClusterIP)
        service_ip - relevant for node port; default will be set to vm node IP
        ip_families - list of IP families to be supported in the service (IPv4/6 or both)
        ip_family_policy - SingleStack, RequireDualStack or PreferDualStack
        To use the service: custom_service.service_ip() and custom_service.service_port
        """
        self.custom_service = ServiceForVirtualMachineForTests(
            name=f"{service_name}-{self.name}"[:63],
            namespace=self.namespace,
            vm=self,
            port=port,
            service_type=service_type,
            target_ip=service_ip,
            ip_family_policy=ip_family_policy,
            ip_families=ip_families,
        )
        self.custom_service.create(wait=True)

    def get_storage_configuration(self):
        def _sc_name_for_storage_api():
            spec_storage = self.data_volume_template["spec"].get("storage", {}).get("storageClassName")
            if spec_storage:
                return spec_storage
            if self.vm_preference:
                sc_name = self.vm_preference.instance.spec.get("volumes", {}).get("preferredStorageClassName")
                if sc_name:
                    return sc_name
            else:
                return get_default_storage_class().name

        api_name = "pvc" if self.data_volume_template and self.data_volume_template["spec"].get("pvc") else "storage"
        return (
            self.data_volume.pvc.instance.spec.accessModes
            if self.data_volume
            else self.pvc.instance.spec.accessModes
            if self.pvc
            else self.data_volume_template["spec"][api_name].get("accessModes")
            or StorageProfile(name=_sc_name_for_storage_api()).instance.status["claimPropertySets"][0]["accessModes"]
        )

    @property
    def virtctl_port_forward_cmd(self):
        return f"{VIRTCTL} port-forward --stdio=true vm/{self.name}.{self.namespace} {SSH_PORT_22}"

    @property
    def login_params(self):
        return py_config["os_login_param"][self.os_flavor]

    @property
    def ssh_exec(self):
        # In order to use this property VM should be created with ssh=True
        self.username = self.username or self.login_params["username"]
        self.password = self.password or self.login_params["password"]

        LOGGER.info(f"SSH command: ssh -o 'ProxyCommand={self.virtctl_port_forward_cmd}' {self.username}@{self.name}")
        host = Host(hostname=self.name)
        # For SSH using a key, the public key needs to reside on the server.
        # As the tests use a given set of credentials, this cannot be done in Windows/Cirros.
        if self.os_flavor in FLAVORS_EXCLUDED_FROM_CLOUD_INIT:
            host_user = user.User(name=self.username, password=self.password)
        else:
            host_user = user.UserWithPKey(name=self.username, private_key=os.environ[CNV_VM_SSH_KEY_PATH])
        host.executor_user = host_user
        host.executor_factory = ssh.RemoteExecutorFactory(
            sock=self.virtctl_port_forward_cmd,
        )
        return host

    def wait_for_specific_status(self, status, timeout=TIMEOUT_3MIN, sleep=TIMEOUT_5SEC):
        LOGGER.info(f"Wait for {self.kind} {self.name} status to be {status}")
        samples = TimeoutSampler(wait_timeout=timeout, sleep=sleep, func=lambda: self.printable_status)
        try:
            for sample in samples:
                if sample == status:
                    return
        except TimeoutExpiredError:
            LOGGER.error(f"Status of {self.kind} {self.name} is {status}")
            raise

    @property
    def privileged_vmi(self):
        return VirtualMachineInstance(client=get_client(), name=self.name, namespace=self.namespace)

    def wait_for_agent_connected(self, timeout: int = TIMEOUT_5MIN):
        self.vmi.wait_for_condition(
            condition=VirtualMachineInstance.Condition.Type.AGENT_CONNECTED,
            status=VirtualMachineInstance.Condition.Status.TRUE,
            timeout=timeout,
        )


class VirtualMachineForTestsFromTemplate(VirtualMachineForTests):
    def __init__(
        self,
        name,
        namespace,
        client,
        eviction_strategy=None,
        labels=None,
        data_source=None,
        data_volume_template=None,
        existing_data_volume=None,
        networks=None,
        interfaces=None,
        ssh=True,
        vm_dict=None,
        cpu_cores=None,
        cpu_threads=None,
        cpu_sockets=None,
        cpu_model=None,
        cpu_flags=None,
        cpu_placement=False,
        cpu_max_sockets=None,
        isolate_emulator_thread=False,
        memory_requests=None,
        memory_guest=None,
        memory_max_guest=None,
        network_model=None,
        network_multiqueue=None,
        cloud_init_data=None,
        node_selector=None,
        attached_secret=None,
        termination_grace_period=180,
        diskless_vm=False,
        run_strategy=VirtualMachine.RunStrategy.HALTED,
        disk_options_vm=None,
        smm_enabled=None,
        pvspinlock_enabled=None,
        efi_params=None,
        macs=None,
        interfaces_types=None,
        host_device_name=None,
        gpu_name=None,
        iothreads_policy=None,
        dedicated_iothread=False,
        cloned_dv_size=None,
        vhostmd=False,
        machine_type=None,
        teardown=True,
        use_full_storage_api=False,
        dry_run=None,
        template_params=None,
        template_object=None,
        non_existing_pvc=False,
        data_volume_template_from_vm_spec=False,
        sno_cluster=False,
        tpm_params=None,
        additional_labels=None,
    ):
        """
        VM creation using common templates.

        Args:
            eviction_strategy (str, optional): valid options("None", "LiveMigrate", "LiveMigrateIfPossible", "External")
                Default value None here is same as Null and not the string "None" which is one of the valid options
            data_source (obj `DataSource`): DS object points to a golden image PVC.
                VM's disk will be cloned from the PVC.
            data_volume_template (dict): dataVolumeTemplates dict to replace template's default dataVolumeTemplates
            existing_data_volume (obj `DataVolume`): An existing DV object that will be used as the VM's volume. Cloning
                will not be done and the template's dataVolumeTemplates will be removed.
            use_full_storage_api (bool, default=False): Target PVC storage params are not explicitly set if True.
                IF False, storage api will be used but target PVC storage name will be taken from self.dv. This is done
                to avoid modifying cluster default SC.
            dry_run (str, default=None): If "All", the VM will be created using the dry_run flag
            template_params (dict, optional): dict with template parameters as keys and values
            template_object (Template, optional): Template object to create the VM from
            non_existing_pvc(bool, default=False): If True, referenced PVC in DataSource is missing
            data_volume_template_from_vm_spec (bool, default=False): Use (and don't manipulate) VM's DataVolumeTemplates
        Returns:
            obj `VirtualMachine`: VM resource
        """
        super().__init__(
            name=name,
            namespace=namespace,
            client=client,
            networks=networks,
            interfaces=interfaces,
            ssh=ssh,
            network_model=network_model,
            network_multiqueue=network_multiqueue,
            cpu_cores=cpu_cores,
            cpu_threads=cpu_threads,
            cpu_model=cpu_model,
            cpu_sockets=cpu_sockets,
            cpu_flags=cpu_flags,
            cpu_placement=cpu_placement,
            cpu_max_sockets=cpu_max_sockets,
            isolate_emulator_thread=isolate_emulator_thread,
            memory_requests=memory_requests,
            memory_guest=memory_guest,
            memory_max_guest=memory_max_guest,
            cloud_init_data=cloud_init_data,
            node_selector=node_selector,
            attached_secret=attached_secret,
            data_volume_template=data_volume_template,
            diskless_vm=diskless_vm,
            run_strategy=run_strategy,
            disk_io_options=disk_options_vm,
            smm_enabled=smm_enabled,
            pvspinlock_enabled=pvspinlock_enabled,
            efi_params=efi_params,
            macs=macs,
            interfaces_types=interfaces_types,
            host_device_name=host_device_name,
            gpu_name=gpu_name,
            iothreads_policy=iothreads_policy,
            dedicated_iothread=dedicated_iothread,
            vhostmd=vhostmd,
            machine_type=machine_type,
            teardown=teardown,
            dry_run=dry_run,
            tpm_params=tpm_params,
            eviction_strategy=eviction_strategy,
            additional_labels=additional_labels,
        )
        self.template_labels = labels
        self.data_source = data_source
        self.data_volume_template = data_volume_template
        self.existing_data_volume = existing_data_volume
        self.vm_dict = vm_dict
        self.cpu_threads = cpu_threads
        self.node_selector = node_selector
        self.termination_grace_period = termination_grace_period
        self.cloud_init_data = cloud_init_data
        self.cloned_dv_size = cloned_dv_size
        self.use_full_storage_api = use_full_storage_api
        self.access_modes = None  # required for evictionStrategy policy
        self.template_params = template_params
        self.template_object = template_object
        self.non_existing_pvc = non_existing_pvc
        self.data_volume_template_from_vm_spec = data_volume_template_from_vm_spec
        self.eviction_strategy = eviction_strategy
        self.sno_cluster = sno_cluster

    def to_dict(self):
        self.os_flavor = self._extract_os_from_template()
        self.body = self.process_template()
        super().to_dict()

        if self.vm_dict:
            merge_dicts(source_dict=self.vm_dict, target_dict=self.res)

        spec = self.res["spec"]["template"]["spec"]

        # terminationGracePeriodSeconds for Windows is set to 1hr; this may affect VMI deletion
        # If termination_grace_period is not provided, terminationGracePeriodSeconds will be set to 180
        spec["terminationGracePeriodSeconds"] = self.termination_grace_period

        # Nothing to do if source PVC (referenced in DataSource) does not exist
        if self.non_existing_pvc:
            LOGGER.info("Referenced PVC does not exist")
        # Nothing to do if consuming dataVolumeTemplates already set in the VM spec
        elif self.data_volume_template_from_vm_spec:
            LOGGER.info("VM spec includes DataVolume, which will be used for storing the VM image.")
            self.access_modes = self.res["spec"]["dataVolumeTemplates"][0]["spec"]["storage"].get("accessModes", [])
        # For diskless_vm, volumes are removed so dataVolumeTemplates (referencing volumes) should be removed as well
        elif self.diskless_vm:
            del self.res["spec"]["dataVolumeTemplates"]
        # Existing DV will be used as the VM's DV; dataVolumeTemplates is not needed
        elif self.existing_data_volume:
            del self.res["spec"]["dataVolumeTemplates"]
            spec = self._update_vm_storage_config(spec=spec, name=self.existing_data_volume.name)
            self.access_modes = self.existing_data_volume.pvc.instance.spec.accessModes
        # Template's dataVolumeTemplates will be replaced with self.data_volume_template
        elif self.data_volume_template:
            self.res["spec"]["dataVolumeTemplates"] = [self.data_volume_template]
            spec = self._update_vm_storage_config(spec=spec, name=self.data_volume_template["metadata"]["name"])
            self.access_modes = self.data_volume_template["spec"].get("pvc", {}).get(
                "accessModes", []
            ) or self.data_volume_template["spec"].get("storage", {}).get("accessModes", [])
        # Otherwise clone volume referenced in self.data_source
        else:
            # If storage params are not in source.spec (for e.g. source is VolumeSnapshot),
            # params will be taken from cluster configured default storage
            volume_source_spec = self.data_source.source.instance.spec
            data_source_status = self.data_source.instance.status
            storage_spec = self.res["spec"]["dataVolumeTemplates"][0]["spec"]["storage"]
            self.access_modes = volume_source_spec.accessModes
            # dataVolumeTemplates needs to be updated with the needed storage size,
            # if the size of the golden_image is more than the Template's default storage size.
            # else use the source DV storage size.
            storage_spec.setdefault("resources", {}).setdefault("requests", {})["storage"] = (
                self.cloned_dv_size
                or volume_source_spec.get("resources", {}).get("requests", {}).get("storage")
                or data_source_status.get("restoreSize")
            )
            if not self.use_full_storage_api:
                storage_spec["storageClassName"] = volume_source_spec.storageClassName

        # For storage class that is not ReadWriteMany- evictionStrategy should be set as "None" in the VM
        # (Except when evictionStrategy is explicitly set)
        # To apply this logic, self.access_modes should be available.
        if not self.sno_cluster and (not self.eviction_strategy and not (self.diskless_vm or self.non_existing_pvc)):
            if not self.access_modes:
                self.access_modes = get_default_storage_class().storage_profile.first_claim_property_set_access_modes()
            if DataVolume.AccessMode.RWX not in self.access_modes:
                spec[EVICTIONSTRATEGY] = "None"

    def _update_vm_storage_config(self, spec, name):
        # volume name should be updated
        for volume in spec["volumes"]:
            if "dataVolume" in volume:
                volume["dataVolume"]["name"] = name

        return spec

    def _extract_os_from_template(self):
        os_name = (
            [label for label in self.template_labels if Template.Labels.OS in label][0]
            if self.template_labels is not None
            else self.template_object.instance.objects[0].spec.template.metadata.annotations[
                f"{self.ApiGroup.VM_KUBEVIRT_IO}/os"
            ]
        )
        # Extract only from strings such as: "fedora37", "os.template.kubevirt.io/fedora37" will return "fedora"
        return re.search(r"(.*/)?(?P<os>[a-z]+)", os_name)["os"]

    def process_template(self):
        # Common templates use golden image clone as a default for VM DV
        # DATA_SOURCE_NAME - to support minor releases, this value needs to be passed. Currently
        # the templates only have one name per major OS.
        # DATA_SOURCE_NAMESPACE parameters is not passed so the default value will be used.
        # If existing DV or custom dataVolumeTemplates are used, use mock source PVC name and namespace
        template_kwargs = {
            "NAME": self.name,
            DATA_SOURCE_NAME: self.data_source.name if self.data_source else "mock-data-source",
            DATA_SOURCE_NAMESPACE: self.data_source.namespace if self.data_source else "mock-data-source-ns",
        }

        # Set password for non-Windows VMs; for Windows VM, the password is already set in the image
        if OS_FLAVOR_WINDOWS not in self.os_flavor:
            template_kwargs["CLOUD_USER_PASSWORD"] = self.login_params["password"]

        if self.template_params:
            template_kwargs.update(self.template_params)

        template_object = self.template_object or get_template_by_labels(
            admin_client=self.client, template_labels=self.template_labels
        )
        resources_list = template_object.process(client=get_client(), **template_kwargs)
        for resource in resources_list:
            if resource["kind"] == VirtualMachine.kind and resource["metadata"]["name"] == self.name:
                return resource

        raise ValueError(f"Template not found for {self.name}")


def vm_console_run_commands(
    vm: VirtualMachine,
    commands: list[str],
    timeout: int = TIMEOUT_1MIN,
    verify_commands_output: bool = True,
    command_output: bool = False,
) -> dict[str, list[str]] | None:
    """
    Run a list of commands inside VM and (if verify_commands_output) check all commands return 0.
    If return code other than 0 then it will break execution and raise exception.

    Args:
        vm (obj): VirtualMachine
        commands (list): List of commands
        timeout (int): Time to wait for the command output
        verify_commands_output (bool): Check commands return 0
        command_output (bool): If selected, returns a dict of command and associated output
    """
    output = {}
    # Source: https://www.tutorialspoint.com/how-can-i-remove-the-ansi-escape-sequences-from-a-string-in-python
    ansi_escape = re.compile(r"(\x9B|\x1B\[)[0-?]*[ -\/]*[@-~]")
    with Console(vm=vm) as vmc:
        for command in commands:
            LOGGER.info(f"Execute {command} on {vm.name}")
            vmc.sendline(command)
            vmc.expect(r".*\$")
            output[command] = ansi_escape.sub("", vmc.after).replace("\r", "").split("\n")
            if verify_commands_output:
                vmc.sendline("echo rc==$?==")  # This construction rc==$?== is unique. Return code validation
                try:
                    vmc.expect("rc==0==", timeout=timeout)  # Expected return code is 0
                except pexpect.exceptions.TIMEOUT:
                    raise CommandExecFailed(output[command])
    return output if command_output else None


def fedora_vm_body(name: str) -> dict[str, Any]:
    pull_secret = utilities.infra.generate_openshift_pull_secret_file()

    # Make sure we can find the file even if utilities was installed via pip.
    yaml_file = os.path.abspath("utilities/manifests/vm-fedora.yaml")

    with open(yaml_file, "r") as fd:
        data = fd.read()

    image = Images.Fedora.FEDORA_CONTAINER_IMAGE
    image_info = get_oc_image_info(
        image=image,
        pull_secret=pull_secret,
        architecture=utilities.infra.get_nodes_cpu_architecture(
            nodes=list(Node.get(dyn_client=get_client())),
        ),
    )
    image_digest = image_info["digest"]
    return generate_dict_from_yaml_template(
        stream=io.StringIO(data),
        name=name,
        image=f"{image}@{image_digest}",
    )


def kubernetes_taint_exists(node):
    taints = node.instance.spec.taints
    if taints:
        return any(taint.key == K8S_TAINT and taint.effect == NO_SCHEDULE for taint in taints)


class ServiceForVirtualMachineForTests(Service):
    def __init__(
        self,
        name,
        namespace,
        vm,
        port,
        service_type=Service.Type.CLUSTER_IP,
        target_ip=None,
        ip_family_policy=IP_FAMILY_POLICY_PREFER_DUAL_STACK,
        ip_families=None,
        teardown=True,
        dry_run=None,
    ):
        super().__init__(
            name=name,
            namespace=namespace,
            teardown=teardown,
            dry_run=dry_run,
        )
        self.vm = vm
        self.vmi = vm.vmi
        self.port = port
        self.service_type = service_type
        self.target_ip = target_ip
        self.ip_family_policy = ip_family_policy
        self.ip_families = ip_families

    def to_dict(self):
        super().to_dict()
        self.res["spec"] = {
            "ports": [{"port": self.port, "protocol": "TCP"}],
            "selector": {"kubevirt.io/domain": self.vm.name},
            "sessionAffinity": "None",
            "type": self.service_type,
        }

        self.res["spec"]["ipFamilyPolicy"] = self.ip_family_policy
        if self.ip_families:
            self.res["spec"]["ipFamilies"] = self.ip_families

    def service_ip(self, ip_family=None):
        if self.service_type == Service.Type.CLUSTER_IP:
            if ip_family:
                cluster_ips = [
                    cluster_ip
                    for cluster_ip in self.vm.custom_service.instance.spec.clusterIPs
                    if str(ipaddress.ip_address(cluster_ip).version) in ip_family
                ]
                assert cluster_ips, f"No {ip_family} addresses in service {self.vm.custom_service.name}"
                return cluster_ips[0]

            return self.instance.spec.clusterIP

        vm_node = Node(
            client=get_client(),
            name=self.vmi.instance.status.nodeName,
        )
        if self.service_type == Service.Type.NODE_PORT:
            if ip_family:
                internal_ips = [
                    internal_ip
                    for internal_ip in vm_node.instance.status.addresses
                    if str(ipaddress.ip_address(internal_ip).version) in ip_family
                ]
                assert internal_ips, f"No {ip_family} addresses in node {vm_node.name}"
                return internal_ips[0]

            return self.target_ip or vm_node.internal_ip

    @property
    def service_port(self):
        if self.service_type == Service.Type.CLUSTER_IP:
            return self.instance.attributes.spec.ports[0]["port"]

        if self.service_type == Service.Type.NODE_PORT:
            node_port = utilities.infra.camelcase_to_mixedcase(camelcase_str=self.service_type)
            return self.instance.attributes.spec.ports[0][node_port]


def wait_for_ssh_connectivity(
    vm: VirtualMachineForTests, timeout: int = TIMEOUT_2MIN, tcp_timeout: int = TIMEOUT_1MIN
) -> None:
    LOGGER.info(f"Wait for {vm.name} SSH connectivity.")

    for sample in TimeoutSampler(
        wait_timeout=timeout,
        sleep=5,
        func=vm.ssh_exec.run_command,
        command=["exit"],
        tcp_timeout=tcp_timeout,
    ):
        if sample:
            return


def wait_for_console(vm):
    with Console(vm=vm, timeout=TIMEOUT_25MIN):
        LOGGER.info(f"Successfully connected to {vm.name} console")


def generate_dict_from_yaml_template(stream, **kwargs):
    """
    Generate YAML from yaml template.

    Args:
        stream (io.StringIO): Yaml file content.

    Returns:
        dict: Generated from template file

    Raises:
        MissingTemplateVariables: If not all template variables exists
    """
    data = stream.read()
    # Find all template variables
    template_vars = [i.split()[1] for i in re.findall(r"{{ .* }}", data)]
    for var in template_vars:
        if var not in kwargs.keys():
            raise MissingTemplateVariables(var=var, template=data)
    template = jinja2.Template(data)
    out = template.render(**kwargs)
    return yaml.safe_load(out)


class MissingTemplateVariables(Exception):
    def __init__(self, var, template):
        self.var = var
        self.template = template

    def __str__(self):
        return f"Missing variables {self.var} for template {self.template}"


def wait_for_windows_vm(vm, version, timeout=TIMEOUT_25MIN):
    """
    Samples Windows VM; wait for it to complete the boot process.
    """

    LOGGER.info(f"Windows VM {vm.name} booting up, will attempt to access it up to {round(timeout / 60)} minutes.")

    sampler = TimeoutSampler(
        wait_timeout=timeout,
        sleep=15,
        func=vm.ssh_exec.run_command,
        command=shlex.split("wmic os get Caption /value"),
    )
    for sample in sampler:
        if version in str(sample):
            return True


# TODO: Remove once bug 1945703 is fixed
def get_guest_os_info(vmi):
    sampler = TimeoutSampler(
        wait_timeout=TIMEOUT_6MIN,
        sleep=5,
        func=lambda: vmi.instance.status.guestOSInfo,
    )

    try:
        for sample in sampler:
            if sample.get("id"):
                return dict(sample)
    except TimeoutExpiredError:
        LOGGER.error("VMI doesn't have guest agent data")
        raise


def get_windows_os_dict(windows_version):
    windows_os_dict = [
        os_dict
        for win_os in py_config["system_windows_os_matrix"]
        for os_name, os_dict in win_os.items()
        if os_name == windows_version
    ]
    if windows_os_dict:
        return windows_os_dict[0]
    raise KeyError(f"Failed to extract {windows_version} from system_windows_os_matrix")


def get_rhel_os_dict(rhel_version):
    rhel_os_dict = [
        os_dict
        for rhel_os in py_config["system_rhel_os_matrix"]
        for os_name, os_dict in rhel_os.items()
        if os_name == rhel_version
    ]
    if rhel_os_dict:
        return rhel_os_dict[0]
    raise KeyError(f"Failed to extract {rhel_version} from system_rhel_os_matrix")


def assert_vm_not_error_status(vm: VirtualMachineForTests, timeout: int = TIMEOUT_5SEC) -> None:
    try:
        for status in TimeoutSampler(
            wait_timeout=timeout, sleep=TIMEOUT_1SEC, func=lambda: vm.instance.get("status", {})
        ):
            if status:
                printable_status = status.get("printableStatus")
                error_list = VM_ERROR_STATUSES.copy()
                if vm.instance.spec.template.spec.domain.devices.gpus:
                    error_list.remove(VirtualMachine.Status.ERROR_UNSCHEDULABLE)
                assert printable_status not in error_list, (
                    f"VM {vm.name} error printable status: {printable_status}\nVM status:\n{status}"
                )
                return
    except TimeoutExpiredError:
        LOGGER.error(f"VM {vm.name} status did not populate within {timeout}")
        raise


def wait_for_running_vm(
    vm: VirtualMachineForTests,
    wait_until_running_timeout: int = TIMEOUT_4MIN,
    wait_for_interfaces: bool = True,
    check_ssh_connectivity: bool = True,
    ssh_timeout: int = TIMEOUT_2MIN,
) -> None:
    """
    Wait for the VMI to be in Running state.

    Args:
        vm (VirtualMachine): VM object.
        wait_until_running_timeout (int): how much time to wait for VMI to reach Running state
        wait_for_interfaces (bool): Is waiting for VM's interfaces mandatory for declaring VM as running.
        check_ssh_connectivity (bool): Enable SSh service in the VM.
        ssh_timeout (int): how much time to wait for SSH connectivity

    Raises:
        TimeoutExpiredError: After timeout is reached for any of the steps
    """
    assert_vm_not_error_status(vm=vm)
    try:
        vm.vmi.wait_until_running(timeout=wait_until_running_timeout)

        if wait_for_interfaces:
            wait_for_vm_interfaces(vmi=vm.vmi)

        if check_ssh_connectivity:
            wait_for_ssh_connectivity(vm=vm, timeout=ssh_timeout)
    except TimeoutExpiredError:
        collect_vnc_screenshot_for_vms(vm_name=vm.name, vm_namespace=vm.namespace)
        raise


def running_vm(
    vm,
    wait_for_interfaces=True,
    check_ssh_connectivity=True,
    ssh_timeout=TIMEOUT_2MIN,
    wait_for_cloud_init=False,
    dv_wait_timeout=TIMEOUT_30MIN,
):
    """
    Wait for the VMI to be in Running state.

    Args:
        vm (VirtualMachine): VM object.
        wait_for_interfaces (bool): Is waiting for VM's interfaces mandatory for declaring VM as running.
        check_ssh_connectivity (bool): Enable SSh service in the VM.
        ssh_timeout (int): how much time to wait for SSH connectivity
        wait_for_cloud_init (bool): Is waiting for cloud-init required.
        dv_wait_timeout (int): dv success timeout.

    Returns:
        VirtualMachine: VM object.
    """

    def _wait_for_dv_success(_vm, _vm_dv_volumes_names_list, _dv_wait_timeout):
        """
        In case VM is not starting because it's DV is not ready, wait for DV to be succeeded.
        """
        assert_vm_not_error_status(vm=vm)

        LOGGER.info(f"VM {_vm.name} status before dv check: {_vm.printable_status}")
        LOGGER.info(f"Volume(s) in VM spec: {_vm_dv_volumes_names_list} ")
        for dv_name in _vm_dv_volumes_names_list:
            DataVolume(name=dv_name, namespace=_vm.namespace).wait_for_dv_success(timeout=_dv_wait_timeout)

    # To support all use cases of: 'runStrategy', container/VM from template, VM started outside this function
    allowed_vm_start_exceptions_list = [
        "Always does not support manual start requests",
        "VM is already running",
        "Internal error occurred: unable to complete request: stop/start already underway",
    ]
    vm_dv_volumes_names_list = [
        volume.dataVolume.name for volume in vm.instance.spec.template.spec.volumes if "dataVolume" in volume.keys()
    ]

    try:
        vm.start(wait=False)
    except ApiException as exception:
        if any([message in exception.body for message in allowed_vm_start_exceptions_list]):
            LOGGER.warning(f"VM {vm.name} is already running; will not be started.")
        else:
            raise

    if vm_dv_volumes_names_list:
        _wait_for_dv_success(
            _vm=vm,
            _vm_dv_volumes_names_list=vm_dv_volumes_names_list,
            _dv_wait_timeout=dv_wait_timeout,
        )
    wait_for_running_vm(
        vm=vm,
        wait_for_interfaces=wait_for_interfaces,
        check_ssh_connectivity=check_ssh_connectivity,
        ssh_timeout=ssh_timeout,
    )
    if wait_for_cloud_init:
        wait_for_cloud_init_complete(vm=vm)
    return vm


def wait_for_cloud_init_complete(vm, timeout=TIMEOUT_4MIN):
    cloud_init_status = "cloud-init status"
    for sample in TimeoutSampler(
        wait_timeout=timeout,
        sleep=5,
        func=vm.ssh_exec.run_command,
        command=shlex.split(cloud_init_status),
    ):
        # ignore Exit Code 2 (recoverable errors)
        if sample[0] in [0, 2] and "done" in sample[1]:
            return True


def migrate_vm_and_verify(
    vm: VirtualMachine,
    timeout: int = TIMEOUT_12MIN,
    wait_for_interfaces: bool = True,
    check_ssh_connectivity: bool = False,
    wait_for_migration_success: bool = True,
) -> VirtualMachineInstanceMigration | None:
    """
    create a migration instance. You may choose to wait for migration
    success or not.

    Args:
        vm (VirtualMachine): vm to be migrated
        wait_for_migration_success (boolean):
            True = full teardown will be applied.
            False = no teardown (responsibility on the programmer), and no
                    wait for migration process to finish.

    Returns:
        VirtualMachineInstanceMigration: if wait_for_migration_success == false

    Raises:
        AssertionError: if migration ended with SUCCEEDED status, but node was
                        not changed for migrated vm OR migrationState was not
                        completed.
    """
    node_before = vm.vmi.node

    LOGGER.info(f"VMI {vm.vmi.name} is running on {node_before.name} before migration.")
    with VirtualMachineInstanceMigration(
        name=vm.name,
        namespace=vm.namespace,
        vmi_name=vm.vmi.name,
        teardown=wait_for_migration_success,
    ) as migration:
        if not wait_for_migration_success:
            return migration
        wait_for_migration_finished(vm=vm, migration=migration, timeout=timeout)

    verify_vm_migrated(
        vm=vm,
        node_before=node_before,
        wait_for_interfaces=wait_for_interfaces,
        check_ssh_connectivity=check_ssh_connectivity,
    )
    return None


def wait_for_migration_finished(vm, migration, timeout=TIMEOUT_12MIN):
    sleep = TIMEOUT_10SEC
    samples = TimeoutSampler(wait_timeout=timeout, sleep=sleep, func=lambda: migration.instance.status.phase)
    counter = 0
    sample = None
    try:
        for sample in samples:
            if sample == migration.Status.SUCCEEDED:
                break
            elif sample == "Scheduling":
                counter += 1
                # If migration stuck in Scheduling state for more than 4 minutes - most likely it will be failed
                # Need to collect data before 5 min timeout reached and target POD is removed
                if counter >= TIMEOUT_4MIN / sleep:
                    # Get status/events for PODs in non-running or failed state
                    for pod in utilities.infra.get_pod_by_name_prefix(
                        dyn_client=get_client(),
                        pod_prefix=VIRT_LAUNCHER,
                        namespace=vm.namespace,
                        get_all=True,
                    ):
                        if pod.status not in (Pod.Status.RUNNING, Pod.Status.COMPLETED, Pod.Status.SUCCEEDED):
                            pod_events = [
                                event["raw_object"]["message"]
                                for event in pod.events(timeout=TIMEOUT_5SEC, field_selector="type==Warning")
                            ]
                            LOGGER.error(
                                f"POD Conditions:\n {pod.instance.status.conditions[0]}\n"
                                f"POD Events:\n {', '.join(pod_events)}"
                            )
                    raise TimeoutExpiredError(
                        f"VMIM {migration.name} stuck in Scheduling state and probably will be failed"
                    )
    except TimeoutExpiredError:
        if sample:
            LOGGER.error(f"Status of VMIM {migration.name} is {sample}")
        raise

    if vm.instance.spec.template.spec.evictionStrategy == LIVE_MIGRATE:
        verify_one_pdb_per_vm(vm=vm)


def verify_vm_migrated(
    vm,
    node_before,
    wait_for_interfaces=True,
    check_ssh_connectivity=False,
):
    vmi_name = vm.vmi.name
    vmi_node_name = vm.vmi.node.name
    assert vmi_node_name != node_before.name, f"VMI: {vmi_name} still running on the same node: {vmi_node_name}"

    assert vm.vmi.instance.status.migrationState.completed, (
        f"VMI {vmi_name} migration state is: {vm.vmi.instance.status.migrationState}"
    )
    if wait_for_interfaces:
        wait_for_vm_interfaces(vmi=vm.vmi)

    if check_ssh_connectivity:
        wait_for_ssh_connectivity(vm=vm)


def vm_cloud_init_volume(vm_spec):
    cloud_init_volume = [vol for vol in vm_spec.setdefault("volumes", []) if vol["name"] == CLOUD_INIT_DISK_NAME]

    if cloud_init_volume:
        return cloud_init_volume[0]

    # If cloud init volume needs to be added
    vm_spec["volumes"].append({"name": CLOUD_INIT_DISK_NAME})
    return vm_spec["volumes"][-1]


def vm_cloud_init_disk(vm_spec):
    disks_spec = vm_spec.setdefault("domain", {}).setdefault("devices", {}).setdefault("disks", [])

    if not [disk for disk in disks_spec if disk["name"] == CLOUD_INIT_DISK_NAME]:
        disks_spec.append({"disk": {"bus": "virtio"}, "name": CLOUD_INIT_DISK_NAME})

    return vm_spec


def prepare_cloud_init_user_data(section, data):
    """
    Generates userData dict to be used with cloud init and add data under the required section.

    section (str): key name under userData
    data: value to be added under "section" key
    """
    cloud_init_data = defaultdict(dict)
    cloud_init_data["userData"][section] = data

    return cloud_init_data


@contextmanager
def vm_instance_from_template(
    request,
    unprivileged_client,
    namespace,
    data_source=None,
    data_volume_template=None,
    existing_data_volume=None,
    cloud_init_data=None,
    node_selector=None,
    vm_cpu_model=None,
    vm_cpu_flags=None,
    host_device_name=None,
    gpu_name=None,
):
    """Create a VM from template and start it (start step could be skipped by setting
    request.param['start_vm'] to False.

    Prerequisite - a DV must be created prior to VM creation.

    Args:
        data_source (obj `DataSource`): DS object points to a golden image PVC.
        data_volume_template (dict): dataVolumeTemplates dict; will replace dataVolumeTemplates in VM yaml
        existing_data_volume (obj `DataVolume`: DV resource): existing DV to be consumed directly (not cloned)

    Yields:
        obj `VirtualMachine`: VM resource

    """
    params = request.param if hasattr(request, "param") else request
    vm_name = params["vm_name"].replace(".", "-").lower()
    with VirtualMachineForTestsFromTemplate(
        name=vm_name,
        namespace=namespace.name,
        client=unprivileged_client,
        labels=Template.generate_template_labels(**params["template_labels"]),
        data_source=data_source,
        data_volume_template=data_volume_template,
        existing_data_volume=existing_data_volume,
        vm_dict=params.get("vm_dict"),
        cpu_cores=params.get("cpu_cores"),
        cpu_threads=params.get("cpu_threads"),
        memory_requests=params.get("memory_requests"),
        network_model=params.get("network_model"),
        network_multiqueue=params.get("network_multiqueue"),
        cloud_init_data=cloud_init_data,
        attached_secret=params.get("attached_secret"),
        node_selector=node_selector,
        diskless_vm=params.get("diskless_vm"),
        cpu_model=params.get("cpu_model") or vm_cpu_model,
        cpu_flags=params.get("cpu_flags") or vm_cpu_flags,
        cpu_placement=params.get("cpu_placement"),
        isolate_emulator_thread=params.get("isolate_emulator_thread"),
        iothreads_policy=params.get("iothreads_policy"),
        dedicated_iothread=params.get("dedicated_iothread"),
        ssh=params.get("ssh", True),
        disk_options_vm=params.get("disk_io_option"),
        host_device_name=params.get("host_device_name") or host_device_name,
        gpu_name=params.get("gpu_name") or gpu_name,
        cloned_dv_size=params.get("cloned_dv_size"),
        vhostmd=params.get("vhostmd"),
        machine_type=params.get("machine_type"),
        eviction_strategy=params.get("eviction_strategy"),
    ) as vm:
        if params.get("start_vm", True):
            running_vm(
                vm=vm,
                wait_for_interfaces=params.get("guest_agent", True),
                check_ssh_connectivity=vm.ssh,
            )
        yield vm


@contextmanager
def node_mgmt_console(node, node_mgmt):
    try:
        LOGGER.info(f"{node_mgmt.capitalize()} the node {node.name}")
        extra_opts = "--delete-emptydir-data --ignore-daemonsets=true --force" if node_mgmt == "drain" else ""
        run(
            f"nohup oc adm {node_mgmt} {node.name} {extra_opts} &",
            shell=True,
        )
        yield
    finally:
        LOGGER.info(f"Uncordon node {node.name}")
        run(f"oc adm uncordon {node.name}", shell=True)
        wait_for_node_schedulable_status(node=node, status=True)


@contextmanager
def create_vm_cloning_job(
    name,
    namespace,
    source_name,
    source_kind=None,
    target_name=None,
    label_filters=None,
    annotation_filters=None,
    new_mac_addresses=None,
    new_smbios_serial=None,
):
    """
    Create VirtualMachineClone object.

    Args:
        name (str): the name of cloning job
        source_name (str): the clone's source name
        source_kind (str, optional): the clone's source type, default - VirtualMachine.kind
        target_name (str, optional): the clone's target name, default - randomly generated name
        label_filters (list, optional): List of label filters, e.g. ["*", "!someKey/*"]
        annotation_filters (list, optional): List of annotation filters, e.g. ["firstKey/*", "secondKey/*"]
        new_mac_addresses (dict, optional): Dict of new MAC addresses, {interface_name: mac_address}
        new_smbios_serial (str, optional): the clone's new smbios serial
    """
    with VirtualMachineClone(
        name=name,
        namespace=namespace,
        source_name=source_name,
        source_kind=source_kind,
        target_name=target_name,
        label_filters=label_filters,
        annotation_filters=annotation_filters,
        new_mac_addresses=new_mac_addresses,
        new_smbios_serial=new_smbios_serial,
    ) as vmc:
        vmc.wait_for_status(status=VirtualMachineClone.Status.SUCCEEDED)
        yield vmc


def wait_for_node_schedulable_status(node, status, timeout=60):
    """
    Wait for node status to be ready (status=True) or unschedulable (status=False)
    """
    LOGGER.info(f"Wait for node {node.name} to be {Node.Status.READY if status else Node.Status.SCHEDULING_DISABLED}.")

    sampler = TimeoutSampler(wait_timeout=timeout, sleep=1, func=lambda: node.instance.spec.unschedulable)
    for sample in sampler:
        if status:
            if not sample and not kubernetes_taint_exists(node):
                return
        else:
            if sample and kubernetes_taint_exists(node):
                return


def get_hyperconverged_kubevirt(admin_client, hco_namespace):
    for kv in KubeVirt.get(
        dyn_client=admin_client,
        namespace=hco_namespace.name,
        name="kubevirt-kubevirt-hyperconverged",
    ):
        return kv


def get_kubevirt_hyperconverged_spec(admin_client, hco_namespace):
    return get_hyperconverged_kubevirt(admin_client=admin_client, hco_namespace=hco_namespace).instance.to_dict()[
        "spec"
    ]


def get_hyperconverged_ovs_annotations(hyperconverged):
    return (hyperconverged.instance.to_dict()["metadata"].get("annotations", {})).get("deployOVS")


def get_base_templates_list(client):
    """Return SSP base templates"""
    common_templates_list = list(
        Template.get(
            dyn_client=client,
            singular_name=Template.singular_name,
            label_selector=Template.Labels.BASE,
        )
    )
    return [
        template
        for template in common_templates_list
        if not template.instance.metadata.annotations.get(template.Annotations.DEPRECATED)
    ]


def verify_one_pdb_per_vm(vm):
    """Verify one PodDisruptionBudget created for a VM; VM must be configured with evictionStrategy: LiveMigrate

    Args:
        vm (VirtualMachine): VM object

    Raises:
        AssertionError if there is more than one PDB for the VM
    """
    pdb_resource_name = "PodDisruptionBudget"
    LOGGER.info(f"Verify one {pdb_resource_name} for VM {vm.name}")
    pdbs_dict = {}
    for pdb in PodDisruptionBudget.get(dyn_client=get_client(), namespace=vm.namespace):
        if pdb.instance.metadata.ownerReferences[0].name == vm.name:
            pdbs_dict[pdb.name] = pdb.instance.metadata

    assert len(pdbs_dict) == 1, f"VM {vm.name} must have one {pdb_resource_name}, current: {pdbs_dict}"


def get_template_by_labels(admin_client, template_labels):
    template = list(
        Template.get(
            dyn_client=admin_client,
            singular_name=Template.singular_name,
            namespace="openshift",
            label_selector=",".join([f"{label}=true" for label in template_labels if OS_FLAVOR_FEDORA not in label]),
        ),
    )
    if any(
        f"{Template.ApiGroup.OS_TEMPLATE_KUBEVIRT_IO}/{OS_FLAVOR_FEDORA}" in template_label
        for template_label in template_labels
    ):
        template = [fedora_template for fedora_template in template if OS_FLAVOR_FEDORA in fedora_template.name]
    matched_templates = len(template)
    assert matched_templates == 1, f"{matched_templates} templates found which match {template_labels} labels"

    return template[0]


def wait_for_updated_kv_value(admin_client, hco_namespace, path, value, timeout=15):
    """
    Waits for updated values in KV CR configuration

    Args:
        admin_client (:obj:`DynamicClient`): DynamicClient object
        hco_namespace (:obj:`Namespace`): HCO namespace object
        path (list): list of nested keys to be looked up in KV CR configuration dict
        value (any): the expected value of the last key in path
        timeout (int): timeout in seconds

    Example:
        path - ['minCPUModel'], value - 'Haswell-noTSX'
        {"configuration": {"minCPUModel": "Haswell-noTSX"}} will be matched against KV CR spec.

    Raises:
        TimeoutExpiredError: After timeout is reached if the expected key value does not match the actual value
    """
    base_path = ["configuration"]
    base_path.extend(path)
    samples = TimeoutSampler(
        wait_timeout=timeout,
        sleep=1,
        func=lambda: benedict(
            get_kubevirt_hyperconverged_spec(admin_client=admin_client, hco_namespace=hco_namespace),
            keypath_separator=None,
        ).get(base_path),
    )
    try:
        for sample in samples:
            if sample == value:
                break
    except TimeoutExpiredError:
        hco_annotations = utilities.infra.get_hyperconverged_resource(
            client=admin_client, hco_ns_name=hco_namespace.name
        ).instance.metadata.annotations
        LOGGER.error(f"KV CR is not updated, path: {path}, expected value: {value}, HCO annotations: {hco_annotations}")
        raise
    # After updating KV need to be sure HCO is stable
    wait_for_hco_conditions(
        admin_client=admin_client,
        hco_namespace=hco_namespace,
    )


# function waits when VMIM resource created by cluster automatically (e.g. after node drain OR hotplug)
def get_created_migration_job(vm, timeout=TIMEOUT_1MIN, client=None):
    sampler = TimeoutSampler(
        wait_timeout=timeout,
        sleep=TIMEOUT_5SEC,
        func=VirtualMachineInstanceMigration.get,
        namespace=vm.namespace,
        vmi_name=vm.vmi.name,
        dyn_client=client,
    )
    try:
        for sample in sampler:
            # sample - generator, check if it is not empty
            vmim = next(sample, None)
            if vmim:
                return vmim
    except TimeoutExpiredError:
        LOGGER.error("Migration job not created!")
        raise


def check_migration_process_after_node_drain(dyn_client, vm):
    """
    Wait for migration process to succeed and verify that VM indeed moved to new node.
    """
    vmi_old_uid = vm.vmi.instance.metadata.uid
    source_node = vm.privileged_vmi.virt_launcher_pod.node
    LOGGER.info(f"The VMI was running on {source_node.name}")
    wait_for_node_schedulable_status(node=source_node, status=False)
    vmim = get_created_migration_job(vm=vm, client=dyn_client, timeout=TIMEOUT_5MIN)
    wait_for_migration_finished(vm=vm, migration=vmim, timeout=TIMEOUT_30MIN if "windows" in vm.name else TIMEOUT_10MIN)

    target_pod = vm.privileged_vmi.virt_launcher_pod
    target_pod.wait_for_status(status=Pod.Status.RUNNING, timeout=TIMEOUT_3MIN)
    verify_one_pdb_per_vm(vm=vm)
    target_node = target_pod.node
    LOGGER.info(f"The VMI is currently running on {target_node.name}")
    assert target_node != source_node, f"Target node is same as source node: {source_node.name}"
    vmi_new_uid = vm.vmi.instance.metadata.uid
    assert vmi_old_uid == vmi_new_uid, (
        f"vmi uid before migration:{vmi_old_uid} is not same as vmi uid after migration{vmi_new_uid}"
    )


def restart_vm_wait_for_running_vm(vm, wait_for_interfaces=True, check_ssh_connectivity=True, ssh_timeout=TIMEOUT_2MIN):
    vm.restart(wait=True)
    # Calling running_vm() to ensure the VM is up and connective
    return running_vm(
        vm=vm,
        wait_for_interfaces=wait_for_interfaces,
        check_ssh_connectivity=check_ssh_connectivity,
        ssh_timeout=ssh_timeout,
    )


def wait_for_kubevirt_conditions(
    admin_client,
    hco_namespace,
    expected_conditions=None,
    wait_timeout=TIMEOUT_10MIN,
    sleep=5,
    consecutive_checks_count=3,
    condition_key1="type",
    condition_key2="status",
):
    """
    Checking Kubevirt status.conditions
    """
    utilities.infra.wait_for_consistent_resource_conditions(
        dynamic_client=admin_client,
        namespace=hco_namespace.name,
        expected_conditions=expected_conditions or DEFAULT_KUBEVIRT_CONDITIONS,
        resource_kind=KubeVirt,
        condition_key1=condition_key1,
        condition_key2=condition_key2,
        total_timeout=wait_timeout,
        polling_interval=sleep,
        consecutive_checks_count=consecutive_checks_count,
    )


def get_all_virt_pods_with_running_status(dyn_client, hco_namespace):
    virt_pods_with_status = {
        pod.name: pod.status
        for pod in Pod.get(
            dyn_client=dyn_client,
            namespace=hco_namespace.name,
        )
        if pod.name.startswith("virt")
    }
    assert all(pod_status == Pod.Status.RUNNING for pod_status in virt_pods_with_status.values()), (
        f"All virt pods were expected to be in running state.Here are all virt pods:{virt_pods_with_status}"
    )
    return virt_pods_with_status


def wait_for_kv_stabilize(admin_client, hco_namespace):
    wait_for_kubevirt_conditions(admin_client=admin_client, hco_namespace=hco_namespace)
    wait_for_hco_conditions(admin_client=admin_client, hco_namespace=hco_namespace)


def get_oc_image_info(  # type: ignore[return]
    image: str, pull_secret: str | None = None, architecture: str = LINUX_AMD_64
) -> dict[str, Any]:
    def _get_image_json(cmd: str) -> dict[str, Any]:
        return json.loads(run_command(command=shlex.split(cmd), check=False)[1])

    base_command = f"oc image -o json info {image} --filter-by-os {architecture}"
    if pull_secret:
        base_command = f"{base_command} --registry-config={pull_secret}"
    sample = None
    try:
        for sample in TimeoutSampler(
            wait_timeout=TIMEOUT_10SEC,
            sleep=TIMEOUT_1SEC,
            exceptions_dict={JSONDecodeError: [], TypeError: []},
            func=_get_image_json,
            cmd=base_command,
        ):
            if sample:
                return sample
    except TimeoutExpiredError:
        LOGGER.error(f"Failed to parse {base_command}")
        raise


def taint_node_no_schedule(node):
    return ResourceEditor(
        patches={
            node: {
                "spec": {
                    "taints": [
                        {
                            "effect": "NoSchedule",
                            "key": f"{Resource.ApiGroup.KUBEVIRT_IO}/drain",
                            "value": "draining",
                        }
                    ]
                }
            }
        }
    )


def add_validation_rule_to_annotation(vm_annotation, vm_validation_rule):
    kubevirt_validation = f"{Resource.ApiGroup.VM_KUBEVIRT_IO}/validations"
    validation_list_string = vm_annotation.setdefault(kubevirt_validation, "[]")
    validation_list = json.loads(validation_list_string)
    validation_list.append(vm_validation_rule)
    vm_annotation[kubevirt_validation] = json.dumps(validation_list)


def start_and_fetch_processid_on_linux_vm(vm, process_name, args="", use_nohup=False):
    utilities.virt.wait_for_ssh_connectivity(vm=vm)
    nohup_cmd = "nohup" if use_nohup else ""
    run_ssh_commands(
        host=vm.ssh_exec,
        commands=shlex.split(f"killall -9 {process_name}; {nohup_cmd} {process_name} {args} </dev/null &>/dev/null &"),
    )
    return fetch_pid_from_linux_vm(vm=vm, process_name=process_name)


def fetch_pid_from_linux_vm(vm, process_name):
    cmd_res = run_ssh_commands(
        host=vm.ssh_exec,
        commands=shlex.split(f"pgrep {process_name} -x || true"),
    )[0].strip()
    assert cmd_res, f"VM {vm.name}, '{process_name}' process not found"
    return int(cmd_res)


def start_and_fetch_processid_on_windows_vm(vm, process_name):
    wait_for_ssh_connectivity(vm=vm)
    run_ssh_commands(
        host=vm.ssh_exec,
        commands=shlex.split(
            f"powershell Invoke-WmiMethod -Class Win32_Process -Name Create -ArgumentList {process_name}"
        ),
        tcp_timeout=TCP_TIMEOUT_30SEC,
    )
    return fetch_pid_from_windows_vm(vm=vm, process_name=process_name)


def fetch_pid_from_windows_vm(vm, process_name):
    cmd_res = run_ssh_commands(
        host=vm.ssh_exec,
        commands=shlex.split(f"powershell -Command (Get-Process -Name {process_name.removesuffix('.exe')}).Id"),
        tcp_timeout=TCP_TIMEOUT_30SEC,
    )[0].strip()
    assert cmd_res, f"Process '{process_name}' not in output: {cmd_res}"
    return int(cmd_res)


def kill_processes_by_name_linux(vm, process_name, check_rc=True):
    cmd = shlex.split(f"pkill {process_name}")
    run_ssh_commands(host=vm.ssh_exec, commands=cmd, check_rc=check_rc)


class VirtualMachineForCloning(VirtualMachineForTests):
    def __init__(
        self,
        vm_labels=None,
        vm_annotations=None,
        smbios_serial=None,
        **kwargs,
    ):
        super().__init__(
            generate_unique_name=False,
            **kwargs,
        )
        self.vm_labels = vm_labels
        self.vm_annotations = vm_annotations
        self.smbios_serial = smbios_serial

    def to_dict(self):
        super().to_dict()

        if self.vm_labels:
            self.res["metadata"].setdefault("labels", {}).update(self.vm_labels)

        if self.vm_annotations:
            self.res["metadata"].setdefault("annotations", {}).update(self.vm_annotations)

        if self.smbios_serial:
            self.res["spec"]["template"]["spec"].setdefault("domain", {}).setdefault("firmware", {}).update({
                "serial": self.smbios_serial,
            })


@contextmanager
def target_vm_from_cloning_job(cloning_job):
    cloning_job_spec = cloning_job.instance.spec
    target_vm = VirtualMachineForTests(
        name=cloning_job_spec.target.name,
        namespace=cloning_job.namespace,
        os_flavor=cloning_job_spec.source.name.split("-")[0],
        generate_unique_name=False,
    )
    assert target_vm.exists, f"{target_vm.name} VM was not created."
    running_vm(vm=target_vm)

    yield target_vm
    target_vm.clean_up()


def wait_for_vmi_relocation_and_running(initial_node, vm, timeout=TIMEOUT_5MIN):
    try:
        for sample in TimeoutSampler(
            wait_timeout=timeout,
            sleep=TIMEOUT_5SEC,
            func=lambda: vm.vmi.node.name != initial_node.name
            and vm.vmi.status == VirtualMachineInstance.Status.RUNNING,
        ):
            if sample:
                LOGGER.info(
                    f"The VM was created on {initial_node.name}, "
                    f"and has successfully been relocated to {vm.vmi.node.name}"
                )
                return True
    except TimeoutExpiredError:
        LOGGER.error(f"The VMI on {initial_node.name} has not been relocated to a different node.")
        raise


def check_qemu_guest_agent_installed(ssh_exec: Host) -> bool:
    ssh_exec.sudo = True
    return ssh_exec.package_manager.exist(package="qemu-guest-agent")


def validate_libvirt_persistent_domain(vm):
    domain = vm.privileged_vmi.virt_launcher_pod.execute(
        command=shlex.split("virsh list --persistent"), container="compute"
    )
    assert vm.vmi.Status.RUNNING.lower() in domain


def get_nodes_gpu_info(util_pods, node):
    pod_exec = utilities.infra.ExecCommandOnPod(utility_pods=util_pods, node=node)
    return pod_exec.exec(command="sudo /sbin/lspci -nnk | grep -A 3 '3D controller'")


def assert_linux_efi(vm: VirtualMachine) -> None:
    """
    Verify guest OS is using EFI.
    """
    return run_ssh_commands(host=vm.ssh_exec, commands=shlex.split("ls -ld /sys/firmware/efi"))[0]


def pause_optional_migrate_unpause_and_check_connectivity(vm: VirtualMachine, migrate: bool = False) -> None:
    vmi = VirtualMachineInstance(client=get_client(), name=vm.vmi.name, namespace=vm.vmi.namespace)
    vmi.pause(wait=True)
    if migrate:
        migrate_vm_and_verify(vm=vm, wait_for_interfaces=False, check_ssh_connectivity=False)
    vmi.unpause(wait=True)
    LOGGER.info("Verify VM is running and ready after unpause")
    wait_for_running_vm(vm=vm)


def validate_pause_optional_migrate_unpause_linux_vm(
    vm: VirtualMachine, pre_pause_pid: int | None = None, migrate: bool = False
) -> None:
    proc_name = OS_PROC_NAME["linux"]
    if not pre_pause_pid:
        pre_pause_pid = start_and_fetch_processid_on_linux_vm(vm=vm, process_name=proc_name, args="localhost")
    pause_optional_migrate_unpause_and_check_connectivity(vm=vm, migrate=migrate)
    post_pause_pid = fetch_pid_from_linux_vm(vm=vm, process_name=proc_name)
    kill_processes_by_name_linux(vm=vm, process_name=proc_name)
    assert post_pause_pid == pre_pause_pid, (
        f"PID mismatch!\n Pre pause PID is: {pre_pause_pid}\n Post pause PID is: {post_pause_pid}"
    )


def check_vm_xml_smbios(vm: VirtualMachine, cm_values: Dict[str, str]) -> None:
    """
    Verify SMBIOS on VM XML [sysinfo type=smbios][system] match kubevirt-config
    config map.
    """

    LOGGER.info("Verify VM XML - SMBIOS values.")
    smbios_vm = vm.privileged_vmi.xml_dict["domain"]["sysinfo"]["system"]["entry"]
    smbios_vm_dict = {entry["@name"]: entry["#text"] for entry in smbios_vm}
    assert smbios_vm, "VM XML missing SMBIOS values."
    results = {
        "manufacturer": smbios_vm_dict["manufacturer"] == cm_values["manufacturer"],
        "product": smbios_vm_dict["product"] == cm_values["product"],
        "family": smbios_vm_dict["family"] == cm_values["family"],
        "version": smbios_vm_dict["version"] == cm_values["version"],
    }
    LOGGER.info(f"Results: {results}")
    assert all(results.values())


def assert_vm_xml_efi(vm: VirtualMachine, secure_boot_enabled: bool = True) -> None:
    LOGGER.info("Verify VM XML - EFI secureBoot values.")
    xml_dict_os = vm.privileged_vmi.xml_dict["domain"]["os"]
    ovmf_path = "/usr/share/OVMF"
    efi_path = f"{ovmf_path}/OVMF_CODE.secboot.fd"
    # efi vars path when secure boot is enabled: /usr/share/OVMF/OVMF_VARS.secboot.fd
    # efi vars path when secure boot is disabled: /usr/share/OVMF/OVMF_VARS.fd
    efi_vars_path = f"{ovmf_path}/OVMF_VARS.{'secboot.' if secure_boot_enabled else ''}fd"
    vmi_xml_efi_path = xml_dict_os["loader"]["#text"]
    vmi_xml_efi_vars_path = xml_dict_os["nvram"]["@template"]
    vmi_xml_os_secure = xml_dict_os["loader"]["@secure"]
    os_secure = "yes" if secure_boot_enabled else "no"
    assert vmi_xml_efi_path == efi_path, f"EFIPath value {vmi_xml_efi_path} does not match expected {efi_path} value"
    assert vmi_xml_os_secure == os_secure, (
        f"EFI secure value {vmi_xml_os_secure} does not seem to be set as {os_secure}"
    )
    assert vmi_xml_efi_vars_path == efi_vars_path, (
        f"EFIVarsPath value {vmi_xml_efi_vars_path} does not match expected {efi_vars_path} value"
    )


def update_vm_efi_spec_and_restart(
    vm: VirtualMachine, spec: dict[str, Any] | None = None, wait_for_interfaces: bool = True
) -> None:
    ResourceEditor({
        vm: {"spec": {"template": {"spec": {"domain": {"firmware": {"bootloader": {"efi": spec or {}}}}}}}}
    }).update()
    restart_vm_wait_for_running_vm(vm=vm, wait_for_interfaces=wait_for_interfaces)


def delete_guestosinfo_keys(data: Dict[str, Any]) -> Dict[str, Any]:
    """
    supportedCommands - removed as the data is used for internal guest agent validations
    fsInfo, userList - checked in validate_fs_info_virtctl_vs_linux_os / validate_user_info_virtctl_vs_linux_os
    fsFreezeStatus - removed as it is not related to GA validations
    """
    removed_keys = ["supportedCommands", "fsInfo", "userList", "fsFreezeStatus"]
    [data.pop(key, None) for key in removed_keys]

    return data


# Guest agent info gather functions.
def get_virtctl_os_info(vm: VirtualMachine) -> dict[str, Any] | None:
    """
    Returns OS data dict in format:
    {
        "guestAgentVersion": guestAgentVersion,
        "hostname": hostname,
        "os": {
            "name": name,
            "kernelRelease": kernelRelease,
            "version": version,
            "prettyName": prettyName,
            "versionId": versionId,
            "kernelVersion": kernelVersion,
            "machine": machine,
            "id": id,
        },
        "timezone": timezone",
    }

    """
    cmd = ["guestosinfo", vm.name]
    res, output, err = utilities.infra.run_virtctl_command(command=cmd, namespace=vm.namespace)
    if not res:
        LOGGER.error(f"Failed to get guest-agent info via virtctl. Error: {err}")
        return None
    data = json.loads(output)

    return delete_guestosinfo_keys(data=data)


def validate_virtctl_guest_agent_data_over_time(vm: VirtualMachine) -> bool:
    """
    Validates that virtctl guest info is available over time. (BZ 1886453 <skip-bug-check>)

    Returns:
        bool: True - if virtctl guest info is available after timeout else False
    """
    samples = TimeoutSampler(wait_timeout=TIMEOUT_3MIN, sleep=TIMEOUT_5SEC, func=get_virtctl_os_info, vm=vm)
    consecutive_check = 0
    try:
        for sample in samples:
            if not sample:
                consecutive_check += 1
                if consecutive_check == 3:
                    return False
            else:
                consecutive_check = 0
    except TimeoutExpiredError:
        return True
    return False


<<<<<<< HEAD
def verify_wsl2_guest_works(vm: VirtualMachineForTests) -> None:
    """
    Verifies that WSL2 is functioning on windows vm.
    Args:
        vm: An instance of `VirtualMachineForTests`
    Raises:
        TimeoutExpiredError: If WSL2 fails to return the expected output within
            the specified timeout period.
    """
    echo_string = "TEST"
    samples = TimeoutSampler(
        wait_timeout=TIMEOUT_1MIN,
        sleep=TIMEOUT_15SEC,
        func=run_ssh_commands,
        host=vm.ssh_exec,
        commands=shlex.split(f"wsl echo {echo_string}"),
    )
    try:
        for sample in samples:
            if sample and echo_string in sample[0]:
                return
    except TimeoutExpiredError:
        LOGGER.error(f"VM {vm.name} failed to start WSL2")
        raise
=======
def get_vm_boot_time(vm: VirtualMachine) -> str:
    boot_command = 'net statistics workstation | findstr "Statistics since"' if "windows" in vm.name else "who -b"
    return run_ssh_commands(host=vm.ssh_exec, commands=shlex.split(boot_command))[0]
>>>>>>> 59418706
<|MERGE_RESOLUTION|>--- conflicted
+++ resolved
@@ -2543,7 +2543,6 @@
     return False
 
 
-<<<<<<< HEAD
 def verify_wsl2_guest_works(vm: VirtualMachineForTests) -> None:
     """
     Verifies that WSL2 is functioning on windows vm.
@@ -2568,8 +2567,8 @@
     except TimeoutExpiredError:
         LOGGER.error(f"VM {vm.name} failed to start WSL2")
         raise
-=======
+
+        
 def get_vm_boot_time(vm: VirtualMachine) -> str:
     boot_command = 'net statistics workstation | findstr "Statistics since"' if "windows" in vm.name else "who -b"
-    return run_ssh_commands(host=vm.ssh_exec, commands=shlex.split(boot_command))[0]
->>>>>>> 59418706
+    return run_ssh_commands(host=vm.ssh_exec, commands=shlex.split(boot_command))[0]