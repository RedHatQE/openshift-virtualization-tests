[pytest]
testpaths = tests

markers =
    # General
    polarion: Store polarion test ID
    jira: Jira ticket ID
    incremental: Mark tests as incremental
    last: Run the test last
    first: Run the test first
    order: Configure test order
    early: Run fixtures early
    redhat_internal_dependency: Tests which have a dependency on an RedHat internal resource
<<<<<<< HEAD
    core_setup: Run on standard cluster configuration
=======

>>>>>>> 4bf60ac8
    # Data collection markers
    skip_must_gather_collection: skip must gather collection on failures

    # Test types
    destructive: Destructive tests
    sap_hana: SAP HANA tests
    ovs_brcnv: Test functionality of existing ovs bridge with primary, secondary node ifaces
    scale: Scale tests
    longevity: Longevity (continuous) tests
    node_remediation: Destructive Node Remediation using NodeHealthCheck with SNR
    node_remediation_ipmi_enabled: Destructive NodeHealthCheck with SNR/FAR on IPMI-enabled clusters

    # Cluster markers
    ## Architecture support
    arm64: Tests that can run on ARM-based cluster

    ## Hardware requirements
    special_infra: Tests that requires special infrastructure. e.g. sriov, gpu etc.
    gpu: Tests that require cluster with gpu cards
    sriov: Tests that require sriov net-cards on nodes
    single_nic: Tests that don`t require mutli-nic nodes, required for conformance tests for new archs, platforms etc.

    ## Configuration requirements
    ipv4: Tests that require IPv4
    ipv6: Tests that require IPv6
    dpdk: Tests that require dpdk
    swap: Tests that require SWAP active on nodes
    cpu_manager: Tests that require cpu manager on nodes
    numa: Tests that require numa configured on nodes
    hugepages: Tests that require nodes with hugepages
    service_mesh: Tests that require the service mesh operator to be installed
    jumbo_frame: Tests that require network configurations supporting jumbo frames
    rwx_default_storage: Tests that require RWX storage

    ## Resources requirements
    high_resource_vm: Tests that create VM using a lot of resources (like Windows OS VMs, hight performance VMs, etc)

    # CI
    smoke: Mark tests as smoke tests
    ci: Mark tests as CI tests
    tier2: Mark tests as tier2
    tier3: Mark tests as tier3
    ocp_interop: Interop testing with openshift
    ibm_bare_metal: IBM BM tests
    gating: Mark tier2 tests that are part of gating job

    # Install and upgrade
    install: Tests that self-manage HCO/CNV installation
    upgrade: Run regular upgrade lanes with default configuration
    upgrade_custom: Run custom upgrade lanes with non-default configuration (e.g. with hco featuregates customized)
    product_upgrade_test: Marks product upgrade tests
    post_upgrade: Marks tests which should be executed after upgrade
    cnv_upgrade: Mark cnv upgrade test
    ocp_upgrade: Mark ocp upgrade test
    eus_upgrade: Mark EUS-to-EUS upgrade test

    # Teams
    chaos: Chaos tests
    virt: Virt tests
    network: Network tests
    storage: storage tests
    iuo: install upgrade operators
    observability: metrics and alerts tests
    sno: SingleNodeOpenShift tests
    infrastructure: Infrastructure tests
    data_protection: Data Protection tests

    # cluster_health_check
    cluster_health_check: cluster health check tests

addopts =
    -p no:logging
    --basetemp=/tmp/pytest
    --strict-markers
    --tc-file=tests/global_config.py
    --tc-format=python
    --show-progress
    --order-dependencies
    --indulgent-ordering<|MERGE_RESOLUTION|>--- conflicted
+++ resolved
@@ -11,11 +11,8 @@
     order: Configure test order
     early: Run fixtures early
     redhat_internal_dependency: Tests which have a dependency on an RedHat internal resource
-<<<<<<< HEAD
     core_setup: Run on standard cluster configuration
-=======
 
->>>>>>> 4bf60ac8
     # Data collection markers
     skip_must_gather_collection: skip must gather collection on failures
 
