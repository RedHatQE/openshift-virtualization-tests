--- conflicted
+++ resolved
@@ -19,32 +19,13 @@
       DEBIAN_FRONTEND: noninteractive
     steps:
       - name: Check out code
-<<<<<<< HEAD
-        uses: actions/checkout@v4
+        uses: actions/checkout@v5
       - name: Install dependencies
         run: |
+          sudo apt-get update
           sudo apt-get install -y podman
       - name: Login in to quay.io
         uses: redhat-actions/podman-login@v1
-=======
-        uses: actions/checkout@v5
-      - name: Install dependencies for VM build
-        run: |
-          sudo apt-get update
-          sudo apt-get install -y \
-            qemu-system-x86 \
-            libvirt-daemon-system \
-            virtinst cloud-image-utils \
-            libguestfs-tools
-      - name: Tweak hosted runner to enable 'virt-sysprep'
-        # https://bugs.launchpad.net/ubuntu/+source/linux/+bug/759725
-        run: sudo chmod 0644 /boot/vmlinuz*
-      - name: Fetch base Fedora image
-        working-directory: ./containers/fedora
-        run: wget -q "https://download.fedoraproject.org/pub/fedora/linux/releases/41/Cloud/x86_64/images/${{ env.FEDORA_IMAGE }}"
-      - name: Install uv
-        uses: astral-sh/setup-uv@v7
->>>>>>> 6c0125e8
         with:
           username: ${{ secrets.QUAY_USER }}
           password: ${{ secrets.QUAY_TOKEN }}
