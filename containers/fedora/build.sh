#!/usr/bin/env bash
set -xe

# Function to restore the password placeholder
cleanup() {
    if [ -f user-data ] && [ -n "$FEDORA_PASSWORD" ]; then
        sed -i "s/password: $FEDORA_PASSWORD/password: $PASSWORD_PLACEHOLDER/" user-data
    fi
}
trap cleanup EXIT

[ -z "${FEDORA_IMAGE}" ] && echo "Set the env variable FEDORA_IMAGE" && exit 1
[ -z "${FEDORA_VERSION}" ] && echo "Set the env variable FEDORA_VERSION" && exit 1
[ -z "${CPU_ARCH}" ] && echo "Set the env variable CPU_ARCH" && exit 1

BUILD_DIR="fedora_build"
CLOUD_INIT_ISO="cidata.iso"
NAME="fedora${FEDORA_VERSION}"
FEDORA_CONTAINER_IMAGE="localhost/fedora:${FEDORA_VERSION}-${CPU_ARCH}"

IMAGE_BUILD_CMD=$(which podman 2>/dev/null || which docker)
if [ -z $IMAGE_BUILD_CMD ]; then
    echo "No podman or docker installed"
    exit 1
fi

<<<<<<< HEAD
if [ $CPU_ARCH = "amd64" ]; then
    CPU_ARCH_CODE="x86_64"
    VIRT_TYPE="kvm"
elif [ $CPU_ARCH = "arm64" ]; then
    CPU_ARCH_CODE="aarch64"
    VIRT_TYPE="qemu"
elif [ $CPU_ARCH = "s390x" ]; then
    CPU_ARCH_CODE="s390x"
    VIRT_TYPE="qemu"
else
    echo "Use the value amd64, s390x or arm64 for CPU_ARCH env variable"
    exit 1
fi
=======
case "$CPU_ARCH" in
    "amd64")
        CPU_ARCH_CODE="x86_64"
        VIRT_TYPE="kvm"
	;;
    "arm64")
        CPU_ARCH_CODE="aarch64"
        VIRT_TYPE="qemu"
	;;
    "s390x")
        CPU_ARCH_CODE="s390x"
        VIRT_TYPE="qemu"
	;;
    *)
        echo "Use the value amd64, s390x or arm64 for CPU_ARCH env variable"
        exit 1
	;;
esac
>>>>>>> 00a0b583

FEDORA_PASSWORD=$(uv run get_fedora_password.py)
PASSWORD_PLACEHOLDER="CHANGE_ME"
sed -i "s/password: $PASSWORD_PLACEHOLDER/password: $FEDORA_PASSWORD/" user-data

echo "Create cloud-init user data ISO"
cloud-localds $CLOUD_INIT_ISO user-data

echo "Run the VM (ctrl+] to exit)"
virt-install \
  --memory 2048 \
  --vcpus 2 \
  --arch $CPU_ARCH_CODE \
  --name $NAME \
  --disk $FEDORA_IMAGE,device=disk \
  --disk $CLOUD_INIT_ISO,device=cdrom \
  --os-variant $NAME \
  --virt-type $VIRT_TYPE \
  --graphics none \
  --network default \
  --import

echo "Stop Fedora VM"
virsh destroy "${NAME}" || true

# Prepare VM image
virt-sysprep -d "${NAME}" --operations machine-id,bash-history,logfiles,tmp-files,net-hostname,net-hwaddr

echo "Remove Fedora VM"
if [ $CPU_ARCH = "arm64" ]; then
    virsh undefine --nvram "${NAME}"
else
    virsh undefine "${NAME}"
fi

rm -f "${CLOUD_INIT_ISO}"

mkdir -p $BUILD_DIR
echo "Snapshot image"
qemu-img convert -c -O qcow2 "${FEDORA_IMAGE}" "${BUILD_DIR}/${FEDORA_IMAGE}"

echo "Create Dockerfile"

cat <<EOF > "${BUILD_DIR}/Dockerfile"
FROM scratch
COPY --chown=107:107 ${FEDORA_IMAGE} /disk/
EOF

pushd "${BUILD_DIR}"
echo "Build container image"
${IMAGE_BUILD_CMD} build -f Dockerfile --arch="${CPU_ARCH}" -t "${FEDORA_CONTAINER_IMAGE}" .

echo "Save container image as TAR"
${IMAGE_BUILD_CMD} save --output "fedora${FEDORA_VERSION}-${CPU_ARCH}.tar" "${FEDORA_CONTAINER_IMAGE}"
popd
echo "Fedora image located in ${BUILD_DIR}/"<|MERGE_RESOLUTION|>--- conflicted
+++ resolved
@@ -24,21 +24,6 @@
     exit 1
 fi
 
-<<<<<<< HEAD
-if [ $CPU_ARCH = "amd64" ]; then
-    CPU_ARCH_CODE="x86_64"
-    VIRT_TYPE="kvm"
-elif [ $CPU_ARCH = "arm64" ]; then
-    CPU_ARCH_CODE="aarch64"
-    VIRT_TYPE="qemu"
-elif [ $CPU_ARCH = "s390x" ]; then
-    CPU_ARCH_CODE="s390x"
-    VIRT_TYPE="qemu"
-else
-    echo "Use the value amd64, s390x or arm64 for CPU_ARCH env variable"
-    exit 1
-fi
-=======
 case "$CPU_ARCH" in
     "amd64")
         CPU_ARCH_CODE="x86_64"
@@ -57,7 +42,6 @@
         exit 1
 	;;
 esac
->>>>>>> 00a0b583
 
 FEDORA_PASSWORD=$(uv run get_fedora_password.py)
 PASSWORD_PLACEHOLDER="CHANGE_ME"
