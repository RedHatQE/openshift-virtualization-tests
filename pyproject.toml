--- conflicted
+++ resolved
@@ -79,31 +79,18 @@
   "marshmallow~=3.26.1",
   "python-simple-logger>=2.0.13",
   "pytest-html>=4.1.1",
-<<<<<<< HEAD
-  "openshift-python-wrapper>=11.0.90",
-=======
   "openshift-python-wrapper>=11.0.93",
->>>>>>> e42c6c83
 ]
 
 [project.optional-dependencies]
 # Dependencies for utilities unit testing
 utilities-test = [
-<<<<<<< HEAD
-    "pytest>=8.3.3",
-    "pytest-cov>=4.1.0",
-    "pytest-mock>=3.12.0",
-    "pytest-xdist>=3.5.0",
-    "pytest-timeout>=2.2.0",
-    "pytest-watch>=4.2.0",
-=======
   "pytest>=8.3.3",
   "pytest-cov>=4.1.0",
   "pytest-mock>=3.12.0",
   "pytest-xdist>=3.5.0",
   "pytest-timeout>=2.2.0",
   "pytest-watch>=4.2.0",
->>>>>>> e42c6c83
 ]
 
 [tool.hatch.build.targets.wheel]
@@ -138,22 +125,6 @@
 [tool.coverage.run]
 source = ["utilities"]
 omit = [
-<<<<<<< HEAD
-    "*/tests/*",
-    "*/__pycache__/*",
-    "*/manifests/*",
-    "*.pyc",
-    "*/test_*.py",
-    "__init__.py",
-    "utilities/unittests/conftest.py",
-    # TODO: Add coverage to these large modules when individual fixes are needed
-    "utilities/hco.py",
-    "utilities/infra.py",
-    "utilities/network.py",
-    "utilities/operator.py",
-    "utilities/storage.py",
-    "utilities/virt.py",
-=======
   "*/tests/*",
   "*/__pycache__/*",
   "*/manifests/*",
@@ -168,22 +139,11 @@
   "utilities/operator.py",
   "utilities/storage.py",
   "utilities/virt.py",
->>>>>>> e42c6c83
 ]
 
 [tool.coverage.report]
 precision = 2
 exclude_lines = [
-<<<<<<< HEAD
-    "pragma: no cover",
-    "def __repr__",
-    "if TYPE_CHECKING:",
-    "raise AssertionError",
-    "raise NotImplementedError",
-    "if __name__ == .__main__.:",
-    "pass",
-    "except ImportError:",
-=======
   "pragma: no cover",
   "def __repr__",
   "if TYPE_CHECKING:",
@@ -192,7 +152,6 @@
   "if __name__ == .__main__.:",
   "pass",
   "except ImportError:",
->>>>>>> e42c6c83
 ]
 show_missing = true
 skip_covered = false
