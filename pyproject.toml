--- conflicted
+++ resolved
@@ -129,25 +129,12 @@
     "*.pyc",
     "*/test_*.py",
     "__init__.py",
-<<<<<<< HEAD
-    # TODO: Add coverage to these large modules when individual fixes are needed
-    "utilities/data_collector.py",
-    "utilities/hco.py",
-    "utilities/infra.py",
-    "utilities/monitoring.py",
-    "utilities/network.py",
-    "utilities/operator.py",
-    "utilities/os_utils.py",
-    "utilities/pytest_utils.py",
-    "utilities/ssp.py",
-=======
     "utilities/unittests/conftest.py",
     # TODO: Add coverage to these large modules when individual fixes are needed
     "utilities/hco.py",
     "utilities/infra.py",
     "utilities/network.py",
     "utilities/operator.py",
->>>>>>> 47dc9511
     "utilities/storage.py",
     "utilities/virt.py",
 ]
