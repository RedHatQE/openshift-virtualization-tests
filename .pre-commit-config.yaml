--- conflicted
+++ resolved
@@ -13,11 +13,7 @@
         stages: [pre-commit]
 
   - repo: https://github.com/astral-sh/ruff-pre-commit
-<<<<<<< HEAD
-    rev: v0.12.4
-=======
     rev: v0.12.5
->>>>>>> 62b83ff9
     hooks:
       - id: ruff
         stages: [pre-commit]
