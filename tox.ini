--- conflicted
+++ resolved
@@ -114,10 +114,6 @@
     uv
 commands =
     # Run utilities unit tests with coverage (configuration in main pyproject.toml)
-<<<<<<< HEAD
-    uv run --extra utilities-test pytest utilities/tests/ --cov=utilities --cov-report=term --cov-report=html:utilities/htmlcov --cov-report=xml:utilities/coverage.xml --cov-fail-under=90 -v
-=======
     uv run --extra utilities-test pytest utilities/unittests/ --cov=utilities --cov-report=term --cov-report=html:utilities/htmlcov --cov-report=xml:utilities/coverage.xml --cov-fail-under=90 -v
->>>>>>> 9b9800ef
     # Display final coverage summary
     uv run python -c "print('\n✅ All utilities unit tests passed with required coverage threshold!')"